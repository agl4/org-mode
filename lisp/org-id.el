;;; org-id.el --- Global identifiers for Org entries -*- lexical-binding: t; -*-
;;
;; Copyright (C) 2008-2022 Free Software Foundation, Inc.
;;
;; Author: Carsten Dominik <carsten.dominik@gmail.com>
;; Keywords: outlines, hypermedia, calendar, wp
;; URL: https://orgmode.org
;;
;; This file is part of GNU Emacs.
;;
;; GNU Emacs is free software: you can redistribute it and/or modify
;; it under the terms of the GNU General Public License as published by
;; the Free Software Foundation, either version 3 of the License, or
;; (at your option) any later version.

;; GNU Emacs is distributed in the hope that it will be useful,
;; but WITHOUT ANY WARRANTY; without even the implied warranty of
;; MERCHANTABILITY or FITNESS FOR A PARTICULAR PURPOSE.  See the
;; GNU General Public License for more details.

;; You should have received a copy of the GNU General Public License
;; along with GNU Emacs.  If not, see <https://www.gnu.org/licenses/>.
;;;;;;;;;;;;;;;;;;;;;;;;;;;;;;;;;;;;;;;;;;;;;;;;;;;;;;;;;;;;;;;;;;;;;;;;;;;;;
;;
;;; Commentary:

;; This file implements globally unique identifiers for Org entries.
;; Identifiers are stored in the entry as an :ID: property.  Functions
;; are provided that create and retrieve such identifiers, and that find
;; entries based on the identifier.

;; Identifiers consist of a prefix (default "Org" given by the variable
;; `org-id-prefix') and a unique part that can be created by a number
;; of different methods, see the variable `org-id-method'.
;; Org has a builtin method that uses a compact encoding of the creation
;; time of the ID, with microsecond accuracy.  This virtually
;; guarantees globally unique identifiers, even if several people are
;; creating IDs at the same time in files that will eventually be used
;; together.
;;
;; By default Org uses UUIDs as global unique identifiers.
;;
;; This file defines the following API:
;;
;; org-id-get-create
;;        Create an ID for the entry at point if it does not yet have one.
;;        Returns the ID (old or new).  This function can be used
;;        interactively, with prefix argument the creation of a new ID is
;;        forced, even if there was an old one.
;;
;; org-id-get
;;        Get the ID property of an entry.  Using appropriate arguments
;;        to the function, it can also create the ID for this entry.
;;
;; org-id-goto
;;        Command to go to a specific ID, this command can be used
;;        interactively.
;;
;; org-id-get-with-outline-path-completion
;;        Retrieve the ID of an entry, using outline path completion.
;;        This function can work for multiple files.
;;
;; org-id-get-with-outline-drilling
;;        Retrieve the ID of an entry, using outline path completion.
;;        This function only works for the current file.
;;
;; org-id-find
;;        Find the location of an entry with specific id.
;;

;;; Code:

(require 'org-macs)
(org-assert-version)

(require 'org)
(require 'org-refile)
(require 'ol)

(declare-function message-make-fqdn "message" ())
(declare-function org-goto-location "org-goto" (&optional _buf help))
;; Declared inside `org-element-with-disabled-cache' macro.
(declare-function org-element--cache-active-p "org-element.el" (&optional called-from-cache-change-func-p))

;;; Customization

(defgroup org-id nil
  "Options concerning global entry identifiers in Org mode."
  :tag "Org ID"
  :group 'org)

(defcustom org-id-link-to-org-use-id nil
  "Non-nil means storing a link to an Org file will use entry IDs.
\\<org-mode-map>
The variable can have the following values:

t     Create an ID if needed to make a link to the current entry.

create-if-interactive
      If `org-store-link' is called directly (interactively, as a user
      command), do create an ID to support the link.  But when doing the
      job for capture, only use the ID if it already exists.  The
      purpose of this setting is to avoid proliferation of unwanted
      IDs, just because you happen to be in an Org file when you
      call `org-capture' that automatically and preemptively creates a
      link.  If you do want to get an ID link in a capture template to
      an entry not having an ID, create it first by explicitly creating
      a link to it, using `\\[org-store-link]' first.

create-if-interactive-and-no-custom-id
      Like create-if-interactive, but do not create an ID if there is
      a CUSTOM_ID property defined in the entry.

use-existing
      Use existing ID, do not create one.

nil   Never use an ID to make a link, instead link using a text search for
      the headline text."
  :group 'org-link-store
  :group 'org-id
  :version "24.3"
  :type '(choice
	  (const :tag "Create ID to make link" t)
	  (const :tag "Create if storing link interactively"
		 create-if-interactive)
	  (const :tag "Create if storing link interactively and no CUSTOM_ID is present"
		 create-if-interactive-and-no-custom-id)
	  (const :tag "Only use existing" use-existing)
	  (const :tag "Do not use ID to create link" nil)))

(defcustom org-id-uuid-program "uuidgen"
  "The uuidgen program."
  :group 'org-id
  :type 'string)

(defcustom org-id-ts-format "%Y%m%dT%H%M%S.%6N"
  "Timestamp format for IDs generated using `ts' `org-id-method'.
The format should be suitable to pass as an argument to `format-time-string'.

Defaults to ISO8601 timestamps without separators and without
timezone, local time and precision down to 1e-6 seconds."
  :type 'string
  :package-version '(Org . "9.5"))

(defcustom org-id-method 'uuid
  "The method that should be used to create new IDs.

An ID will consist of the optional prefix specified in `org-id-prefix',
and a unique part created by the method this variable specifies.

Allowed values are:

org        Org's own internal method, using an encoding of the current time to
           microsecond accuracy, and optionally the current domain of the
           computer.  See the variable `org-id-include-domain'.

uuid       Create random (version 4) UUIDs.  If the program defined in
           `org-id-uuid-program' is available it is used to create the ID.
           Otherwise an internal functions is used.

ts         Create ID's based on timestamps as specified in `org-id-ts-format'."
  :group 'org-id
  :type '(choice
	  (const :tag "Org's internal method" org)
	  (const :tag "external: uuidgen" uuid)
	  (const :tag "Timestamp with format `org-id-ts-format'" ts)))

(defcustom org-id-prefix nil
  "The prefix for IDs.

This may be a string, or it can be nil to indicate that no prefix is required.
When a string, the string should have no space characters as IDs are expected
to have no space characters in them."
  :group 'org-id
  :type '(choice
	  (const :tag "No prefix")
	  (string :tag "Prefix")))

(defcustom org-id-include-domain nil
  "Non-nil means add the domain name to new IDs.
This ensures global uniqueness of IDs, and is also suggested by
the relevant RFCs.  This is relevant only if `org-id-method' is
`org' or `ts'.  When uuidgen is used, the domain will never be added.

The default is to not use this because we have no really good way to get
the true domain, and Org entries will normally not be shared with enough
people to make this necessary."
  :group 'org-id
  :type 'boolean)

(defcustom org-id-track-globally t
  "Non-nil means track IDs through files, so that links work globally.
This work by maintaining a hash table for IDs and writing this table
to disk when exiting Emacs.  Because of this, it works best if you use
a single Emacs process, not many.

When nil, IDs are not tracked.  Links to IDs will still work within
a buffer, but not if the entry is located in another file.
IDs can still be used if the entry with the id is in the same file as
the link."
  :group 'org-id
  :type 'boolean)

(defcustom org-id-locations-file (locate-user-emacs-file ".org-id-locations")
  "The file for remembering in which file an ID was defined.
This variable is only relevant when `org-id-track-globally' is set."
  :group 'org-id
  :type 'file)

(defcustom org-id-locations-file-relative nil
  "Determine if `org-id-locations' should be stored as relative links.
Non-nil means that links to locations are stored as links
relative to the location of where `org-id-locations-file' is
stored.

Nil means to store absolute paths to files.

This customization is useful when folders are shared across
systems but mounted at different roots.  Relative path to
`org-id-locations-file' still has to be maintained across
systems."
  :group 'org-id
  :type 'boolean
  :package-version '(Org . "9.3"))

(defvar org-id-locations nil
  "List of files with IDs in those files.")

(defvar org-id-files nil
  "List of files that contain IDs.")

(defcustom org-id-extra-files 'org-agenda-text-search-extra-files
  "Files to be searched for IDs, besides the agenda files.
When Org reparses files to remake the list of files and IDs it is tracking,
it will normally scan the agenda files, the archives related to agenda files,
any files that are listed as ID containing in the current register, and
any Org file currently visited by Emacs.
You can list additional files here.
This variable is only relevant when `org-id-track-globally' is set."
  :group 'org-id
  :type
  '(choice
    (symbol :tag "Variable")
    (repeat :tag "List of files"
	    (file))))

(defcustom org-id-search-archives t
  "Non-nil means search also the archive files of agenda files for entries.
This is a possibility to reduce overhead, but it means that entries moved
to the archives can no longer be found by ID.
This variable is only relevant when `org-id-track-globally' is set."
  :group 'org-id
  :type 'boolean)

;;; The API functions

;;;###autoload
(defun org-id-get-create (&optional force)
  "Create an ID for the current entry and return it.
If the entry already has an ID, just return it.
With optional argument FORCE, force the creation of a new ID."
  (interactive "P")
  (when force
    (org-entry-put (point) "ID" nil))
  (org-id-get (point) 'create))

;;;###autoload
(defun org-id-copy ()
  "Copy the ID of the entry at point to the kill ring.
Create an ID if necessary."
  (interactive)
  (org-kill-new (org-id-get nil 'create)))

(defvar org-id-overriding-file-name nil
  "Tell `org-id-get' to use this as the file name when creating an ID.
This is useful when working with contents in a temporary buffer
that will be copied back to the original.")

;;;###autoload
(defun org-id-get (&optional pom create prefix)
  "Get the ID property of the entry at point-or-marker POM.
If POM is nil, refer to the entry at point.
If the entry does not have an ID, the function returns nil.
However, when CREATE is non-nil, create an ID if none is present already.
PREFIX will be passed through to `org-id-new'.
In any case, the ID of the entry is returned."
  (org-with-point-at pom
    (let ((id (org-entry-get nil "ID")))
      (cond
       ((and id (stringp id) (string-match "\\S-" id))
	id)
       (create
	(setq id (org-id-new prefix))
	(org-entry-put pom "ID" id)
	(org-id-add-location id
			     (or org-id-overriding-file-name
				 (buffer-file-name (buffer-base-buffer))))
	id)))))

;;;###autoload
(defun org-id-get-with-outline-path-completion (&optional targets)
  "Use `outline-path-completion' to retrieve the ID of an entry.
TARGETS may be a setting for `org-refile-targets' to define
eligible headlines.  When omitted, all headlines in the current
file are eligible.  This function returns the ID of the entry.
If necessary, the ID is created."
  (let* ((org-refile-targets (or targets '((nil . (:maxlevel . 10)))))
	 (org-refile-use-outline-path
	  (if (caar org-refile-targets) 'file t))
	 (org-refile-target-verify-function nil)
	 (spos (org-refile-get-location "Entry"))
	 (pom (and spos (move-marker (make-marker) (or (nth 3 spos) 1)
				     (get-file-buffer (nth 1 spos))))))
    (prog1 (org-id-get pom 'create)
      (move-marker pom nil))))

;;;###autoload
(defun org-id-get-with-outline-drilling ()
  "Use an outline-cycling interface to retrieve the ID of an entry.
This only finds entries in the current buffer, using `org-goto-location'.
It returns the ID of the entry.  If necessary, the ID is created."
  (let* ((spos (org-goto-location))
	 (pom (and spos (move-marker (make-marker) (car spos)))))
    (prog1 (org-id-get pom 'create)
      (move-marker pom nil))))

;;;###autoload
(defun org-id-goto (id)
  "Switch to the buffer containing the entry with id ID.
Move the cursor to that entry in that buffer."
  (interactive "sID: ")
  (let ((m (org-id-find id 'marker)))
    (unless m
      (error "Cannot find entry with ID \"%s\"" id))
    (pop-to-buffer-same-window (marker-buffer m))
    (goto-char m)
    (move-marker m nil)
    (org-fold-show-context)))

;;;###autoload
(defun org-id-find (id &optional markerp)
  "Return the location of the entry with the id ID.
The return value is a cons cell (file-name . position), or nil
if there is no entry with that ID.
With optional argument MARKERP, return the position as a new marker."
  (cond
   ((symbolp id) (setq id (symbol-name id)))
   ((numberp id) (setq id (number-to-string id))))
  (let ((file (org-id-find-id-file id))
	org-agenda-new-buffers where)
    (when file
      (setq where (org-id-find-id-in-file id file markerp)))
    (unless where
      (org-id-update-id-locations nil t)
      (setq file (org-id-find-id-file id))
      (when file
	(setq where (org-id-find-id-in-file id file markerp))))
    where))

;;; Internal functions

;; Creating new IDs

;;;###autoload
(defun org-id-new (&optional prefix)
  "Create a new globally unique ID.

An ID consists of two parts separated by a colon:
- a prefix
- a unique part that will be created according to `org-id-method'.

PREFIX can specify the prefix, the default is given by the variable
`org-id-prefix'.  However, if PREFIX is the symbol `none', don't use any
prefix even if `org-id-prefix' specifies one.

So a typical ID could look like \"Org:4nd91V40HI\"."
  (let* ((prefix (if (eq prefix 'none)
		     ""
		   (concat (or prefix org-id-prefix) ":")))
	 unique)
    (if (equal prefix ":") (setq prefix ""))
    (cond
     ((memq org-id-method '(uuidgen uuid))
      (setq unique (org-trim (shell-command-to-string org-id-uuid-program)))
      (unless (org-uuidgen-p unique)
	(setq unique (org-id-uuid))))
     ((eq org-id-method 'org)
      (let* ((etime (org-reverse-string (org-id-time-to-b36)))
	     (postfix (when org-id-include-domain
			(require 'message)
			(concat "@" (message-make-fqdn)))))
	(setq unique (concat etime postfix))))
     ((eq org-id-method 'ts)
      (let ((ts (format-time-string org-id-ts-format))
	    (postfix (when org-id-include-domain
		       (require 'message)
		       (concat "@" (message-make-fqdn)))))
	(setq unique (concat ts postfix))))
     (t (error "Invalid `org-id-method'")))
    (concat prefix unique)))

(defun org-id-uuid ()
  "Return string with random (version 4) UUID."
  (let ((rnd (md5 (format "%s%s%s%s%s%s%s"
			  (random)
			  (org-time-convert-to-list nil)
			  (user-uid)
			  (emacs-pid)
			  (user-full-name)
			  user-mail-address
			  (recent-keys)))))
    (format "%s-%s-4%s-%s%s-%s"
	    (substring rnd 0 8)
	    (substring rnd 8 12)
	    (substring rnd 13 16)
	    (format "%x"
		    (logior
		     #b10000000
		     (logand
		      #b10111111
		      (string-to-number
		       (substring rnd 16 18) 16))))
	    (substring rnd 18 20)
	    (substring rnd 20 32))))

(defun org-id-int-to-b36-one-digit (integer)
  "Convert INTEGER between 0 and 61 into a single character 0..9, A..Z, a..z."
  (cond
   ((< integer 10) (+ ?0 integer))
   ((< integer 36) (+ ?a integer -10))
   (t (error "Larger that 35"))))

(defun org-id-b36-to-int-one-digit (i)
  "Convert character 0..9, A..Z, a..z into a number 0..61.
The input I may be a character, or a single-letter string."
  (and (stringp i) (setq i (string-to-char i)))
  (cond
   ((and (>= i ?0) (<= i ?9)) (- i ?0))
   ((and (>= i ?a) (<= i ?z)) (+ (- i ?a) 10))
   (t (error "Invalid b36 letter"))))

(defun org-id-int-to-b36 (integer &optional length)
  "Convert an INTEGER to a base-36 number represented as a string.
The returned string is padded with leading zeros to LENGTH if necessary."
  (let ((s "")
        (i integer))
    (while (> i 0)
      (setq s (concat (char-to-string
		       (org-id-int-to-b36-one-digit (mod i 36))) s)
	    i (/ i 36)))
    (setq length (max 1 (or length 1)))
    (if (< (length s) length)
	(setq s (concat (make-string (- length (length s)) ?0) s)))
    s))

(defun org-id-b36-to-int (string)
  "Convert a base-36 STRING into the corresponding integer."
  (let ((r 0))
    (mapc (lambda (i) (setq r (+ (* r 36) (org-id-b36-to-int-one-digit i))))
	  string)
    r))

(defun org-id-time-to-b36 (&optional time)
  "Encode TIME as a 12-digit string.
This string holds the time to micro-second accuracy, and can be decoded
using `org-id-decode'."
  ;; FIXME: If TIME represents N seconds after the epoch, then
  ;; this encoding assumes 0 <= N < 110075314176 = (* (expt 36 4) 65536),
  ;; i.e., that TIME is from 1970-01-01 00:00:00 to 5458-02-23 20:09:36 UTC.
  (setq time (org-time-convert-to-list nil))
  (concat (org-id-int-to-b36 (nth 0 time) 4)
	  (org-id-int-to-b36 (nth 1 time) 4)
	  (org-id-int-to-b36 (nth 2 time) 4)))

(defun org-id-decode (id)
  "Split ID into the prefix and the time value that was used to create it.
The return value is (prefix . time) where PREFIX is nil or a string,
and TIME is a Lisp time value (HI LO USEC)."
  (let (prefix time parts)
    (setq parts (org-split-string id ":"))
    (if (= 2 (length parts))
	(setq prefix (car parts) time (nth 1 parts))
      (setq prefix nil time (nth 0 parts)))
    (setq time (org-reverse-string time))
    (setq time (list (org-id-b36-to-int (substring time 0 4))
		     (org-id-b36-to-int (substring time 4 8))
		     (org-id-b36-to-int (substring time 8 12))))
    (cons prefix time)))

;; Storing ID locations (files)

;;;###autoload
(defun org-id-update-id-locations (&optional files silent)
  "Scan relevant files for IDs.
Store the relation between files and corresponding IDs.
This will scan all agenda files, all associated archives, all open Org
files, and all files currently mentioned in `org-id-locations'.
When FILES is given, scan also these files.
If SILENT is non-nil, messages are suppressed."
  (interactive)
  (unless org-id-track-globally
    (error "Please turn on `org-id-track-globally' if you want to track IDs"))
  (setq org-id-locations nil)
  (let* ((files
          (delete-dups
           (mapcar #'file-truename
                   (cl-remove-if-not
		    ;; Default `org-id-extra-files' value contains
		    ;; `agenda-archives' symbol.
		    #'stringp
		    (append
		     ;; Agenda files and all associated archives.
		     (org-agenda-files t org-id-search-archives)
		     ;; Explicit extra files.
		     (if (symbolp org-id-extra-files)
			 (symbol-value org-id-extra-files)
		       org-id-extra-files)
		     ;; All files known to have IDs.
		     org-id-files
                     ;; All Org files open in Emacs.
                     (mapcar #'buffer-file-name (org-buffer-list 'files t))
		     ;; Additional files from function call.
		     files)))))
         (nfiles (length files))
         (id-regexp
	  (rx (seq bol (0+ (any "\t ")) ":ID:" (1+ " ") (not (any " ")))))
         (seen-ids nil)
         (ndup 0)
         (i 0))
    (with-temp-buffer
      (org-element-with-disabled-cache
        (delay-mode-hooks
	  (org-mode)
	  (dolist (file files)
	    (when (file-exists-p file)
              (unless silent
                (cl-incf i)
                (message "Finding ID locations (%d/%d files): %s" i nfiles file))
	      (insert-file-contents file nil nil nil 'replace)
              (let ((ids nil)
		    (case-fold-search t))
                (org-with-point-at 1
		  (while (re-search-forward id-regexp nil t)
		    (when (org-at-property-p)
                      (push (org-entry-get (point) "ID") ids)))
		  (when ids
		    (push (cons (abbreviate-file-name file) ids)
			  org-id-locations)
		    (dolist (id ids)
                      (cond
                       ((not (member id seen-ids)) (push id seen-ids))
                       (silent nil)
                       (t
                        (message "Duplicate ID %S" id)
                        (cl-incf ndup))))))))))))
    (setq org-id-files (mapcar #'car org-id-locations))
    (org-id-locations-save)
    ;; Now convert to a hash table.
    (setq org-id-locations (org-id-alist-to-hash org-id-locations))
    (when (and (not silent) (> ndup 0))
      (warn "WARNING: %d duplicate IDs found, check *Messages* buffer" ndup))
    (message "%d files scanned, %d files contains IDs, and %d IDs found."
             nfiles (length org-id-files) (hash-table-count org-id-locations))
    org-id-locations))

(defun org-id-locations-save ()
  "Save `org-id-locations' in `org-id-locations-file'."
  (when (and org-id-track-globally org-id-locations)
    (let ((out (if (hash-table-p org-id-locations)
		   (org-id-hash-to-alist org-id-locations)
		 org-id-locations)))
      (when (and org-id-locations-file-relative out)
	(setq out (mapcar
                   (lambda (item)
		     (if (file-name-absolute-p (car item))
		         (cons (file-relative-name
                                (car item) (file-name-directory
					    org-id-locations-file))
                               (cdr item))
                       item))
	           out)))
      (with-temp-file org-id-locations-file
	(let ((print-level nil)
	      (print-length nil))
	  (print out (current-buffer)))))))

(defun org-id-locations-load ()
  "Read the data from `org-id-locations-file'."
  (setq org-id-locations nil)
  (when org-id-track-globally
    (with-temp-buffer
      (condition-case nil
	  (progn
	    (insert-file-contents org-id-locations-file)
	    (setq org-id-locations (read (current-buffer)))
	    (let ((loc (file-name-directory org-id-locations-file)))
	      (mapc (lambda (item)
		      (unless (file-name-absolute-p (car item))
			(setf (car item) (expand-file-name (car item) loc))))
		    org-id-locations)))
	(error
<<<<<<< HEAD
	 (message "Could not read `org-id-locations' from %s, setting it to nil"
=======
         (message "Could not read `org-id-locations' from %s, setting it to nil"
>>>>>>> 529c2a3d
		  org-id-locations-file))))
    (setq org-id-files (mapcar 'car org-id-locations))
    (setq org-id-locations (org-id-alist-to-hash org-id-locations))))

(defun org-id-add-location (id file)
  "Add the ID with location FILE to the database of ID locations."
  ;; Only if global tracking is on, and when the buffer has a file
  (unless file
    (error "`org-id-get' expects a file-visiting buffer"))
  (let ((afile (abbreviate-file-name file)))
    (when (and org-id-track-globally id)
      (unless org-id-locations (org-id-locations-load))
      (puthash id afile org-id-locations)
      (unless (member afile org-id-files)
	(add-to-list 'org-id-files afile)))))

(unless noninteractive
  (add-hook 'kill-emacs-hook 'org-id-locations-save))

(defun org-id-hash-to-alist (hash)
  "Turn an org-id HASH into an alist.
This is to be able to write it to a file."
  (let (res x)
    (maphash
     (lambda (k v)
       (if (setq x (assoc v res))
	   (setcdr x (cons k (cdr x)))
	 (push (list v k) res)))
     hash)
    res))

(defun org-id-alist-to-hash (list)
  "Turn an org-id location LIST into a hash table."
  (let ((res (make-hash-table
	      :test 'equal
	      :size (apply '+ (mapcar 'length list))))
	f)
    (mapc
     (lambda (x)
       (setq f (car x))
       (mapc (lambda (i) (puthash i f res)) (cdr x)))
     list)
    res))

(defun org-id-paste-tracker (txt &optional buffer-or-file)
  "Update any ids in TXT and assign BUFFER-OR-FILE to them."
  (when org-id-track-globally
    (save-match-data
      (setq buffer-or-file (or buffer-or-file (current-buffer)))
      (when (bufferp buffer-or-file)
	(setq buffer-or-file (or (buffer-base-buffer buffer-or-file)
				 buffer-or-file))
	(setq buffer-or-file (buffer-file-name buffer-or-file)))
      (when buffer-or-file
	(let ((fname (abbreviate-file-name buffer-or-file))
	      (s 0))
	  (while (string-match "^[ \t]*:ID:[ \t]+\\([^ \t\n\r]+\\)" txt s)
	    (setq s (match-end 0))
	    (org-id-add-location (match-string 1 txt) fname)))))))

;; Finding entries with specified id

;;;###autoload
(defun org-id-find-id-file (id)
  "Query the id database for the file in which ID is located."
  (unless org-id-locations (org-id-locations-load))
  (or (and org-id-locations
	   (hash-table-p org-id-locations)
	   (gethash id org-id-locations))
      ;; Fall back on current buffer
      (buffer-file-name (or (buffer-base-buffer (current-buffer))
			    (current-buffer)))))

(defun org-id-find-id-in-file (id file &optional markerp)
  "Return the position of the entry ID in FILE.

If that files does not exist, or if it does not contain this ID,
return nil.

The position is returned as a cons cell (file-name . position).  With
optional argument MARKERP, return the position as a new marker."
  (cond
   ((not file) nil)
   ((not (file-exists-p file)) nil)
   (t
    (let* ((visiting (find-buffer-visiting file))
	   (buffer (or visiting (find-file-noselect file))))
      (unwind-protect
	  (with-current-buffer buffer
	    (let ((pos (org-find-entry-with-id id)))
	      (cond
	       ((null pos) nil)
	       (markerp (move-marker (make-marker) pos buffer))
	       (t (cons file pos)))))
	;; Remove opened buffer in the process.
	(unless (or visiting markerp) (kill-buffer buffer)))))))

;; id link type

;; Calling the following function is hard-coded into `org-store-link',
;; so we do have to add it to `org-store-link-functions'.

;;;###autoload
(defun org-id-store-link ()
  "Store a link to the current entry, using its ID.

If before first heading store first title-keyword as description
or filename if no title."
  (interactive)
  (when (and (buffer-file-name (buffer-base-buffer)) (derived-mode-p 'org-mode))
    (let* ((link (concat "id:" (org-id-get-create)))
	   (case-fold-search nil)
	   (desc (save-excursion
		   (org-back-to-heading-or-point-min t)
                   (cond ((org-before-first-heading-p)
                          (let ((keywords (org-collect-keywords '("TITLE"))))
                            (if keywords
                                (cadr (assoc "TITLE" keywords))
                              (file-name-nondirectory
			       (buffer-file-name (buffer-base-buffer))))))
		         ((looking-at org-complex-heading-regexp)
			  (if (match-end 4)
			      (match-string 4)
			    (match-string 0)))
                         (t link)))))
      (org-link-store-props :link link :description desc :type "id")
      link)))

(defun org-id-open (id _)
  "Go to the entry with id ID."
  (org-mark-ring-push)
  (let ((m (org-id-find id 'marker))
	cmd)
    (unless m
      (error "Cannot find entry with ID \"%s\"" id))
    ;; Use a buffer-switching command in analogy to finding files
    (setq cmd
	  (or
	   (cdr
	    (assq
	     (cdr (assq 'file org-link-frame-setup))
	     '((find-file . switch-to-buffer)
	       (find-file-other-window . switch-to-buffer-other-window)
	       (find-file-other-frame . switch-to-buffer-other-frame))))
	   'switch-to-buffer-other-window))
    (if (not (equal (current-buffer) (marker-buffer m)))
	(funcall cmd (marker-buffer m)))
    (goto-char m)
    (move-marker m nil)
    (org-fold-show-context)))

(org-link-set-parameters "id" :follow #'org-id-open)

(provide 'org-id)

;; Local variables:
;; generated-autoload-file: "org-loaddefs.el"
;; End:

;;; org-id.el ends here<|MERGE_RESOLUTION|>--- conflicted
+++ resolved
@@ -599,11 +599,7 @@
 			(setf (car item) (expand-file-name (car item) loc))))
 		    org-id-locations)))
 	(error
-<<<<<<< HEAD
-	 (message "Could not read `org-id-locations' from %s, setting it to nil"
-=======
          (message "Could not read `org-id-locations' from %s, setting it to nil"
->>>>>>> 529c2a3d
 		  org-id-locations-file))))
     (setq org-id-files (mapcar 'car org-id-locations))
     (setq org-id-locations (org-id-alist-to-hash org-id-locations))))
