;;; org-src.el --- Source code examples in Org
;;
;; Copyright (C) 2004-2014 Free Software Foundation, Inc.
;;
;; Author: Carsten Dominik <carsten at orgmode dot org>
;;	   Bastien Guerry <bzg@gnu.org>
;;         Dan Davison <davison at stats dot ox dot ac dot uk>
;; Keywords: outlines, hypermedia, calendar, wp
;; Homepage: http://orgmode.org
;;
;; This file is part of GNU Emacs.
;;
;; GNU Emacs is free software: you can redistribute it and/or modify
;; it under the terms of the GNU General Public License as published by
;; the Free Software Foundation, either version 3 of the License, or
;; (at your option) any later version.

;; GNU Emacs is distributed in the hope that it will be useful,
;; but WITHOUT ANY WARRANTY; without even the implied warranty of
;; MERCHANTABILITY or FITNESS FOR A PARTICULAR PURPOSE.	 See the
;; GNU General Public License for more details.

;; You should have received a copy of the GNU General Public License
;; along with GNU Emacs.  If not, see <http://www.gnu.org/licenses/>.
;;;;;;;;;;;;;;;;;;;;;;;;;;;;;;;;;;;;;;;;;;;;;;;;;;;;;;;;;;;;;;;;;;;;;;;;;;;;;
;;
;;; Commentary:

;; This file contains the code dealing with source code examples in Org-mode.

;;; Code:

(require 'org-macs)
(require 'org-compat)
(require 'ob-keys)
(require 'ob-comint)
(eval-when-compile
  (require 'cl))

(declare-function org-do-remove-indentation "org" (&optional n))
(declare-function org-get-indentation "org" (&optional line))
(declare-function org-switch-to-buffer-other-window "org" (&rest args))
(declare-function org-pop-to-buffer-same-window
		  "org-compat" (&optional buffer-or-name norecord label))
(declare-function org-base-buffer "org" (buffer))

(defcustom org-edit-src-turn-on-auto-save nil
  "Non-nil means turn `auto-save-mode' on when editing a source block.
This will save the content of the source code editing buffer into
a newly created file, not the base buffer for this source block.

If you want to regularly save the base buffer instead of the source
code editing buffer, see `org-edit-src-auto-save-idle-delay' instead."
  :group 'org-edit-structure
  :version "24.4"
  :package-version '(Org . "8.0")
  :type 'boolean)

(defcustom org-edit-src-auto-save-idle-delay 0
  "Delay before saving a source code buffer back into its base buffer.
When a positive integer N, save after N seconds of idle time.
When 0 (the default), don't auto-save.

If you want to save the source code buffer itself, don't use this.
Check `org-edit-src-turn-on-auto-save' instead."
  :group 'org-edit-structure
  :version "24.4"
  :package-version '(Org . "8.0")
  :type 'integer)

(defcustom org-coderef-label-format "(ref:%s)"
  "The default coderef format.
This format string will be used to search for coderef labels in literal
examples (EXAMPLE and SRC blocks).  The format can be overwritten in
an individual literal example with the -l option, like

#+BEGIN_SRC pascal +n -r -l \"((%s))\"
...
#+END_SRC

If you want to use this for HTML export, make sure that the format does
not introduce special font-locking, and avoid the HTML special
characters `<', `>', and `&'.  The reason for this restriction is that
the labels are searched for only after htmlize has done its job."
  :group 'org-edit-structure ; FIXME this is not in the right group
  :type 'string)

(defcustom org-edit-fixed-width-region-mode 'artist-mode
  "The mode that should be used to edit fixed-width regions.
These are the regions where each line starts with a colon."
  :group 'org-edit-structure
  :type '(choice
	  (const artist-mode)
	  (const picture-mode)
	  (const fundamental-mode)
	  (function :tag "Other (specify)")))

(defcustom org-src-preserve-indentation nil
  "If non-nil preserve leading whitespace characters on export.
If non-nil leading whitespace characters in source code blocks
are preserved on export, and when switching between the org
buffer and the language mode edit buffer.

When this variable is nil, after editing with \\[org-edit-src-code],
the minimum (across-lines) number of leading whitespace characters
are removed from all lines, and the code block is uniformly indented
according to the value of `org-edit-src-content-indentation'."
  :group 'org-edit-structure
  :type 'boolean)

(defcustom org-edit-src-content-indentation 2
  "Indentation for the content of a source code block.
This should be the number of spaces added to the indentation of the #+begin
line in order to compute the indentation of the block content after
editing it with \\[org-edit-src-code].  Has no effect if
`org-src-preserve-indentation' is non-nil."
  :group 'org-edit-structure
  :type 'integer)

(defcustom org-edit-src-persistent-message t
  "Non-nil means show persistent exit help message while editing src examples.
The message is shown in the header-line, which will be created in the
first line of the window showing the editing buffer."
  :group 'org-edit-structure
  :type 'boolean)

(defcustom org-src-ask-before-returning-to-edit-buffer t
  "Non-nil means ask before switching to an existing edit buffer.
If nil, when `org-edit-src-code' is used on a block that already
has an active edit buffer, it will switch to that edit buffer
immediately; otherwise it will ask whether you want to return to
the existing edit buffer."
  :group 'org-edit-structure
  :version "24.4"
  :package-version '(Org . "8.0")
  :type 'boolean)

(defcustom org-src-window-setup 'reorganize-frame
  "How the source code edit buffer should be displayed.
Possible values for this option are:

current-window    Show edit buffer in the current window, keeping all other
                  windows.
other-window      Use `switch-to-buffer-other-window' to display edit buffer.
reorganize-frame  Show only two windows on the current frame, the current
                  window and the edit buffer.  When exiting the edit buffer,
                  return to one window.
other-frame       Use `switch-to-buffer-other-frame' to display edit buffer.
                  Also, when exiting the edit buffer, kill that frame."
  :group 'org-edit-structure
  :type '(choice
	  (const current-window)
	  (const other-frame)
	  (const other-window)
	  (const reorganize-frame)))

(defvar org-src-mode-hook nil
  "Hook  run after Org switched a source code snippet to its Emacs mode.
This hook will run

- when editing a source code snippet with \"C-c '\".
- When formatting a source code snippet for export with htmlize.

You may want to use this hook for example to turn off `outline-minor-mode'
or similar things which you want to have when editing a source code file,
but which mess up the display of a snippet in Org exported files.")

(defcustom org-src-lang-modes
  '(("ocaml" . tuareg) ("elisp" . emacs-lisp) ("ditaa" . artist)
    ("asymptote" . asy) ("dot" . fundamental) ("sqlite" . sql)
    ("calc" . fundamental) ("C" . c) ("cpp" . c++) ("C++" . c++)
    ("screen" . shell-script) ("shell" . sh) ("bash" . sh))
  "Alist mapping languages to their major mode.
The key is the language name, the value is the string that should
be inserted as the name of the major mode.  For many languages this is
simple, but for language where this is not the case, this variable
provides a way to simplify things on the user side.
For example, there is no ocaml-mode in Emacs, but the mode to use is
`tuareg-mode'."
  :group 'org-edit-structure
  :type '(repeat
	  (cons
	   (string "Language name")
	   (symbol "Major mode"))))

(defcustom org-src-tab-acts-natively nil
  "If non-nil, the effect of TAB in a code block is as if it were
issued in the language major mode buffer."
  :type 'boolean
  :version "24.1"
  :group 'org-babel)



;;; Internal functions and variables

(defvar org-src--allow-write-back-p t)
(defvar org-src--beg-marker nil)
(defvar org-src--block-indentation nil)
(defvar org-src--code-timer nil)
(defvar org-src--end-marker nil)
(defvar org-src--from-org-mode nil)
(defvar org-src--overlay nil)
(defvar org-src--saved-temp-window-config nil)
(defvar org-src--type nil)
(defvar org-src--babel-info nil)

(defun org-src--construct-edit-buffer-name (org-buffer-name lang)
  "Construct the buffer name for a source editing buffer."
  (concat "*Org Src " org-buffer-name "[ " lang " ]*"))

(defun org-src--edit-buffer (beg end)
  "Return buffer editing area between BEG and END.
Return nil if there is no such buffer."
  (catch 'exit
    (dolist (b (buffer-list))
      (with-current-buffer b
	(and (org-src-edit-buffer-p)
	     (= beg org-src--beg-marker)
	     (eq (marker-buffer beg) (marker-buffer org-src--beg-marker))
	     (= end org-src--end-marker)
	     (eq (marker-buffer end) (marker-buffer org-src--end-marker))
	     (throw 'exit b))))))

(defun org-src--source-buffer ()
  "Return source buffer edited by current buffer."
  (unless (org-src-edit-buffer-p) (error "Not in a source buffer"))
  (or (marker-buffer org-src--beg-marker)
      (error "No source buffer available for current editing session")))

(defun org-src--get-lang-mode (lang)
  "Return major mode that should be used for LANG.
LANG is a string, and the returned major mode is a symbol."
  (intern
   (concat
    (let ((l (or (cdr (assoc lang org-src-lang-modes)) lang)))
      (if (symbolp l) (symbol-name l) l))
    "-mode")))

(defun org-src--coordinates (pos beg end)
  "Return coordinates of POS relatively to BEG and END.
POS, BEG and END are buffer positions.  Return value is either
a cons cell (LINE . COLUMN) or symbol `end'.  See also
`org-src--goto-coordinates'."
  (if (>= pos end) 'end
    (org-with-wide-buffer
     (goto-char (max beg pos))
     (cons (count-lines beg (line-beginning-position))
	   ;; Column is relative to the end of line to avoid problems of
	   ;; comma escaping or colons appended in front of the line.
	   (- (current-column)
	      (progn (end-of-line) (current-column)))))))

(defun org-src--goto-coordinates (coord beg end)
  "Move to coordinates COORD relatively to BEG and END.
COORD are coordinates, as returned by `org-src--coordinates',
which see.  BEG and END are buffer positions."
  (goto-char
   (if (eq coord 'end) (max (1- end) beg)
     ;; If BEG happens to be located outside of the narrowed part of
     ;; the buffer, widen it first.
     (org-with-wide-buffer
      (goto-char beg)
      (forward-line (car coord))
      (end-of-line)
      (org-move-to-column (max (+ (current-column) (cdr coord)) 0))
      (point)))))

(defun org-src--element-contents-area (element)
  "Return contents boundaries of ELEMENT.
Return value is a pair (BEG . END) where BEG and END are buffer
positions."
  (let ((blockp (memq (org-element-type element)
		      '(example-block export-block src-block))))
    (cons (org-with-wide-buffer
	   (goto-char (org-element-property :post-affiliated element))
	   (if blockp (line-beginning-position 2) (point)))
	  (org-with-wide-buffer
	   (goto-char (org-element-property :end element))
	   (skip-chars-backward " \r\t\n")
	   (line-beginning-position (if blockp 1 2))))))

(defun org-src--make-source-overlay (beg end edit-buffer)
  "Create overlay between BEG and END positions and return it.
EDIT-BUFFER is the buffer currently editing area between BEG and
END."
  (let ((overlay (make-overlay beg end)))
    (overlay-put overlay 'face 'secondary-selection)
    (overlay-put overlay 'edit-buffer edit-buffer)
    (overlay-put overlay 'help-echo
		 "Click with mouse-1 to switch to buffer editing this segment")
    (overlay-put overlay 'face 'secondary-selection)
    (overlay-put overlay 'keymap
		 (let ((map (make-sparse-keymap)))
		   (define-key map [mouse-1] 'org-edit-src-continue)
		   map))
    ;; TODO: The below line doesn't work for two reasons:
    ;; - It should be 'read-only
    ;; - 'read-only apparently doesn't work on overlays (also empirically tested):
    ;;    <https://lists.gnu.org/archive/html/emacs-devel/2008-01/msg01598.html>
    ;; If this feature is to be kept, it should be implemented via text
    ;; properties, which will require fiddling around in more places
    ;; (such as when the contents are copied back into the buffer after
    ;; editing is complete.)
    (overlay-put overlay :read-only "Leave me alone")
    overlay))

(defun org-src--on-element-p (element)
  "Non-nil when point is on ELEMENT."
  (and (>= (point) (org-element-property :begin element))
       (<= (point)
	   (org-with-wide-buffer
	    (goto-char (org-element-property :end element))
	    (skip-chars-backward " \r\t\n")
	    (line-end-position)))))

(defun org-src--contents-for-write-back ()
  "Return buffer contents in a format appropriate for write back.
Assume point is in the corresponding edit buffer."
  (let ((indentation (+ (or org-src--block-indentation 0)
			(if (memq org-src--type '(example-block src-block))
			    org-edit-src-content-indentation
			  0)))
	(preserve-indentation org-src-preserve-indentation)
	(contents (org-with-wide-buffer (buffer-string)))
	(fixed-width-p (eq org-src--type 'fixed-width)))
    (with-temp-buffer
      (insert contents)
      (goto-char (point-min))
      (if fixed-width-p
	  (progn
	    (untabify (point-min) (point-max))
	    (let ((prefix (concat (and (not preserve-indentation)
				       (make-string indentation ?\s))
				  ": ")))
	      (while (not (eobp)) (insert prefix) (forward-line))))
	(unless preserve-indentation (untabify (point-min) (point-max)))
	(org-escape-code-in-region (point-min) (point-max))
	(unless (or preserve-indentation (zerop indentation))
	  (let ((ind (make-string indentation ?\s)))
	    (while (not (eobp))
	      (when (org-looking-at-p "[ \t]*\\S-") (insert ind))
	      (forward-line)))))
      (buffer-string))))

(defun org-src--edit-element (element name &optional major write-back contents)
  "Edit ELEMENT contents in a dedicated buffer.

MAJOR is the major mode used in the edit buffer.  A nil value is
equivalent to `fundamental-mode'.  When WRITE-BACK is non-nil,
assume contents will replace original region.  When CONTENTS is
non-nil, display them in the edit buffer.  Otherwise, assume they
are located in property `:value'.

Leave point in edit buffer."
  (setq org-src--saved-temp-window-config (current-window-configuration))
  (let* ((area (org-src--element-contents-area element))
	 (beg (copy-marker (car area)))
	 (end (copy-marker (cdr area) t))
	 (old-edit-buffer (org-src--edit-buffer beg end)))
    (if (and old-edit-buffer
	     (or (not org-src-ask-before-returning-to-edit-buffer)
		 (y-or-n-p "Return to existing edit buffer ([n] will revert changes)? ")))
	;; Move to existing buffer.
	(org-src-switch-to-buffer old-edit-buffer 'return)
      ;; Discard old edit buffer.
      (when old-edit-buffer
	(with-current-buffer old-edit-buffer
	  (when (boundp 'org-src--overlay)
	    (delete-overlay org-src--overlay)))
	(kill-buffer old-edit-buffer))
      (let* ((org-mode-p (derived-mode-p 'org-mode))
	     (type (org-element-type element))
	     (ind (org-with-wide-buffer
		   (goto-char (org-element-property :begin element))
		   (org-get-indentation)))
	     (preserve-ind
	      (and (memq type '(example-block src-block))
		   (or (org-element-property :preserve-indent element)
		       org-src-preserve-indentation)))
	     ;; Store relative positions of mark (if any) and point
	     ;; within the edited area.
	     (point-coordinates (org-src--coordinates (point) beg end))
	     (mark-coordinates (and (org-region-active-p)
				    (let ((m (mark)))
				      (and (>= m beg) (>= end m)
					   (org-src--coordinates m beg end)))))
	     ;; Generate a new edit buffer.
	     (buffer (generate-new-buffer name))
	     ;; Add an overlay on top of source.
	     (overlay (org-src--make-source-overlay beg end buffer)))
	;; Switch to edit buffer.
	(org-src-switch-to-buffer buffer 'edit)
	;; Insert contents.
	(insert (or contents (org-element-property :value element)))
	(remove-text-properties (point-min) (point-max)
				'(display nil invisible nil intangible nil))
	(unless preserve-ind (org-do-remove-indentation))
	(set-buffer-modified-p nil)
	(setq buffer-file-name nil)
	;; Start major mode.
	(if (not major) (fundamental-mode)
	  (let ((org-inhibit-startup t))
	    (condition-case e (funcall major)
	      (error (message "Language mode `%s' fails with: %S"
			      major (nth 1 e))))))
	;; Transmit buffer-local variables for exit function.  It must
	;; be done after initializing major mode, as this operation
	;; may reset them otherwise.
	(org-set-local 'org-src--from-org-mode org-mode-p)
	(org-set-local 'org-src--beg-marker beg)
	(org-set-local 'org-src--end-marker end)
	(org-set-local 'org-src--type type)
	(org-set-local 'org-src--block-indentation ind)
	(org-set-local 'org-src-preserve-indentation preserve-ind)
	(org-set-local 'org-src--overlay overlay)
	(org-set-local 'org-src--allow-write-back-p write-back)
	;; Start minor mode.
	(org-src-mode)
	(when org-edit-src-persistent-message
	  (org-set-local
	   'header-line-format
	   (substitute-command-keys
	    (if write-back
		"Edit, then exit with \\[org-edit-src-exit] or abort with \
\\[org-edit-src-abort]"
	      "Exit with \\[org-edit-src-exit] or abort with \
\\[org-edit-src-abort]"))))
	;; Possibly start `auto-save-mode'.
	(when org-edit-src-turn-on-auto-save
	  (setq buffer-auto-save-file-name
		(concat (make-temp-name "org-src-")
			(format-time-string "-%Y-%d-%m")
			".txt")))
	;; Move mark and point in edit buffer to the corresponding
	;; location.
	(when mark-coordinates
	  (org-src--goto-coordinates mark-coordinates (point-min) (point-max))
	  (push-mark (point) 'no-message t)
	  (setq deactivate-mark nil))
	(org-src--goto-coordinates point-coordinates (point-min) (point-max)))
      ;; Install idle auto save feature, if necessary.
      (or org-src--code-timer
	  (zerop org-edit-src-auto-save-idle-delay)
	  (setq org-src--code-timer
		(run-with-idle-timer
		 org-edit-src-auto-save-idle-delay t
		 (lambda ()
		   (cond
		    ((org-src-edit-buffer-p)
		     (when (buffer-modified-p) (org-edit-src-save)))
		    ((not (org-some (lambda (b) (org-src-edit-buffer-p b))
				    (buffer-list)))
		     (cancel-timer org-src--code-timer)
		     (setq org-src--code-timer nil))))))))))



;;; Fontification of source blocks

(defun org-src-font-lock-fontify-block (lang start end)
  "Fontify code block.
This function is called by emacs automatic fontification, as long
as `org-src-fontify-natively' is non-nil."
  (let ((lang-mode (org-src--get-lang-mode lang)))
    (when (fboundp lang-mode)
      (let ((string (buffer-substring-no-properties start end))
	    (modified (buffer-modified-p))
	    (org-buffer (current-buffer)) pos next)
	(remove-text-properties start end '(face nil))
	(with-current-buffer
	    (get-buffer-create
	     (concat " org-src-fontification:" (symbol-name lang-mode)))
	  (delete-region (point-min) (point-max))
	  (insert string " ") ;; so there's a final property change
	  (unless (eq major-mode lang-mode) (funcall lang-mode))
	  (font-lock-fontify-buffer)
	  (setq pos (point-min))
	  (while (setq next (next-single-property-change pos 'face))
	    (put-text-property
	     (+ start (1- pos)) (1- (+ start next)) 'face
	     (get-text-property pos 'face) org-buffer)
	    (setq pos next)))
	(add-text-properties
	 start end
	 '(font-lock-fontified t fontified t font-lock-multiline t))
	(set-buffer-modified-p modified)))))



;;; Escape contents

(defun org-escape-code-in-region (beg end)
  "Escape lines between BEG and END.
Escaping happens when a line starts with \"*\", \"#+\", \",*\" or
\",#+\" by appending a comma to it."
  (interactive "r")
  (save-excursion
    (goto-char beg)
    (while (re-search-forward "^[ \t]*,?\\(\\*\\|#\\+\\)" end t)
      (replace-match ",\\1" nil nil nil 1))))

(defun org-escape-code-in-string (s)
  "Escape lines in string S.
Escaping happens when a line starts with \"*\", \"#+\", \",*\" or
\",#+\" by appending a comma to it."
  (replace-regexp-in-string "^[ \t]*,?\\(\\*\\|#\\+\\)" ",\\1" s nil nil 1))

(defun org-unescape-code-in-region (beg end)
  "Un-escape lines between BEG and END.
Un-escaping happens by removing the first comma on lines starting
with \",*\", \",#+\", \",,*\" and \",,#+\"."
  (interactive "r")
  (save-excursion
    (goto-char beg)
    (while (re-search-forward "^[ \t]*,?\\(,\\)\\(?:\\*\\|#\\+\\)" end t)
      (replace-match "" nil nil nil 1))))

(defun org-unescape-code-in-string (s)
  "Un-escape lines in string S.
Un-escaping happens by removing the first comma on lines starting
with \",*\", \",#+\", \",,*\" and \",,#+\"."
  (replace-regexp-in-string
   "^[ \t]*,?\\(,\\)\\(?:\\*\\|#\\+\\)" "" s nil nil 1))



;;; Org src minor mode

(defvar org-src-mode-map (make-sparse-keymap))
(define-key org-src-mode-map "\C-c'" 'org-edit-src-exit)
(define-key org-src-mode-map "\C-c\C-k" 'org-edit-src-abort)
(define-key org-src-mode-map "\C-x\C-s" 'org-edit-src-save)

(define-minor-mode org-src-mode
  "Minor mode for language major mode buffers generated by org.
This minor mode is turned on in two situations:
- when editing a source code snippet with \"C-c '\".
- When formatting a source code snippet for export with htmlize.
There is a mode hook, and keybindings for `org-edit-src-exit' and
`org-edit-src-save'")

(defun org-src-mode-configure-edit-buffer ()
  (when (org-bound-and-true-p org-src--from-org-mode)
    (org-add-hook 'kill-buffer-hook
<<<<<<< HEAD
		  (lambda () (delete-overlay org-src--overlay)) nil 'local)
    (if (org-bound-and-true-p org-src--allow-write-back-p)
=======
		  (lambda ()
		    (when (overlayp org-edit-src-overlay)
		      (delete-overlay org-edit-src-overlay)))
		  nil 'local)
    (if (org-bound-and-true-p org-edit-src-allow-write-back-p)
>>>>>>> c41bbc57
	(progn
	  (setq buffer-offer-save t)
	  (setq buffer-file-name
		(concat (buffer-file-name (marker-buffer org-src--beg-marker))
			"[" (buffer-name) "]"))
	  (if (featurep 'xemacs)
	      (progn
		(make-variable-buffer-local 'write-contents-hooks) ; needed only for 21.4
		(setq write-contents-hooks '(org-edit-src-save)))
	    (setq write-contents-functions '(org-edit-src-save))))
      (setq buffer-read-only t))))

(org-add-hook 'org-src-mode-hook #'org-src-mode-configure-edit-buffer)



;;; Babel related functions

(defun org-src-associate-babel-session (info)
  "Associate edit buffer with comint session."
  (interactive)
  (let ((session (cdr (assoc :session (nth 2 info)))))
    (and session (not (string= session "none"))
	 (org-babel-comint-buffer-livep session)
	 (let ((f (intern (format "org-babel-%s-associate-session"
                                  (nth 0 info)))))
           (and (fboundp f) (funcall f session))))))

(defun org-src-babel-configure-edit-buffer ()
  (when org-src--babel-info
    (org-src-associate-babel-session org-src--babel-info)))

(org-add-hook 'org-src-mode-hook #'org-src-babel-configure-edit-buffer)

(defmacro org-src-do-at-code-block (&rest body)
  "Execute a command from an edit buffer in the Org mode buffer."
  `(let ((beg-marker org-src--beg-marker))
     (when beg-marker
       (with-current-buffer (marker-buffer beg-marker)
	 (goto-char beg-marker)
	 ,@body))))
(def-edebug-spec org-src-do-at-code-block (body))

(defun org-src-do-key-sequence-at-code-block (&optional key)
  "Execute key sequence at code block in the source Org buffer.
The command bound to KEY in the Org-babel key map is executed
remotely with point temporarily at the start of the code block in
the Org buffer.

This command is not bound to a key by default, to avoid conflicts
with language major mode bindings.  To bind it to C-c @ in all
language major modes, you could use

  (add-hook 'org-src-mode-hook
            (lambda () (define-key org-src-mode-map \"\\C-c@\"
                    'org-src-do-key-sequence-at-code-block)))

In that case, for example, C-c @ t issued in code edit buffers
would tangle the current Org code block, C-c @ e would execute
the block and C-c @ h would display the other available
Org-babel commands."
  (interactive "kOrg-babel key: ")
  (if (equal key (kbd "C-g")) (keyboard-quit)
    (org-edit-src-save)
    (org-src-do-at-code-block
     (call-interactively (lookup-key org-babel-map key)))))



;;; Public functions

(defun org-src-edit-buffer-p (&optional buffer)
  "Non-nil when current buffer is a source editing buffer.
If BUFFER is non-nil, test it instead."
  (let ((buffer (org-base-buffer (or buffer (current-buffer)))))
    (and (buffer-live-p buffer)
	 (local-variable-p 'org-src--beg-marker buffer)
	 (local-variable-p 'org-src--end-marker buffer))))

(defun org-src-switch-to-buffer (buffer context)
  (case org-src-window-setup
    (current-window (org-pop-to-buffer-same-window buffer))
    (other-window
     (switch-to-buffer-other-window buffer))
    (other-frame
     (case context
       (exit
	(let ((frame (selected-frame)))
	  (switch-to-buffer-other-frame buffer)
	  (delete-frame frame)))
       (save
	(kill-buffer (current-buffer))
	(org-pop-to-buffer-same-window buffer))
       (t (switch-to-buffer-other-frame buffer))))
    (reorganize-frame
     (when (eq context 'edit) (delete-other-windows))
     (org-switch-to-buffer-other-window buffer)
     (when (eq context 'exit) (delete-other-windows)))
    (switch-invisibly (set-buffer buffer))
    (t
     (message "Invalid value %s for `org-src-window-setup'"
	      org-src-window-setup)
     (org-pop-to-buffer-same-window buffer))))

(defun org-edit-table.el ()
  "Edit \"table.el\" table at point.

A new buffer is created and the table is copied into it.  Then
the table is recognized with `table-recognize'.  When done
editing, exit with \\[org-edit-src-exit].  The edited text will
then replace the area in the Org mode buffer.

Throw an error when not at such a table."
  (interactive)
  (let ((element (org-element-at-point)))
    (unless (and (eq (org-element-type element) 'table)
		 (eq (org-element-property :type element) 'table.el)
		 (org-src--on-element-p element))
      (user-error "Not in a table.el table"))
    (org-src--edit-element
     element
     (org-src--construct-edit-buffer-name (buffer-name) "Table")
     #'text-mode t)
    (when (org-bound-and-true-p flyspell-mode) (flyspell-mode -1))
    (table-recognize)
    t))

(defun org-edit-export-block ()
  "Edit export block at point.

A new buffer is created and the block is copied into it, and the
buffer is switched into an appropriate major mode.  See also
`org-src-lang-modes'.  When done, exit with
\\[org-edit-src-exit].  The edited text will then replace the
area in the Org mode buffer.

Throw an error when not at an export block."
  (interactive)
  (let ((element (org-element-at-point)))
    (unless (and (eq (org-element-type element) 'export-block)
		 (org-src--on-element-p element))
      (user-error "Not in an export block"))
    (let* ((type (downcase (org-element-property :type element)))
	   (mode (org-src--get-lang-mode type)))
      (unless (functionp mode) (error "No such language mode: %s" mode))
      (org-src--edit-element
       element (org-src--construct-edit-buffer-name (buffer-name) type) mode t))
    t))

(defun org-edit-src-code (&optional code edit-buffer-name)
  "Edit the source or example block at point.

The code is copied to a separate buffer and the appropriate mode
is turned on.  When done, exit with \\[org-edit-src-exit].  This
will remove the original code in the Org buffer, and replace it
with the edited version.  See `org-src-window-setup' to configure
the display of windows containing the Org buffer and the code
buffer.

When optional argument CODE is a string, edit it in a dedicated
buffer instead.

When optional argument EDIT-BUFFER-NAME is non-nil, use it as the
name of the sub-editing buffer."
  (interactive)
  (let* ((element (org-element-at-point))
	 (type (org-element-type element)))
    (unless (and (memq type '(example-block src-block))
		 (org-src--on-element-p element))
      (user-error "Not in a source or example block"))
    (let* ((lang
	    (if (eq type 'src-block) (org-element-property :language element)
	      "example"))
	   (lang-f (and (eq type 'src-block) (org-src--get-lang-mode lang)))
	   (babel-info (and (eq type 'src-block)
			    (org-babel-get-src-block-info 'light)))
	   deactivate-mark)
      (when (and (eq type 'src-block) (not (functionp lang-f)))
	(error "No such language mode: %s" lang-f))
      (org-src--edit-element
       element
       (or edit-buffer-name
	   (org-src--construct-edit-buffer-name (buffer-name) lang))
       lang-f (null code) (and code (org-unescape-code-in-string code)))
      ;; Finalize buffer.
      (org-set-local 'org-coderef-label-format
		     (or (org-element-property :label-fmt element)
			 org-coderef-label-format))
      (when (eq type 'src-block)
	(org-set-local 'org-src--babel-info babel-info)
	(let ((edit-prep-func (intern (concat "org-babel-edit-prep:" lang))))
	  (when (fboundp edit-prep-func)
	    (funcall edit-prep-func babel-info))))
      t)))

(defun org-edit-fixed-width-region ()
  "Edit the fixed-width ASCII drawing at point.

This must be a region where each line starts with a colon
followed by a space or a newline character.

A new buffer is created and the fixed-width region is copied into
it, and the buffer is switched into the major mode defined in
`org-edit-fixed-width-region-mode', which see.  When done, exit
with \\[org-edit-src-exit].  The edited text will then replace
the area in the Org mode buffer."
  (interactive)
  (let ((element (org-element-at-point)))
    (unless (and (eq (org-element-type element) 'fixed-width)
		 (org-src--on-element-p element))
      (user-error "Not in a fixed-width area"))
    (org-src--edit-element
     element
     (org-src--construct-edit-buffer-name (buffer-name) "Fixed Width")
     org-edit-fixed-width-region-mode
     t)
    ;; Return success.
    t))

(defun org-edit-src-abort ()
  "Abort editing of the src code and return to the Org buffer."
  (interactive)
  (let (org-src--allow-write-back-p) (org-edit-src-exit)))

(defun org-edit-src-continue (e)
  "Unconditionally return to buffer editing area under point.
Throw an error if there is no such buffer."
  (interactive "e")
  (mouse-set-point e)
  (let ((buf (get-char-property (point) 'edit-buffer)))
    (if buf (org-src-switch-to-buffer buf 'continue)
      (user-error "No sub-editing buffer for area at point"))))

(defun org-edit-src-save ()
  "Save parent buffer with current state source-code buffer."
  (interactive)
  (unless (org-src-edit-buffer-p) (user-error "Not in a sub-editing buffer"))
  (set-buffer-modified-p nil)
  (let ((edited-code (org-src--contents-for-write-back))
	(beg org-src--beg-marker)
	(end org-src--end-marker)
	(overlay org-src--overlay))
    (with-current-buffer (org-src--source-buffer)
      (undo-boundary)
      (goto-char beg)
      (delete-region beg end)
      (when (org-string-nw-p edited-code) (insert edited-code))
      (unless (bolp) (insert "\n"))
      (move-overlay overlay beg (point))
      (save-buffer))))

(defun org-edit-src-exit ()
  "Kill current sub-editing buffer and return to source buffer."
  (interactive)
  (unless (org-src-edit-buffer-p) (error "Not in a sub-editing buffer"))
  (let* ((allow-write-back-p org-src--allow-write-back-p)
	 (beg org-src--beg-marker)
	 (end org-src--end-marker)
	 (coordinates (org-src--coordinates (point) 1 (point-max)))
	 (code (and allow-write-back-p (org-src--contents-for-write-back))))
    (set-buffer-modified-p nil)
    ;; Switch to source buffer.  Kill sub-editing buffer.
    (let ((edit-buffer (current-buffer)))
      (org-src-switch-to-buffer (marker-buffer beg) 'exit)
      (kill-buffer edit-buffer))
    ;; Insert modified code.  Ensure it ends with a newline character.
    (when (and allow-write-back-p
	       (not (equal (buffer-substring-no-properties beg end) code)))
      (undo-boundary)
      (goto-char beg)
      (delete-region beg end)
      (when (org-string-nw-p code)
	(insert code)
	(unless (bolp) (insert "\n"))))
    ;; If we are to return to source buffer, put point at an
    ;; appropriate location.  In particular, if block is hidden, move
    ;; to the beginning of the block opening line.
    (goto-char beg)
    (cond
     ;; Block is hidden; move at start of block.
     ((org-some (lambda (o) (eq (overlay-get o 'invisible) 'org-hide-block))
		(overlays-at (point)))
      (beginning-of-line 0))
     (allow-write-back-p (org-src--goto-coordinates coordinates beg end)))
    ;; Clean up left-over markers and restore window configuration.
    (set-marker beg nil)
    (set-marker end nil)
    (when org-src--saved-temp-window-config
      (set-window-configuration org-src--saved-temp-window-config)
      (setq org-src--saved-temp-window-config nil))))


(provide 'org-src)

;;; org-src.el ends here<|MERGE_RESOLUTION|>--- conflicted
+++ resolved
@@ -547,16 +547,11 @@
 (defun org-src-mode-configure-edit-buffer ()
   (when (org-bound-and-true-p org-src--from-org-mode)
     (org-add-hook 'kill-buffer-hook
-<<<<<<< HEAD
-		  (lambda () (delete-overlay org-src--overlay)) nil 'local)
-    (if (org-bound-and-true-p org-src--allow-write-back-p)
-=======
 		  (lambda ()
 		    (when (overlayp org-edit-src-overlay)
 		      (delete-overlay org-edit-src-overlay)))
 		  nil 'local)
     (if (org-bound-and-true-p org-edit-src-allow-write-back-p)
->>>>>>> c41bbc57
 	(progn
 	  (setq buffer-offer-save t)
 	  (setq buffer-file-name
