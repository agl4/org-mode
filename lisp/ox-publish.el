;;; ox-publish.el --- Publish Related Org Mode Files as a Website -*- lexical-binding: t; -*-
;; Copyright (C) 2006-2017 Free Software Foundation, Inc.

;; Author: David O'Toole <dto@gnu.org>
;; Maintainer: Carsten Dominik <carsten DOT dominik AT gmail DOT com>
;; Keywords: hypermedia, outlines, wp

;; This file is part of GNU Emacs.
;;
;; GNU Emacs is free software: you can redistribute it and/or modify
;; it under the terms of the GNU General Public License as published by
;; the Free Software Foundation, either version 3 of the License, or
;; (at your option) any later version.

;; GNU Emacs is distributed in the hope that it will be useful,
;; but WITHOUT ANY WARRANTY; without even the implied warranty of
;; MERCHANTABILITY or FITNESS FOR A PARTICULAR PURPOSE.  See the
;; GNU General Public License for more details.

;; You should have received a copy of the GNU General Public License
;; along with GNU Emacs.  If not, see <http://www.gnu.org/licenses/>.

;;; Commentary:

;; This program allow configurable publishing of related sets of
;; Org mode files as a complete website.
;;
;; ox-publish.el can do the following:
;;
;; + Publish all one's Org files to a given export back-end
;; + Upload HTML, images, attachments and other files to a web server
;; + Exclude selected private pages from publishing
;; + Publish a clickable sitemap of pages
;; + Manage local timestamps for publishing only changed files
;; + Accept plugin functions to extend range of publishable content
;;
;; Documentation for publishing is in the manual.

;;; Code:

(require 'cl-lib)
(require 'format-spec)
(require 'ox)



;;; Variables

;; Here, so you find the variable right before it's used the first time:
(defvar org-publish-cache nil
  "This will cache timestamps and titles for files in publishing projects.
Blocks could hash sha1 values here.")

(defvar org-publish-after-publishing-hook nil
  "Hook run each time a file is published.
Every function in this hook will be called with two arguments:
the name of the original file and the name of the file
produced.")

(defgroup org-publish nil
  "Options for publishing a set of files."
  :tag "Org Publishing"
  :group 'org)

(defcustom org-publish-project-alist nil
  "Association list to control publishing behavior.
\\<org-mode-map>
Each element of the alist is a publishing project.  The car of
each element is a string, uniquely identifying the project.  The
cdr of each element is in one of the following forms:

1. A well-formed property list with an even number of elements,
   alternating keys and values, specifying parameters for the
   publishing process.

     (:property value :property value ... )

2. A meta-project definition, specifying of a list of
   sub-projects:

     (:components (\"project-1\" \"project-2\" ...))

When the CDR of an element of org-publish-project-alist is in
this second form, the elements of the list after `:components'
are taken to be components of the project, which group together
files requiring different publishing options.  When you publish
such a project with `\\[org-publish]', the components all publish.

When a property is given a value in `org-publish-project-alist',
its setting overrides the value of the corresponding user
variable (if any) during publishing.  However, options set within
a file override everything.

Most properties are optional, but some should always be set:

  `:base-directory'

    Directory containing publishing source files.

  `:base-extension'

    Extension (without the dot!) of source files.  This can be
    a regular expression.  If not given, \"org\" will be used as
    default extension.  If it is `any', include all the files,
    even without extension.

  `:publishing-directory'

    Directory (possibly remote) where output files will be
    published.

If `:recursive' is non-nil files in sub-directories of
`:base-directory' are considered.

The `:exclude' property may be used to prevent certain files from
being published.  Its value may be a string or regexp matching
file names you don't want to be published.

The `:include' property may be used to include extra files.  Its
value may be a list of filenames to include.  The filenames are
considered relative to the base directory.

When both `:include' and `:exclude' properties are given values,
the exclusion step happens first.

One special property controls which back-end function to use for
publishing files in the project.  This can be used to extend the
set of file types publishable by `org-publish', as well as the
set of output formats.

  `:publishing-function'

    Function to publish file.  Each back-end may define its
    own (i.e. `org-latex-publish-to-pdf',
    `org-html-publish-to-html').  May be a list of functions, in
    which case each function in the list is invoked in turn.

Another property allows you to insert code that prepares
a project for publishing.  For example, you could call GNU Make
on a certain makefile, to ensure published files are built up to
date.

  `:preparation-function'

    Function to be called before publishing this project.  This
    may also be a list of functions.  Preparation functions are
    called with the project properties list as their sole
    argument.

  `:completion-function'

    Function to be called after publishing this project.  This
    may also be a list of functions.  Completion functions are
    called with the project properties list as their sole
    argument.

Some properties control details of the Org publishing process,
and are equivalent to the corresponding user variables listed in
the right column.  Back-end specific properties may also be
included.  See the back-end documentation for more information.

  :author                   `user-full-name'
  :creator                  `org-export-creator-string'
  :email                    `user-mail-address'
  :exclude-tags             `org-export-exclude-tags'
  :headline-levels          `org-export-headline-levels'
  :language                 `org-export-default-language'
  :preserve-breaks          `org-export-preserve-breaks'
  :section-numbers          `org-export-with-section-numbers'
  :select-tags              `org-export-select-tags'
  :time-stamp-file          `org-export-time-stamp-file'
  :with-archived-trees      `org-export-with-archived-trees'
  :with-author              `org-export-with-author'
  :with-creator             `org-export-with-creator'
  :with-date                `org-export-with-date'
  :with-drawers             `org-export-with-drawers'
  :with-email               `org-export-with-email'
  :with-emphasize           `org-export-with-emphasize'
  :with-entities            `org-export-with-entities'
  :with-fixed-width         `org-export-with-fixed-width'
  :with-footnotes           `org-export-with-footnotes'
  :with-inlinetasks         `org-export-with-inlinetasks'
  :with-latex               `org-export-with-latex'
  :with-planning            `org-export-with-planning'
  :with-priority            `org-export-with-priority'
  :with-properties          `org-export-with-properties'
  :with-smart-quotes        `org-export-with-smart-quotes'
  :with-special-strings     `org-export-with-special-strings'
  :with-statistics-cookies' `org-export-with-statistics-cookies'
  :with-sub-superscript     `org-export-with-sub-superscripts'
  :with-toc                 `org-export-with-toc'
  :with-tables              `org-export-with-tables'
  :with-tags                `org-export-with-tags'
  :with-tasks               `org-export-with-tasks'
  :with-timestamps          `org-export-with-timestamps'
  :with-title               `org-export-with-title'
  :with-todo-keywords       `org-export-with-todo-keywords'

The following properties may be used to control publishing of
a site-map of files or summary page for a given project.

  `:auto-sitemap'

    Whether to publish a site-map during
    `org-publish-current-project' or `org-publish-all'.

  `:sitemap-filename'

    Filename for output of site-map.  Defaults to \"sitemap.org\".

  `:sitemap-title'

    Title of site-map page.  Defaults to name of file.

  `:sitemap-style'

    Can be `list' (site-map is just an itemized list of the
    titles of the files involved) or `tree' (the directory
    structure of the source files is reflected in the site-map).
    Defaults to `tree'.

  `:sitemap-format-entry'

    Plugin function used to format entries in the site-map.  It
    is called with three arguments: the file or directory name
    relative to base directory, the site map style and the
    current project.  It has to return a string.

    Defaults to `org-publish-sitemap-default-entry', which turns
    file names into links and use document titles as
    descriptions.  For specific formatting needs, one can use
    `org-publish-find-date', `org-publish-find-title' and
    `org-publish-find-property', to retrieve additional
    information about published documents.

  `:sitemap-function'

    Plugin function to use for generation of site-map.  It is
    called with two arguments: the title of the site-map, as
    a string, and a representation of the files involved in the
    project, as returned by `org-list-to-lisp'.  The latter can
    further be transformed using `org-list-to-generic',
    `org-list-to-subtree' and alike.  It has to return a string.

    Defaults to `org-publish-sitemap-default', which generates
    a plain list of links to all files in the project.

If you create a site-map file, adjust the sorting like this:

  `:sitemap-sort-folders'

    Where folders should appear in the site-map.  Set this to
    `first' or `last' to display folders first or last,
    respectively.  When set to `ignore' (default), folders are
    ignored altogether.  Any other value will mix files and
    folders.  This variable has no effect when site-map style is
    `tree'.

  `:sitemap-sort-files'

    The site map is normally sorted alphabetically.  You can
    change this behavior setting this to `anti-chronologically',
    `chronologically', or nil.

  `:sitemap-ignore-case'

    Should sorting be case-sensitive?  Default nil.

The following property control the creation of a concept index.

  `:makeindex'

    Create a concept index.  The file containing the index has to
    be called \"theindex.org\".  If it doesn't exist in the
    project, it will be generated.  Contents of the index are
    stored in the file \"theindex.inc\", which can be included in
    \"theindex.org\".

Other properties affecting publication.

  `:body-only'

    Set this to t to publish only the body of the documents."
  :group 'org-export-publish
  :type 'alist)

(defcustom org-publish-use-timestamps-flag t
  "Non-nil means use timestamp checking to publish only changed files.
When nil, do no timestamp checking and always publish all files."
  :group 'org-export-publish
  :type 'boolean)

(defcustom org-publish-timestamp-directory
  (convert-standard-filename "~/.org-timestamps/")
  "Name of directory in which to store publishing timestamps."
  :group 'org-export-publish
  :type 'directory)

(defcustom org-publish-list-skipped-files t
  "Non-nil means show message about files *not* published."
  :group 'org-export-publish
  :type 'boolean)

(defcustom org-publish-sitemap-sort-files 'alphabetically
  "Method to sort files in site-maps.
Possible values are `alphabetically', `chronologically',
`anti-chronologically' and nil.

If `alphabetically', files will be sorted alphabetically.  If
`chronologically', files will be sorted with older modification
time first.  If `anti-chronologically', files will be sorted with
newer modification time first.  nil won't sort files.

You can overwrite this default per project in your
`org-publish-project-alist', using `:sitemap-sort-files'."
  :group 'org-export-publish
  :type 'symbol)

(defcustom org-publish-sitemap-sort-folders 'ignore
  "A symbol, denoting if folders are sorted first in site-maps.

Possible values are `first', `last', `ignore' and nil.
If `first', folders will be sorted before files.
If `last', folders are sorted to the end after the files.
If `ignore', folders do not appear in the site-map.
Any other value will mix files and folders.

You can overwrite this default per project in your
`org-publish-project-alist', using `:sitemap-sort-folders'.

This variable is ignored when site-map style is `tree'."
  :group 'org-export-publish
  :type '(choice
	  (const :tag "Folders before files" first)
	  (const :tag "Folders after files" last)
	  (const :tag "No folder in site-map" ignore)
	  (const :tag "Mix folders and files" nil))
  :version "26.1"
  :package-version '(Org . "9.1")
  :safe #'symbolp)

(defcustom org-publish-sitemap-sort-ignore-case nil
  "Non-nil when site-map sorting should ignore case.

You can overwrite this default per project in your
`org-publish-project-alist', using `:sitemap-ignore-case'."
  :group 'org-export-publish
  :type 'boolean)



;;;;;;;;;;;;;;;;;;;;;;;;;;;;;;;;;;;;;;;;;;;;;;;;;;;;;;;;;;;;;;;;;;;;;;;;
;;; Timestamp-related functions

(defun org-publish-timestamp-filename (filename &optional pub-dir pub-func)
  "Return path to timestamp file for filename FILENAME."
  (setq filename (concat filename "::" (or pub-dir "") "::"
			 (format "%s" (or pub-func ""))))
  (concat "X" (if (fboundp 'sha1) (sha1 filename) (md5 filename))))

(defun org-publish-needed-p
  (filename &optional pub-dir pub-func _true-pub-dir base-dir)
  "Non-nil if FILENAME should be published in PUB-DIR using PUB-FUNC.
TRUE-PUB-DIR is where the file will truly end up.  Currently we
are not using this - maybe it can eventually be used to check if
the file is present at the target location, and how old it is.
Right now we cannot do this, because we do not know under what
file name the file will be stored - the publishing function can
still decide about that independently."
  (let ((rtn (if (not org-publish-use-timestamps-flag) t
	       (org-publish-cache-file-needs-publishing
		filename pub-dir pub-func base-dir))))
    (if rtn (message "Publishing file %s using `%s'" filename pub-func)
      (when org-publish-list-skipped-files
	(message "Skipping unmodified file %s" filename)))
    rtn))

(defun org-publish-update-timestamp
  (filename &optional pub-dir pub-func _base-dir)
  "Update publishing timestamp for file FILENAME.
If there is no timestamp, create one."
  (let ((key (org-publish-timestamp-filename filename pub-dir pub-func))
	(stamp (org-publish-cache-ctime-of-src filename)))
    (org-publish-cache-set key stamp)))

(defun org-publish-remove-all-timestamps ()
  "Remove all files in the timestamp directory."
  (let ((dir org-publish-timestamp-directory))
    (when (and (file-exists-p dir) (file-directory-p dir))
      (mapc #'delete-file (directory-files dir 'full "[^.]\\'"))
      (org-publish-reset-cache))))



;;;;;;;;;;;;;;;;;;;;;;;;;;;;;;;;;;;;;;;;;;;;;;;;;;;;;;;;;;;;;;;;;;;;;;;;
;;; Getting project information out of `org-publish-project-alist'

(defun org-publish-property (property project &optional default)
  "Return value PROPERTY, as a symbol, in PROJECT.
DEFAULT is returned when PROPERTY is not actually set in PROJECT
definition."
  (let ((properties (cdr project)))
    (if (plist-member properties property)
	(plist-get properties property)
      default)))

(defun org-publish--expand-file-name (file project)
  "Return full file name for FILE in PROJECT.
When FILE is a relative file name, it is expanded according to
project base directory."
  (if (file-name-absolute-p file) file
    (expand-file-name file (org-publish-property :base-directory project))))

(defun org-publish-expand-projects (projects-alist)
  "Expand projects in PROJECTS-ALIST.
This splices all the components into the list."
  (let ((rest projects-alist) rtn p components)
    (while (setq p (pop rest))
      (if (setq components (plist-get (cdr p) :components))
	  (setq rest (append
		      (mapcar
		       (lambda (x)
			 (or (assoc x org-publish-project-alist)
			     (user-error "Unknown component %S in project %S"
					 x (car p))))
		       components)
		      rest))
	(push p rtn)))
    (nreverse (delete-dups (delq nil rtn)))))

(defun org-publish-get-base-files (project)
  "Return a list of all files in PROJECT."
  (let* ((base-dir (file-name-as-directory
		    (org-publish-property :base-directory project)))
	 (extension (or (org-publish-property :base-extension project) "org"))
	 (match (and (not (eq extension 'any))
		     (concat "^[^\\.].*\\.\\(" extension "\\)$")))
	 (base-files
	  (cl-remove-if #'file-directory-p
			(if (org-publish-property :recursive project)
			    (directory-files-recursively base-dir match)
			  (directory-files base-dir t match t)))))
    (org-uniquify
     (append
      ;; Files from BASE-DIR.  Apply exclusion filter before adding
      ;; included files.
      (let ((exclude-regexp (org-publish-property :exclude project)))
	(if exclude-regexp
	    (cl-remove-if
	     (lambda (f)
	       ;; Match against relative names, yet BASE-DIR file
	       ;; names are absolute.
	       (string-match exclude-regexp
			     (file-relative-name f base-dir)))
	     base-files)
	  base-files))
      ;; Sitemap file.
      (and (org-publish-property :auto-sitemap project)
	   (list (expand-file-name
		  (or (org-publish-property :sitemap-filename project)
		      "sitemap.org")
		  base-dir)))
      ;; Included files.
      (mapcar (lambda (f) (expand-file-name f base-dir))
	      (org-publish-property :include project))))))

(defun org-publish-get-project-from-filename (filename &optional up)
  "Return a project that FILENAME belongs to.
When UP is non-nil, return a meta-project (i.e., with a :components part)
publishing FILENAME."
  (let* ((filename (expand-file-name filename))
	 (project
	  (cl-some
	   (lambda (p)
	     ;; Ignore meta-projects.
	     (unless (org-publish-property :components p)
	       (let ((base (file-truename
			    (org-publish-property :base-directory p))))
		 (cond
		  ;; Check if FILENAME is explicitly included in one
		  ;; project.
		  ((cl-some (lambda (f) (file-equal-p f filename))
			    (mapcar (lambda (f) (expand-file-name f base))
				    (org-publish-property :include p)))
		   p)
		  ;; Exclude file names matching :exclude property.
		  ((let ((exclude-re (org-publish-property :exclude p)))
		     (and exclude-re
			  (string-match-p exclude-re
					  (file-relative-name filename base))))
		   nil)
		  ;; Check :extension.  Handle special `any'
		  ;; extension.
		  ((let ((extension (org-publish-property :base-extension p)))
		     (not (or (eq extension 'any)
			      (string= (or extension "org")
				       (file-name-extension filename)))))
		   nil)
		  ;; Check if FILENAME belong to project's base
		  ;; directory, or some of its sub-directories
		  ;; if :recursive in non-nil.
		  ((org-publish-property :recursive p)
		   (and (file-in-directory-p filename base) p))
		  ((file-equal-p base (file-name-directory filename)) p)
		  (t nil)))))
	   org-publish-project-alist)))
    (cond
     ((not project) nil)
     ((not up) project)
     ;; When optional argument UP is non-nil, return the top-most
     ;; meta-project effectively publishing FILENAME.
     (t
      (letrec ((find-parent-project
		(lambda (project)
		  (or (cl-some
		       (lambda (p)
			 (and (member (car project)
				      (org-publish-property :components p))
			      (funcall find-parent-project p)))
		       org-publish-project-alist)
		      project))))
	(funcall find-parent-project project))))))



;;;;;;;;;;;;;;;;;;;;;;;;;;;;;;;;;;;;;;;;;;;;;;;;;;;;;;;;;;;;;;;;;;;;;;;;
;;; Tools for publishing functions in back-ends

(defun org-publish-org-to (backend filename extension plist &optional pub-dir)
  "Publish an Org file to a specified back-end.

BACKEND is a symbol representing the back-end used for
transcoding.  FILENAME is the filename of the Org file to be
published.  EXTENSION is the extension used for the output
string, with the leading dot.  PLIST is the property list for the
given project.

Optional argument PUB-DIR, when non-nil is the publishing
directory.

Return output file name."
  (unless (or (not pub-dir) (file-exists-p pub-dir)) (make-directory pub-dir t))
  ;; Check if a buffer visiting FILENAME is already open.
  (let* ((org-inhibit-startup t)
	 (visiting (find-buffer-visiting filename))
	 (work-buffer (or visiting (find-file-noselect filename))))
    (unwind-protect
	(with-current-buffer work-buffer
	  (let ((output (org-export-output-file-name extension nil pub-dir)))
	    (org-export-to-file backend output
	      nil nil nil (plist-get plist :body-only)
	      ;; Add `org-publish--store-crossrefs' and
	      ;; `org-publish-collect-index' to final output filters.
	      ;; The latter isn't dependent on `:makeindex', since we
	      ;; want to keep it up-to-date in cache anyway.
	      (org-combine-plists
	       plist
	       `(:crossrefs
		 ,(org-publish-cache-get-file-property
		   (expand-file-name filename) :crossrefs nil t)
		 :filter-final-output
		 (org-publish--store-crossrefs
		  org-publish-collect-index
		  ,@(plist-get plist :filter-final-output)))))))
      ;; Remove opened buffer in the process.
      (unless visiting (kill-buffer work-buffer)))))

(defun org-publish-attachment (_plist filename pub-dir)
  "Publish a file with no transformation of any kind.

FILENAME is the filename of the Org file to be published.  PLIST
is the property list for the given project.  PUB-DIR is the
publishing directory.

Return output file name."
  (unless (file-directory-p pub-dir)
    (make-directory pub-dir t))
  (let ((output (expand-file-name (file-name-nondirectory filename) pub-dir)))
    (unless (file-equal-p (expand-file-name (file-name-directory filename))
			  (file-name-as-directory (expand-file-name pub-dir)))
      (copy-file filename output t))
    ;; Return file name.
    output))



;;; Publishing files, sets of files

(defun org-publish-file (filename &optional project no-cache)
  "Publish file FILENAME from PROJECT.
If NO-CACHE is not nil, do not initialize `org-publish-cache'.
This is needed, since this function is used to publish single
files, when entire projects are published (see
`org-publish-projects')."
  (let* ((filename (file-truename filename)) ;normalize name
	 (project
	  (or project
<<<<<<< HEAD
	      (or (org-publish-get-project-from-filename filename)
		  (error "File %s not part of any known project"
			 (abbreviate-file-name filename)))))
	 (plist (cdr project))
	 (ftname (expand-file-name filename))
	 (publishing-function
	  (let ((fun (org-publish-property :publishing-function project)))
	    (cond ((null fun) (error "No publishing function chosen"))
		  ((listp fun) fun)
		  (t (list fun)))))
	 (base-dir
	  (file-name-as-directory
	   (expand-file-name
	    (or (org-publish-property :base-directory project)
		(error "Project %s does not have :base-directory defined"
		       (car project))))))
	 (pub-dir
	  (file-name-as-directory
	   (file-truename
	    (or (org-publish-property :publishing-directory project)
		(error "Project %s does not have :publishing-directory defined"
		       (car project))))))
	 tmp-pub-dir)
=======
	      (org-publish-get-project-from-filename filename)
	      (user-error "File %S is not part of any known project"
			  (abbreviate-file-name filename))))
	 (project-plist (cdr project))
	 (publishing-function
	  (pcase (plist-get project-plist :publishing-function)
	    (`nil (user-error "No publishing function chosen"))
	    ((and f (pred listp)) f)
	    (f (list f))))
	 (base-dir
	  (file-name-as-directory
	   (file-truename
	    (or (plist-get project-plist :base-directory)
		(user-error "Project %S does not have :base-directory defined"
			    (car project))))))
	 (pub-base-dir
	  (file-name-as-directory
	   (file-truename
	    (or (eval (plist-get project-plist :publishing-directory))
		(user-error
		 "Project %S does not have :publishing-directory defined"
		 (car project))))))
	 (pub-dir
	  (file-name-directory
	   (expand-file-name (file-relative-name filename base-dir)
			     pub-base-dir))))
>>>>>>> d9c0a810

    (unless no-cache (org-publish-initialize-cache (car project)))

    ;; Allow chain of publishing functions.
    (dolist (f publishing-function)
<<<<<<< HEAD
      (when (org-publish-needed-p filename pub-dir f tmp-pub-dir base-dir)
	(let ((output (funcall f plist filename tmp-pub-dir)))
	  (org-publish-update-timestamp filename pub-dir f base-dir)
=======
      (when (org-publish-needed-p filename pub-base-dir f pub-dir base-dir)
	(let ((output (funcall f project-plist filename pub-dir)))
	  (org-publish-update-timestamp filename pub-base-dir f base-dir)
>>>>>>> d9c0a810
	  (run-hook-with-args 'org-publish-after-publishing-hook
			      filename
			      output))))
    ;; Make sure to write cache to file after successfully publishing
    ;; a file, so as to minimize impact of a publishing failure.
    (org-publish-write-cache-file)))

(defun org-publish-projects (projects)
  "Publish all files belonging to the PROJECTS alist.
If `:auto-sitemap' is set, publish the sitemap too.  If
`:makeindex' is set, also produce a file \"theindex.org\"."
  (dolist (project (org-publish-expand-projects projects))
    (let ((plist (cdr project)))
      (let ((fun (org-publish-property :preparation-function project)))
	(cond
	 ((consp fun) (dolist (f fun) (funcall f plist)))
	 ((functionp fun) (funcall fun plist))))
      ;; Each project uses its own cache file.
      (org-publish-initialize-cache (car project))
      (when (org-publish-property :auto-sitemap project)
	(let ((sitemap-filename
	       (or (org-publish-property :sitemap-filename project)
		   "sitemap.org")))
	  (org-publish-sitemap project sitemap-filename)))
      ;; Publish all files from PROJECT except "theindex.org".  Its
      ;; publishing will be deferred until "theindex.inc" is
      ;; populated.
<<<<<<< HEAD
      (let ((theindex (expand-file-name
		       "theindex.org"
		       (org-publish-property :base-directory project))))
	(dolist (file (org-publish-get-base-files project))
	  (unless (equal file theindex) (org-publish-file file project t)))
=======
      (let ((theindex
	     (expand-file-name "theindex.org"
			       (plist-get project-plist :base-directory)))
	    (exclude-regexp (plist-get project-plist :exclude)))
	(dolist (file (org-publish-get-base-files project exclude-regexp))
	  (unless (file-equal-p file theindex)
	    (org-publish-file file project t)))
>>>>>>> d9c0a810
	;; Populate "theindex.inc", if needed, and publish
	;; "theindex.org".
	(when (org-publish-property :makeindex project)
	  (org-publish-index-generate-theindex
	   project (org-publish-property :base-directory project))
	  (org-publish-file theindex project t)))
      (let ((fun (org-publish-property :completion-function project)))
	(cond
	 ((consp fun) (dolist (f fun) (funcall f plist)))
	 ((functionp fun) (funcall fun plist)))))
    (org-publish-write-cache-file)))


;;; Site map generation

(defun org-publish--sitemap-files-to-lisp (files project style format-entry)
  "Represent FILES as a parsed plain list.
FILES is the list of files in the site map.  PROJECT is the
current project.  STYLE determines is either `list' or `tree'.
FORMAT-ENTRY is a function called on each file which should
return a string.  Return value is a list as returned by
`org-list-to-lisp'."
  (let ((root (expand-file-name
	       (file-name-as-directory
		(org-publish-property :base-directory project)))))
    (pcase style
      (`list
       (cons 'unordered
	     (mapcar
	      (lambda (f)
		(list (funcall format-entry
			       (file-relative-name f root)
			       style
			       project)))
	      files)))
      (`tree
       (letrec ((files-only (cl-remove-if #'directory-name-p files))
		(directories (cl-remove-if-not #'directory-name-p files))
		(subtree-to-list
		 (lambda (dir)
		   (cons 'unordered
			 (nconc
			  ;; Files in DIR.
			  (mapcar
			   (lambda (f)
			     (list (funcall format-entry
					    (file-relative-name f root)
					    style
					    project)))
			   (cl-remove-if-not
			    (lambda (f) (string= dir (file-name-directory f)))
			    files-only))
			  ;; Direct sub-directories.
			  (mapcar
			   (lambda (sub)
			     (list (funcall format-entry
					    (file-relative-name sub root)
					    style
					    project)
				   (funcall subtree-to-list sub)))
			   (cl-remove-if-not
			    (lambda (f)
			      (string=
			       dir
			       ;; Parent directory.
			       (file-name-directory (directory-file-name f))))
			    directories)))))))
	 (funcall subtree-to-list root)))
      (_ (user-error "Unknown site-map style: `%s'" style)))))

(defun org-publish-sitemap (project &optional sitemap-filename)
  "Create a sitemap of pages in set defined by PROJECT.
Optionally set the filename of the sitemap with SITEMAP-FILENAME.
Default for SITEMAP-FILENAME is `sitemap.org'."
<<<<<<< HEAD
  (let* ((root (expand-file-name
		(file-name-as-directory
		 (org-publish-property :base-directory project))))
	 (sitemap-filename (concat root (or sitemap-filename "sitemap.org")))
	 (title (or (org-publish-property :sitemap-title project)
		    (concat "Sitemap for project " (car project))))
	 (style (or (org-publish-property :sitemap-style project)
		    'tree))
	 (sitemap-builder (or (org-publish-property :sitemap-function project)
			      #'org-publish-sitemap-default))
	 (format-entry (or (org-publish-property :sitemap-format-entry project)
			   #'org-publish-sitemap-default-entry))
	 (sort-folders
	  (org-publish-property :sitemap-sort-folders project
				org-publish-sitemap-sort-folders))
	 (sort-files
	  (org-publish-property :sitemap-sort-files project
				org-publish-sitemap-sort-files))
	 (ignore-case
	  (org-publish-property :sitemap-ignore-case project
				org-publish-sitemap-sort-ignore-case))
	 (org-file-p (lambda (f) (equal "org" (file-name-extension f))))
	 (sort-predicate
	  (lambda (a b)
	    (let ((retval t))
	      ;; First we sort files:
	      (pcase sort-files
		(`alphabetically
		 (let ((A (if (funcall org-file-p a)
			      (concat (file-name-directory a)
				      (org-publish-find-title a project))
			    a))
		       (B (if (funcall org-file-p b)
			      (concat (file-name-directory b)
				      (org-publish-find-title b project))
			    b)))
		   (setq retval
			 (if ignore-case
			     (not (string-lessp (upcase B) (upcase A)))
			   (not (string-lessp B A))))))
		((or `anti-chronologically `chronologically)
		 (let* ((adate (org-publish-find-date a project))
			(bdate (org-publish-find-date b project))
			(A (+ (lsh (car adate) 16) (cadr adate)))
			(B (+ (lsh (car bdate) 16) (cadr bdate))))
		   (setq retval
			 (if (eq sort-files 'chronologically)
			     (<= A B)
			   (>= A B)))))
		(`nil nil)
		(_ (user-error "Invalid sort value %s" sort-files)))
	      ;; Directory-wise wins:
	      (when (memq sort-folders '(first last))
		;; a is directory, b not:
		(cond
		 ((and (file-directory-p a) (not (file-directory-p b)))
		  (setq retval (eq sort-folders 'first)))
		 ;; a is not a directory, but b is:
		 ((and (not (file-directory-p a)) (file-directory-p b))
		  (setq retval (eq sort-folders 'last)))))
	      retval))))
    (message "Generating sitemap for %s" title)
    (with-temp-file sitemap-filename
      (insert
       (let ((files (remove sitemap-filename
			    (org-publish-get-base-files project))))
	 ;; Add directories, if applicable.
	 (unless (and (eq style 'list) (eq sort-folders 'ignore))
	   (setq files
		 (nconc (remove root (org-uniquify
				      (mapcar #'file-name-directory files)))
			files)))
	 ;; Eventually sort all entries.
	 (when (or sort-files (not (memq sort-folders 'ignore)))
	   (setq files (sort files sort-predicate)))
	 (funcall sitemap-builder
		  title
		  (org-publish--sitemap-files-to-lisp
		   files project style format-entry)))))))

(defun org-publish-find-property (file property project &optional backend)
  "Find the PROPERTY of FILE in project.

PROPERTY is a keyword referring to an export option, as defined
in `org-export-options-alist' or in export back-ends.  In the
latter case, optional argument BACKEND has to be set to the
back-end where the option is defined, e.g.,

  (org-publish-find-property file :subtitle 'latex)

Return value may be a string or a list, depending on the type of
PROPERTY, i.e. \"behavior\" parameter from `org-export-options-alist'."
  (let ((file (org-publish--expand-file-name file project)))
    (when (and (file-readable-p file) (not (directory-name-p file)))
      (let* ((org-inhibit-startup t)
	     (visiting (find-buffer-visiting file))
	     (buffer (or visiting (find-file-noselect file))))
	(unwind-protect
	    (plist-get (with-current-buffer buffer
			 (if (not visiting) (org-export-get-environment backend)
			   ;; Protect local variables in open buffers.
			   (org-export-with-buffer-copy
			    (org-export-get-environment backend))))
		       property)
	  (unless visiting (kill-buffer buffer)))))))

(defun org-publish-find-title (file project)
  "Find the title of FILE in PROJECT."
  (let ((file (org-publish--expand-file-name file project)))
    (or (org-publish-cache-get-file-property file :title nil t)
	(let* ((parsed-title (org-publish-find-property file :title project))
	       (title
		(if parsed-title
		    ;; Remove property so that the return value is
		    ;; cache-able (i.e., it can be `read' back).
		    (org-no-properties
		     (org-element-interpret-data parsed-title))
		  (file-name-nondirectory (file-name-sans-extension file)))))
	  (org-publish-cache-set-file-property file :title title)
	  title))))

(defun org-publish-find-date (file project)
  "Find the date of FILE in PROJECT.
=======
  (let* ((project-plist (cdr project))
	 (dir (file-name-as-directory
	       (plist-get project-plist :base-directory)))
	 (localdir (file-name-directory dir))
	 (indent-str (make-string 2 ?\s))
	 (exclude-regexp (plist-get project-plist :exclude))
	 (files (nreverse
		 (org-publish-get-base-files project exclude-regexp)))
	 (sitemap-filename (concat dir (or sitemap-filename "sitemap.org")))
	 (sitemap-title (or (plist-get project-plist :sitemap-title)
			    (concat "Sitemap for project " (car project))))
	 (sitemap-style (or (plist-get project-plist :sitemap-style)
			    'tree))
	 (sitemap-sans-extension
	  (plist-get project-plist :sitemap-sans-extension))
	 (visiting (find-buffer-visiting sitemap-filename))
	 file sitemap-buffer)
    (with-current-buffer
	(let ((org-inhibit-startup t))
	  (setq sitemap-buffer
		(or visiting (find-file sitemap-filename))))
      (erase-buffer)
      (insert (concat "#+TITLE: " sitemap-title "\n\n"))
      (while (setq file (pop files))
	(let ((link (file-relative-name file dir))
	      (oldlocal localdir))
	  (when sitemap-sans-extension
	    (setq link (file-name-sans-extension link)))
	  ;; sitemap shouldn't list itself
	  (unless (file-equal-p sitemap-filename file)
	    (if (eq sitemap-style 'list)
		(message "Generating list-style sitemap for %s" sitemap-title)
	      (message "Generating tree-style sitemap for %s" sitemap-title)
	      (setq localdir (concat (file-name-as-directory dir)
				     (file-name-directory link)))
	      (unless (string= localdir oldlocal)
		(if (string= localdir dir)
		    (setq indent-str (make-string 2 ?\ ))
		  (let ((subdirs
			 (split-string
			  (directory-file-name
			   (file-name-directory
			    (file-relative-name localdir dir))) "/"))
			(subdir "")
			(old-subdirs (split-string
				      (file-relative-name oldlocal dir) "/")))
		    (setq indent-str (make-string 2 ?\ ))
		    (while (string= (car old-subdirs) (car subdirs))
		      (setq indent-str (concat indent-str (make-string 2 ?\ )))
		      (pop old-subdirs)
		      (pop subdirs))
		    (dolist (d subdirs)
		      (setq subdir (concat subdir d "/"))
		      (insert (concat indent-str " + " d "\n"))
		      (setq indent-str (make-string
					(+ (length indent-str) 2) ?\ )))))))
	    ;; This is common to 'flat and 'tree
	    (let ((entry
		   (org-publish-format-file-entry
		    org-publish-sitemap-file-entry-format file project-plist))
		  (regexp "\\(.*\\)\\[\\([^][]+\\)\\]\\(.*\\)"))
	      (cond ((string-match-p regexp entry)
		     (string-match regexp entry)
		     (insert (concat indent-str " + " (match-string 1 entry)
				     "[[file:" link "]["
				     (match-string 2 entry)
				     "]]" (match-string 3 entry) "\n")))
		    (t
		     (insert (concat indent-str " + [[file:" link "]["
				     entry
				     "]]\n"))))))))
      (save-buffer))
    (or visiting (kill-buffer sitemap-buffer))))

(defun org-publish-format-file-entry (fmt file project-plist)
  (format-spec
   fmt
   `((?t . ,(org-publish-find-title file t))
     (?d . ,(format-time-string org-publish-sitemap-date-format
				(org-publish-find-date file)))
     (?a . ,(or (plist-get project-plist :author) user-full-name)))))

(defun org-publish-find-title (file &optional reset)
  "Find the title of FILE in project."
  (or
   (and (not reset) (org-publish-cache-get-file-property file :title nil t))
   (let* ((org-inhibit-startup t)
	  (visiting (find-buffer-visiting file))
	  (buffer (or visiting (find-file-noselect file))))
     (with-current-buffer buffer
       (let ((title
	      (let ((property
		     (plist-get
		      ;; protect local variables in open buffers
		      (if visiting
			  (org-export-with-buffer-copy (org-export-get-environment))
			(org-export-get-environment))
		      :title)))
		(if property
		    (org-no-properties (org-element-interpret-data property))
		  (file-name-nondirectory (file-name-sans-extension file))))))
	 (unless visiting (kill-buffer buffer))
	 (org-publish-cache-set-file-property file :title title)
	 title)))))

(defun org-publish-find-date (file)
  "Find the date of FILE in project.
>>>>>>> d9c0a810
This function assumes FILE is either a directory or an Org file.
If FILE is an Org file and provides a DATE keyword use it.  In
any other case use the file system's modification time.  Return
time in `current-time' format."
  (let ((file (org-publish--expand-file-name file project)))
    (if (file-directory-p file) (nth 5 (file-attributes file))
      (let ((date (org-publish-find-property file :date project)))
	;; DATE is a secondary string.  If it contains a time-stamp,
	;; convert it to internal format.  Otherwise, use FILE
	;; modification time.
	(cond ((let ((ts (and (consp date) (assq 'timestamp date))))
		 (and ts
		      (let ((value (org-element-interpret-data ts)))
			(and (org-string-nw-p value)
			     (org-time-string-to-time value))))))
	      ((file-exists-p file) (nth 5 (file-attributes file)))
	      (t (error "No such file: \"%s\"" file)))))))

(defun org-publish-sitemap-default-entry (entry style project)
  "Default format for site map ENTRY, as a string.
ENTRY is a file name.  STYLE is the style of the sitemap.
PROJECT is the current project."
  (cond ((not (directory-name-p entry))
	 (format "[[file:%s][%s]]"
		 entry
		 (org-publish-find-title entry project)))
	((eq style 'tree)
	 ;; Return only last subdir.
	 (file-name-nondirectory (directory-file-name entry)))
	(t entry)))

(defun org-publish-sitemap-default (title list)
  "Default site map, as a string.
TITLE is the the title of the site map.  LIST is an internal
representation for the files to include, as returned by
`org-list-to-lisp'.  PROJECT is the current project."
  (concat "#+TITLE: " title "\n\n"
	  (org-list-to-org list)))


;;;;;;;;;;;;;;;;;;;;;;;;;;;;;;;;;;;;;;;;;;;;;;;;;;;;;;;;;;;;;;;;;;;;;;;;
;;; Interactive publishing functions

;;;###autoload
(defalias 'org-publish-project 'org-publish)

;;;###autoload
(defun org-publish (project &optional force async)
  "Publish PROJECT.

PROJECT is either a project name, as a string, or a project
alist (see `org-publish-project-alist' variable).

When optional argument FORCE is non-nil, force publishing all
files in PROJECT.  With a non-nil optional argument ASYNC,
publishing will be done asynchronously, in another process."
  (interactive
   (list (assoc (completing-read "Publish project: "
				 org-publish-project-alist nil t)
		org-publish-project-alist)
	 current-prefix-arg))
  (let ((project (if (not (stringp project)) project
		   ;; If this function is called in batch mode,
		   ;; PROJECT is still a string here.
		   (assoc project org-publish-project-alist))))
    (cond
     ((not project))
     (async
      (org-export-async-start (lambda (_) nil)
	`(let ((org-publish-use-timestamps-flag
		,(and (not force) org-publish-use-timestamps-flag)))
	   ;; Expand components right now as external process may not
	   ;; be aware of complete `org-publish-project-alist'.
	   (org-publish-projects
	    ',(org-publish-expand-projects (list project))))))
     (t (save-window-excursion
	  (let ((org-publish-use-timestamps-flag
		 (and (not force) org-publish-use-timestamps-flag)))
	    (org-publish-projects (list project))))))))

;;;###autoload
(defun org-publish-all (&optional force async)
  "Publish all projects.
With prefix argument FORCE, remove all files in the timestamp
directory and force publishing all projects.  With a non-nil
optional argument ASYNC, publishing will be done asynchronously,
in another process."
  (interactive "P")
  (if async
      (org-export-async-start (lambda (_) nil)
	`(progn
	   (when ',force (org-publish-remove-all-timestamps))
	   (let ((org-publish-use-timestamps-flag
		  (if ',force nil ,org-publish-use-timestamps-flag)))
	     (org-publish-projects ',org-publish-project-alist))))
    (when force (org-publish-remove-all-timestamps))
    (save-window-excursion
      (let ((org-publish-use-timestamps-flag
	     (if force nil org-publish-use-timestamps-flag)))
	(org-publish-projects org-publish-project-alist)))))


;;;###autoload
(defun org-publish-current-file (&optional force async)
  "Publish the current file.
With prefix argument FORCE, force publish the file.  When
optional argument ASYNC is non-nil, publishing will be done
asynchronously, in another process."
  (interactive "P")
  (let ((file (buffer-file-name (buffer-base-buffer))))
    (if async
	(org-export-async-start (lambda (_) nil)
	  `(let ((org-publish-use-timestamps-flag
		  (if ',force nil ,org-publish-use-timestamps-flag)))
	     (org-publish-file ,file)))
      (save-window-excursion
	(let ((org-publish-use-timestamps-flag
	       (if force nil org-publish-use-timestamps-flag)))
	  (org-publish-file file))))))

;;;###autoload
(defun org-publish-current-project (&optional force async)
  "Publish the project associated with the current file.
With a prefix argument, force publishing of all files in
the project."
  (interactive "P")
  (save-window-excursion
    (let ((project (org-publish-get-project-from-filename
		    (buffer-file-name (buffer-base-buffer)) 'up)))
      (if project (org-publish project force async)
	(error "File %s is not part of any known project"
	       (buffer-file-name (buffer-base-buffer)))))))



;;; Index generation

(defun org-publish-collect-index (output _backend info)
  "Update index for a file in cache.

OUTPUT is the output from transcoding current file.  BACKEND is
the back-end that was used for transcoding.  INFO is a plist
containing publishing and export options.

The index relative to current file is stored as an alist.  An
association has the following shape: (TERM FILE-NAME PARENT),
where TERM is the indexed term, as a string, FILE-NAME is the
original full path of the file where the term in encountered, and
PARENT is a reference to the headline, if any, containing the
original index keyword.  When non-nil, this reference is a cons
cell.  Its CAR is a symbol among `id', `custom-id' and `name' and
its CDR is a string."
  (let ((file (plist-get info :input-file)))
    (org-publish-cache-set-file-property
     file :index
     (delete-dups
      (org-element-map (plist-get info :parse-tree) 'keyword
	(lambda (k)
	  (when (equal (org-element-property :key k) "INDEX")
	    (let ((parent (org-export-get-parent-headline k)))
	      (list (org-element-property :value k)
		    file
		    (cond
		     ((not parent) nil)
		     ((let ((id (org-element-property :ID parent)))
			(and id (cons 'id id))))
		     ((let ((id (org-element-property :CUSTOM_ID parent)))
			(and id (cons 'custom-id id))))
		     (t (cons 'name
			      ;; Remove statistics cookie.
			      (replace-regexp-in-string
			       "\\[[0-9]+%\\]\\|\\[[0-9]+/[0-9]+\\]" ""
			       (org-element-property :raw-value parent)))))))))
	info))))
  ;; Return output unchanged.
  output)

(defun org-publish-index-generate-theindex (project directory)
  "Retrieve full index from cache and build \"theindex.org\".
PROJECT is the project the index relates to.  DIRECTORY is the
publishing directory."
  (let ((all-files (org-publish-get-base-files project))
	full-index)
    ;; Compile full index and sort it alphabetically.
    (dolist (file all-files
		  (setq full-index
			(sort (nreverse full-index)
			      (lambda (a b) (string< (downcase (car a))
						(downcase (car b)))))))
      (let ((index (org-publish-cache-get-file-property file :index)))
	(dolist (term index)
	  (unless (member term full-index) (push term full-index)))))
    ;; Write "theindex.inc" in DIRECTORY.
    (with-temp-file (expand-file-name "theindex.inc" directory)
      (let ((current-letter nil) (last-entry nil))
	(dolist (idx full-index)
	  (let* ((entry (org-split-string (car idx) "!"))
		 (letter (upcase (substring (car entry) 0 1)))
		 ;; Transform file into a path relative to publishing
		 ;; directory.
		 (file (file-relative-name
			(nth 1 idx)
			(plist-get (cdr project) :base-directory))))
	    ;; Check if another letter has to be inserted.
	    (unless (string= letter current-letter)
	      (insert (format "* %s\n" letter)))
	    ;; Compute the first difference between last entry and
	    ;; current one: it tells the level at which new items
	    ;; should be added.
	    (let* ((rank
		    (if (equal entry last-entry) (1- (length entry))
		      (cl-loop for n from 0 to (length entry)
			       unless (equal (nth n entry) (nth n last-entry))
			       return n)))
		   (len (length (nthcdr rank entry))))
	      ;; For each term after the first difference, create
	      ;; a new sub-list with the term as body.  Moreover,
	      ;; linkify the last term.
	      (dotimes (n len)
		(insert
		 (concat
		  (make-string (* (+ rank n) 2) ?\s) "  - "
		  (if (not (= (1- len) n)) (nth (+ rank n) entry)
		    ;; Last term: Link it to TARGET, if possible.
		    (let ((target (nth 2 idx)))
		      (format
		       "[[%s][%s]]"
		       ;; Destination.
		       (pcase (car target)
			 (`nil (format "file:%s" file))
			 (`id (format "id:%s" (cdr target)))
			 (`custom-id (format "file:%s::#%s" file (cdr target)))
			 (_ (format "file:%s::*%s" file (cdr target))))
		       ;; Description.
		       (car (last entry)))))
		  "\n"))))
	    (setq current-letter letter last-entry entry))))
      ;; Create "theindex.org", if it doesn't exist yet, and provide
      ;; a default index file.
      (let ((index.org (expand-file-name "theindex.org" directory)))
	(unless (file-exists-p index.org)
	  (with-temp-file index.org
	    (insert "#+TITLE: Index\n\n#+INCLUDE: \"theindex.inc\"\n\n")))))))



;;; External Fuzzy Links Resolution
;;
;; This part implements tools to resolve [[file.org::*Some headline]]
;; links, where "file.org" belongs to the current project.

(defun org-publish--store-crossrefs (output _backend info)
  "Store cross-references for current published file.

OUPUT is the produced output, as a string.  BACKEND is the export
back-end used, as a symbol.  INFO is the final export state, as
a plist.

This function is meant to be used as a final output filter.  See
`org-publish-org-to'."
  (org-publish-cache-set-file-property
   (plist-get info :input-file) :crossrefs
   ;; Update `:crossrefs' so as to remove unused references and search
   ;; cells.  Actually used references are extracted from
   ;; `:internal-references', with references as strings removed.  See
   ;; `org-export-get-reference' for details.
   (cl-remove-if (lambda (pair) (stringp (car pair)))
		 (plist-get info :internal-references)))
  ;; Return output unchanged.
  output)

(defun org-publish-resolve-external-link (search file)
  "Return reference for element matching string SEARCH in FILE.

Return value is an internal reference, as a string.

This function allows resolving external links with a search
option, e.g.,

  [[file.org::*heading][description]]
  [[file.org::#custom-id][description]]
  [[file.org::fuzzy][description]]

It only makes sense to use this if export back-end builds
references with `org-export-get-reference'."
  (if (not org-publish-cache)
      (progn
	(message "Reference %S in file %S cannot be resolved without publishing"
		 search
		 file)
	"MissingReference")
    (let* ((filename (expand-file-name file))
	   (crossrefs
	    (org-publish-cache-get-file-property filename :crossrefs nil t))
	   (cells (org-export-string-to-search-cell search)))
      (or
       ;; Look for reference associated to search cells triggered by
       ;; LINK.  It can match when targeted file has been published
       ;; already.
       (let ((known (cdr (cl-some (lambda (c) (assoc c crossrefs)) cells))))
	 (and known (org-export-format-reference known)))
       ;; Search cell is unknown so far.  Generate a new internal
       ;; reference that will be used when the targeted file will be
       ;; published.
       (let ((new (org-export-new-reference crossrefs)))
	 (dolist (cell cells) (push (cons cell new) crossrefs))
	 (org-publish-cache-set-file-property filename :crossrefs crossrefs)
	 (org-export-format-reference new))))))



;;; Caching functions

(defun org-publish-write-cache-file (&optional free-cache)
  "Write `org-publish-cache' to file.
If FREE-CACHE, empty the cache."
  (unless org-publish-cache
    (error "`org-publish-write-cache-file' called, but no cache present"))

  (let ((cache-file (org-publish-cache-get ":cache-file:")))
    (unless cache-file
      (error "Cannot find cache-file name in `org-publish-write-cache-file'"))
    (with-temp-file cache-file
      (let (print-level print-length)
	(insert "(setq org-publish-cache \
\(make-hash-table :test 'equal :weakness nil :size 100))\n")
	(maphash (lambda (k v)
		   (insert
		    (format "(puthash %S %s%S org-publish-cache)\n"
			    k (if (or (listp v) (symbolp v)) "'" "") v)))
		 org-publish-cache)))
    (when free-cache (org-publish-reset-cache))))

(defun org-publish-initialize-cache (project-name)
  "Initialize the projects cache if not initialized yet and return it."

  (unless project-name
    (error "Cannot initialize `org-publish-cache' without projects name in \
`org-publish-initialize-cache'"))

  (unless (file-exists-p org-publish-timestamp-directory)
    (make-directory org-publish-timestamp-directory t))
  (unless (file-directory-p org-publish-timestamp-directory)
    (error "Org publish timestamp: %s is not a directory"
	   org-publish-timestamp-directory))

  (unless (and org-publish-cache
	       (string= (org-publish-cache-get ":project:") project-name))
    (let* ((cache-file
	    (concat
	     (expand-file-name org-publish-timestamp-directory)
	     project-name ".cache"))
	   (cexists (file-exists-p cache-file)))

      (when org-publish-cache (org-publish-reset-cache))

      (if cexists (load-file cache-file)
	(setq org-publish-cache
	      (make-hash-table :test 'equal :weakness nil :size 100))
	(org-publish-cache-set ":project:" project-name)
	(org-publish-cache-set ":cache-file:" cache-file))
      (unless cexists (org-publish-write-cache-file nil))))
  org-publish-cache)

(defun org-publish-reset-cache ()
  "Empty org-publish-cache and reset it nil."
  (message "%s" "Resetting org-publish-cache")
  (when (hash-table-p org-publish-cache)
    (clrhash org-publish-cache))
  (setq org-publish-cache nil))

(defun org-publish-cache-file-needs-publishing
    (filename &optional pub-dir pub-func _base-dir)
  "Check the timestamp of the last publishing of FILENAME.
Return non-nil if the file needs publishing.  Also check if
any included files have been more recently published, so that
the file including them will be republished as well."
  (unless org-publish-cache
    (error
     "`org-publish-cache-file-needs-publishing' called, but no cache present"))
  (let* ((key (org-publish-timestamp-filename filename pub-dir pub-func))
	 (pstamp (org-publish-cache-get key))
	 (org-inhibit-startup t)
	 included-files-ctime)
    (when (equal (file-name-extension filename) "org")
      (let ((visiting (find-buffer-visiting filename))
	    (buf (find-file-noselect filename))
	    (case-fold-search t))
	(unwind-protect
	    (with-current-buffer buf
	      (goto-char (point-min))
	      (while (re-search-forward "^[ \t]*#\\+INCLUDE:" nil t)
		(let* ((element (org-element-at-point))
		       (included-file
			(and (eq (org-element-type element) 'keyword)
			     (let ((value (org-element-property :value element)))
			       (and value
				    (string-match
				     "\\`\\(\".+?\"\\|\\S-+\\)\\(?:\\s-+\\|$\\)"
				     value)
				    (let ((m (match-string 1 value)))
				      (org-unbracket-string
				       "\"" "\""
				       ;; Ignore search suffix.
				       (if (string-match "::.*?\"?\\'" m)
					   (substring m 0 (match-beginning 0))
					 m))))))))
		  (when included-file
		    (push (org-publish-cache-ctime-of-src
			   (expand-file-name included-file))
			  included-files-ctime)))))
	  (unless visiting (kill-buffer buf)))))
    (or (null pstamp)
	(let ((ctime (org-publish-cache-ctime-of-src filename)))
	  (or (< pstamp ctime)
	      (cl-some (lambda (ct) (< ctime ct)) included-files-ctime))))))

(defun org-publish-cache-set-file-property
  (filename property value &optional project-name)
  "Set the VALUE for a PROPERTY of file FILENAME in publishing cache to VALUE.
Use cache file of PROJECT-NAME.  If the entry does not exist, it
will be created.  Return VALUE."
  ;; Evtl. load the requested cache file:
  (if project-name (org-publish-initialize-cache project-name))
  (let ((pl (org-publish-cache-get filename)))
    (if pl (progn (plist-put pl property value) value)
      (org-publish-cache-get-file-property
       filename property value nil project-name))))

(defun org-publish-cache-get-file-property
    (filename property &optional default no-create project-name)
  "Return the value for a PROPERTY of file FILENAME in publishing cache.
Use cache file of PROJECT-NAME.  Return the value of that PROPERTY,
or DEFAULT, if the value does not yet exist.  Create the entry,
if necessary, unless NO-CREATE is non-nil."
  (when project-name (org-publish-initialize-cache project-name))
  (let ((properties (org-publish-cache-get filename)))
    (cond ((null properties)
	   (unless no-create
	     (org-publish-cache-set filename (list property default)))
	   default)
	  ((plist-member properties property) (plist-get properties property))
	  (t default))))

(defun org-publish-cache-get (key)
  "Return the value stored in `org-publish-cache' for key KEY.
Return nil, if no value or nil is found.  Raise an error if the
cache does not exist."
  (unless org-publish-cache
    (error "`org-publish-cache-get' called, but no cache present"))
  (gethash key org-publish-cache))

(defun org-publish-cache-set (key value)
  "Store KEY VALUE pair in `org-publish-cache'.
Returns value on success, else nil.  Raise an error if the cache
does not exist."
  (unless org-publish-cache
    (error "`org-publish-cache-set' called, but no cache present"))
  (puthash key value org-publish-cache))

(defun org-publish-cache-ctime-of-src (file)
  "Get the ctime of FILE as an integer."
  (let ((attr (file-attributes
	       (expand-file-name (or (file-symlink-p file) file)
				 (file-name-directory file)))))
    (if (not attr) (error "No such file: \"%s\"" file)
      (+ (lsh (car (nth 5 attr)) 16)
	 (cadr (nth 5 attr))))))


(provide 'ox-publish)

;; Local variables:
;; generated-autoload-file: "org-loaddefs.el"
;; End:

;;; ox-publish.el ends here<|MERGE_RESOLUTION|>--- conflicted
+++ resolved
@@ -471,7 +471,7 @@
   "Return a project that FILENAME belongs to.
 When UP is non-nil, return a meta-project (i.e., with a :components part)
 publishing FILENAME."
-  (let* ((filename (expand-file-name filename))
+  (let* ((filename (file-truename filename))
 	 (project
 	  (cl-some
 	   (lambda (p)
@@ -504,7 +504,7 @@
 		  ;; if :recursive in non-nil.
 		  ((org-publish-property :recursive p)
 		   (and (file-in-directory-p filename base) p))
-		  ((file-equal-p base (file-name-directory filename)) p)
+		  ((equal base (file-name-directory filename)) p)
 		  (t nil)))))
 	   org-publish-project-alist)))
     (cond
@@ -600,50 +600,25 @@
   (let* ((filename (file-truename filename)) ;normalize name
 	 (project
 	  (or project
-<<<<<<< HEAD
-	      (or (org-publish-get-project-from-filename filename)
-		  (error "File %s not part of any known project"
-			 (abbreviate-file-name filename)))))
-	 (plist (cdr project))
-	 (ftname (expand-file-name filename))
-	 (publishing-function
-	  (let ((fun (org-publish-property :publishing-function project)))
-	    (cond ((null fun) (error "No publishing function chosen"))
-		  ((listp fun) fun)
-		  (t (list fun)))))
-	 (base-dir
-	  (file-name-as-directory
-	   (expand-file-name
-	    (or (org-publish-property :base-directory project)
-		(error "Project %s does not have :base-directory defined"
-		       (car project))))))
-	 (pub-dir
-	  (file-name-as-directory
-	   (file-truename
-	    (or (org-publish-property :publishing-directory project)
-		(error "Project %s does not have :publishing-directory defined"
-		       (car project))))))
-	 tmp-pub-dir)
-=======
 	      (org-publish-get-project-from-filename filename)
 	      (user-error "File %S is not part of any known project"
 			  (abbreviate-file-name filename))))
 	 (project-plist (cdr project))
 	 (publishing-function
-	  (pcase (plist-get project-plist :publishing-function)
+	  (pcase (org-publish-property :publishing-function project)
 	    (`nil (user-error "No publishing function chosen"))
 	    ((and f (pred listp)) f)
 	    (f (list f))))
 	 (base-dir
 	  (file-name-as-directory
 	   (file-truename
-	    (or (plist-get project-plist :base-directory)
+	    (or (org-publish-property :base-directory project)
 		(user-error "Project %S does not have :base-directory defined"
 			    (car project))))))
 	 (pub-base-dir
 	  (file-name-as-directory
 	   (file-truename
-	    (or (eval (plist-get project-plist :publishing-directory))
+	    (or (org-publish-property :publishing-directory project)
 		(user-error
 		 "Project %S does not have :publishing-directory defined"
 		 (car project))))))
@@ -651,21 +626,14 @@
 	  (file-name-directory
 	   (expand-file-name (file-relative-name filename base-dir)
 			     pub-base-dir))))
->>>>>>> d9c0a810
 
     (unless no-cache (org-publish-initialize-cache (car project)))
 
     ;; Allow chain of publishing functions.
     (dolist (f publishing-function)
-<<<<<<< HEAD
-      (when (org-publish-needed-p filename pub-dir f tmp-pub-dir base-dir)
-	(let ((output (funcall f plist filename tmp-pub-dir)))
-	  (org-publish-update-timestamp filename pub-dir f base-dir)
-=======
       (when (org-publish-needed-p filename pub-base-dir f pub-dir base-dir)
 	(let ((output (funcall f project-plist filename pub-dir)))
 	  (org-publish-update-timestamp filename pub-base-dir f base-dir)
->>>>>>> d9c0a810
 	  (run-hook-with-args 'org-publish-after-publishing-hook
 			      filename
 			      output))))
@@ -693,21 +661,12 @@
       ;; Publish all files from PROJECT except "theindex.org".  Its
       ;; publishing will be deferred until "theindex.inc" is
       ;; populated.
-<<<<<<< HEAD
-      (let ((theindex (expand-file-name
-		       "theindex.org"
-		       (org-publish-property :base-directory project))))
-	(dolist (file (org-publish-get-base-files project))
-	  (unless (equal file theindex) (org-publish-file file project t)))
-=======
       (let ((theindex
 	     (expand-file-name "theindex.org"
-			       (plist-get project-plist :base-directory)))
-	    (exclude-regexp (plist-get project-plist :exclude)))
-	(dolist (file (org-publish-get-base-files project exclude-regexp))
+			       (org-publish-property :base-directory project))))
+	(dolist (file (org-publish-get-base-files project))
 	  (unless (file-equal-p file theindex)
 	    (org-publish-file file project t)))
->>>>>>> d9c0a810
 	;; Populate "theindex.inc", if needed, and publish
 	;; "theindex.org".
 	(when (org-publish-property :makeindex project)
@@ -783,7 +742,6 @@
   "Create a sitemap of pages in set defined by PROJECT.
 Optionally set the filename of the sitemap with SITEMAP-FILENAME.
 Default for SITEMAP-FILENAME is `sitemap.org'."
-<<<<<<< HEAD
   (let* ((root (expand-file-name
 		(file-name-as-directory
 		 (org-publish-property :base-directory project))))
@@ -907,115 +865,6 @@
 
 (defun org-publish-find-date (file project)
   "Find the date of FILE in PROJECT.
-=======
-  (let* ((project-plist (cdr project))
-	 (dir (file-name-as-directory
-	       (plist-get project-plist :base-directory)))
-	 (localdir (file-name-directory dir))
-	 (indent-str (make-string 2 ?\s))
-	 (exclude-regexp (plist-get project-plist :exclude))
-	 (files (nreverse
-		 (org-publish-get-base-files project exclude-regexp)))
-	 (sitemap-filename (concat dir (or sitemap-filename "sitemap.org")))
-	 (sitemap-title (or (plist-get project-plist :sitemap-title)
-			    (concat "Sitemap for project " (car project))))
-	 (sitemap-style (or (plist-get project-plist :sitemap-style)
-			    'tree))
-	 (sitemap-sans-extension
-	  (plist-get project-plist :sitemap-sans-extension))
-	 (visiting (find-buffer-visiting sitemap-filename))
-	 file sitemap-buffer)
-    (with-current-buffer
-	(let ((org-inhibit-startup t))
-	  (setq sitemap-buffer
-		(or visiting (find-file sitemap-filename))))
-      (erase-buffer)
-      (insert (concat "#+TITLE: " sitemap-title "\n\n"))
-      (while (setq file (pop files))
-	(let ((link (file-relative-name file dir))
-	      (oldlocal localdir))
-	  (when sitemap-sans-extension
-	    (setq link (file-name-sans-extension link)))
-	  ;; sitemap shouldn't list itself
-	  (unless (file-equal-p sitemap-filename file)
-	    (if (eq sitemap-style 'list)
-		(message "Generating list-style sitemap for %s" sitemap-title)
-	      (message "Generating tree-style sitemap for %s" sitemap-title)
-	      (setq localdir (concat (file-name-as-directory dir)
-				     (file-name-directory link)))
-	      (unless (string= localdir oldlocal)
-		(if (string= localdir dir)
-		    (setq indent-str (make-string 2 ?\ ))
-		  (let ((subdirs
-			 (split-string
-			  (directory-file-name
-			   (file-name-directory
-			    (file-relative-name localdir dir))) "/"))
-			(subdir "")
-			(old-subdirs (split-string
-				      (file-relative-name oldlocal dir) "/")))
-		    (setq indent-str (make-string 2 ?\ ))
-		    (while (string= (car old-subdirs) (car subdirs))
-		      (setq indent-str (concat indent-str (make-string 2 ?\ )))
-		      (pop old-subdirs)
-		      (pop subdirs))
-		    (dolist (d subdirs)
-		      (setq subdir (concat subdir d "/"))
-		      (insert (concat indent-str " + " d "\n"))
-		      (setq indent-str (make-string
-					(+ (length indent-str) 2) ?\ )))))))
-	    ;; This is common to 'flat and 'tree
-	    (let ((entry
-		   (org-publish-format-file-entry
-		    org-publish-sitemap-file-entry-format file project-plist))
-		  (regexp "\\(.*\\)\\[\\([^][]+\\)\\]\\(.*\\)"))
-	      (cond ((string-match-p regexp entry)
-		     (string-match regexp entry)
-		     (insert (concat indent-str " + " (match-string 1 entry)
-				     "[[file:" link "]["
-				     (match-string 2 entry)
-				     "]]" (match-string 3 entry) "\n")))
-		    (t
-		     (insert (concat indent-str " + [[file:" link "]["
-				     entry
-				     "]]\n"))))))))
-      (save-buffer))
-    (or visiting (kill-buffer sitemap-buffer))))
-
-(defun org-publish-format-file-entry (fmt file project-plist)
-  (format-spec
-   fmt
-   `((?t . ,(org-publish-find-title file t))
-     (?d . ,(format-time-string org-publish-sitemap-date-format
-				(org-publish-find-date file)))
-     (?a . ,(or (plist-get project-plist :author) user-full-name)))))
-
-(defun org-publish-find-title (file &optional reset)
-  "Find the title of FILE in project."
-  (or
-   (and (not reset) (org-publish-cache-get-file-property file :title nil t))
-   (let* ((org-inhibit-startup t)
-	  (visiting (find-buffer-visiting file))
-	  (buffer (or visiting (find-file-noselect file))))
-     (with-current-buffer buffer
-       (let ((title
-	      (let ((property
-		     (plist-get
-		      ;; protect local variables in open buffers
-		      (if visiting
-			  (org-export-with-buffer-copy (org-export-get-environment))
-			(org-export-get-environment))
-		      :title)))
-		(if property
-		    (org-no-properties (org-element-interpret-data property))
-		  (file-name-nondirectory (file-name-sans-extension file))))))
-	 (unless visiting (kill-buffer buffer))
-	 (org-publish-cache-set-file-property file :title title)
-	 title)))))
-
-(defun org-publish-find-date (file)
-  "Find the date of FILE in project.
->>>>>>> d9c0a810
 This function assumes FILE is either a directory or an Org file.
 If FILE is an Org file and provides a DATE keyword use it.  In
 any other case use the file system's modification time.  Return
