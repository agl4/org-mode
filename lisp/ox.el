;;; ox.el --- Generic Export Engine for Org Mode

;; Copyright (C) 2012, 2013  Free Software Foundation, Inc.

;; Author: Nicolas Goaziou <n.goaziou at gmail dot com>
;; Keywords: outlines, hypermedia, calendar, wp

;; GNU Emacs is free software: you can redistribute it and/or modify
;; it under the terms of the GNU General Public License as published by
;; the Free Software Foundation, either version 3 of the License, or
;; (at your option) any later version.

;; GNU Emacs is distributed in the hope that it will be useful,
;; but WITHOUT ANY WARRANTY; without even the implied warranty of
;; MERCHANTABILITY or FITNESS FOR A PARTICULAR PURPOSE.  See the
;; GNU General Public License for more details.

;; You should have received a copy of the GNU General Public License
;; along with GNU Emacs.  If not, see <http://www.gnu.org/licenses/>.

;;; Commentary:
;;
;; This library implements a generic export engine for Org, built on
;; its syntactical parser: Org Elements.
;;
;; Besides that parser, the generic exporter is made of three distinct
;; parts:
;;
;; - The communication channel consists in a property list, which is
;;   created and updated during the process.  Its use is to offer
;;   every piece of information, would it be about initial environment
;;   or contextual data, all in a single place.  The exhaustive list
;;   of properties is given in "The Communication Channel" section of
;;   this file.
;;
;; - The transcoder walks the parse tree, ignores or treat as plain
;;   text elements and objects according to export options, and
;;   eventually calls back-end specific functions to do the real
;;   transcoding, concatenating their return value along the way.
;;
;; - The filter system is activated at the very beginning and the very
;;   end of the export process, and each time an element or an object
;;   has been converted.  It is the entry point to fine-tune standard
;;   output from back-end transcoders.  See "The Filter System"
;;   section for more information.
;;
;; The core function is `org-export-as'.  It returns the transcoded
;; buffer as a string.
;;
;; An export back-end is defined with `org-export-define-backend'.
;; This function can also support specific buffer keywords, OPTION
;; keyword's items and filters.  Refer to function's documentation for
;; more information.
;;
;; If the new back-end shares most properties with another one,
;; `org-export-define-derived-backend' can be used to simplify the
;; process.
;;
;; Any back-end can define its own variables.  Among them, those
;; customizable should belong to the `org-export-BACKEND' group.
;;
;; Tools for common tasks across back-ends are implemented in the
;; following part of the file.
;;
;; Then, a wrapper macro for asynchronous export,
;; `org-export-async-start', along with tools to display results. are
;; given in the penultimate part.
;;
;; Eventually, a dispatcher (`org-export-dispatch') for standard
;; back-ends is provided in the last one.

;;; Code:

(eval-when-compile (require 'cl))
(require 'org-element)
(require 'org-macro)
(require 'ob-exp)

(declare-function org-publish "ox-publish" (project &optional force async))
(declare-function org-publish-all "ox-publish" (&optional force async))
(declare-function
 org-publish-current-file "ox-publish" (&optional force async))
(declare-function org-publish-current-project "ox-publish"
		  (&optional force async))

(defvar org-publish-project-alist)
(defvar org-table-number-fraction)
(defvar org-table-number-regexp)



;;; Internal Variables
;;
;; Among internal variables, the most important is
;; `org-export-options-alist'.  This variable define the global export
;; options, shared between every exporter, and how they are acquired.

(defconst org-export-max-depth 19
  "Maximum nesting depth for headlines, counting from 0.")

(defconst org-export-options-alist
  '((:author "AUTHOR" nil user-full-name t)
    (:creator "CREATOR" nil org-export-creator-string)
    (:date "DATE" nil nil t)
    (:description "DESCRIPTION" nil nil newline)
    (:email "EMAIL" nil user-mail-address t)
    (:exclude-tags "EXCLUDE_TAGS" nil org-export-exclude-tags split)
    (:headline-levels nil "H" org-export-headline-levels)
    (:keywords "KEYWORDS" nil nil space)
    (:language "LANGUAGE" nil org-export-default-language t)
    (:preserve-breaks nil "\\n" org-export-preserve-breaks)
    (:section-numbers nil "num" org-export-with-section-numbers)
    (:select-tags "SELECT_TAGS" nil org-export-select-tags split)
    (:time-stamp-file nil "timestamp" org-export-time-stamp-file)
    (:title "TITLE" nil nil space)
    (:with-archived-trees nil "arch" org-export-with-archived-trees)
    (:with-author nil "author" org-export-with-author)
    (:with-clocks nil "c" org-export-with-clocks)
    (:with-creator nil "creator" org-export-with-creator)
    (:with-date nil "date" org-export-with-date)
    (:with-drawers nil "d" org-export-with-drawers)
    (:with-email nil "email" org-export-with-email)
    (:with-emphasize nil "*" org-export-with-emphasize)
    (:with-entities nil "e" org-export-with-entities)
    (:with-fixed-width nil ":" org-export-with-fixed-width)
    (:with-footnotes nil "f" org-export-with-footnotes)
    (:with-inlinetasks nil "inline" org-export-with-inlinetasks)
    (:with-latex nil "tex" org-export-with-latex)
    (:with-planning nil "p" org-export-with-planning)
    (:with-priority nil "pri" org-export-with-priority)
    (:with-smart-quotes nil "'" org-export-with-smart-quotes)
    (:with-special-strings nil "-" org-export-with-special-strings)
    (:with-statistics-cookies nil "stat" org-export-with-statistics-cookies)
    (:with-sub-superscript nil "^" org-export-with-sub-superscripts)
    (:with-toc nil "toc" org-export-with-toc)
    (:with-tables nil "|" org-export-with-tables)
    (:with-tags nil "tags" org-export-with-tags)
    (:with-tasks nil "tasks" org-export-with-tasks)
    (:with-timestamps nil "<" org-export-with-timestamps)
    (:with-todo-keywords nil "todo" org-export-with-todo-keywords))
  "Alist between export properties and ways to set them.

The CAR of the alist is the property name, and the CDR is a list
like (KEYWORD OPTION DEFAULT BEHAVIOUR) where:

KEYWORD is a string representing a buffer keyword, or nil.  Each
  property defined this way can also be set, during subtree
  export, through a headline property named after the keyword
  with the \"EXPORT_\" prefix (i.e. DATE keyword and EXPORT_DATE
  property).
OPTION is a string that could be found in an #+OPTIONS: line.
DEFAULT is the default value for the property.
BEHAVIOUR determines how Org should handle multiple keywords for
  the same property.  It is a symbol among:
  nil       Keep old value and discard the new one.
  t         Replace old value with the new one.
  `space'   Concatenate the values, separating them with a space.
  `newline' Concatenate the values, separating them with
	    a newline.
  `split'   Split values at white spaces, and cons them to the
	    previous list.

Values set through KEYWORD and OPTION have precedence over
DEFAULT.

All these properties should be back-end agnostic.  Back-end
specific properties are set through `org-export-define-backend'.
Properties redefined there have precedence over these.")

(defconst org-export-special-keywords '("FILETAGS" "SETUPFILE" "OPTIONS")
  "List of in-buffer keywords that require special treatment.
These keywords are not directly associated to a property.  The
way they are handled must be hard-coded into
`org-export--get-inbuffer-options' function.")

(defconst org-export-filters-alist
  '((:filter-bold . org-export-filter-bold-functions)
    (:filter-babel-call . org-export-filter-babel-call-functions)
    (:filter-center-block . org-export-filter-center-block-functions)
    (:filter-clock . org-export-filter-clock-functions)
    (:filter-code . org-export-filter-code-functions)
    (:filter-comment . org-export-filter-comment-functions)
    (:filter-comment-block . org-export-filter-comment-block-functions)
    (:filter-diary-sexp . org-export-filter-diary-sexp-functions)
    (:filter-drawer . org-export-filter-drawer-functions)
    (:filter-dynamic-block . org-export-filter-dynamic-block-functions)
    (:filter-entity . org-export-filter-entity-functions)
    (:filter-example-block . org-export-filter-example-block-functions)
    (:filter-export-block . org-export-filter-export-block-functions)
    (:filter-export-snippet . org-export-filter-export-snippet-functions)
    (:filter-final-output . org-export-filter-final-output-functions)
    (:filter-fixed-width . org-export-filter-fixed-width-functions)
    (:filter-footnote-definition . org-export-filter-footnote-definition-functions)
    (:filter-footnote-reference . org-export-filter-footnote-reference-functions)
    (:filter-headline . org-export-filter-headline-functions)
    (:filter-horizontal-rule . org-export-filter-horizontal-rule-functions)
    (:filter-inline-babel-call . org-export-filter-inline-babel-call-functions)
    (:filter-inline-src-block . org-export-filter-inline-src-block-functions)
    (:filter-inlinetask . org-export-filter-inlinetask-functions)
    (:filter-italic . org-export-filter-italic-functions)
    (:filter-item . org-export-filter-item-functions)
    (:filter-keyword . org-export-filter-keyword-functions)
    (:filter-latex-environment . org-export-filter-latex-environment-functions)
    (:filter-latex-fragment . org-export-filter-latex-fragment-functions)
    (:filter-line-break . org-export-filter-line-break-functions)
    (:filter-link . org-export-filter-link-functions)
    (:filter-node-property . org-export-filter-node-property-functions)
    (:filter-options . org-export-filter-options-functions)
    (:filter-paragraph . org-export-filter-paragraph-functions)
    (:filter-parse-tree . org-export-filter-parse-tree-functions)
    (:filter-plain-list . org-export-filter-plain-list-functions)
    (:filter-plain-text . org-export-filter-plain-text-functions)
    (:filter-planning . org-export-filter-planning-functions)
    (:filter-property-drawer . org-export-filter-property-drawer-functions)
    (:filter-quote-block . org-export-filter-quote-block-functions)
    (:filter-quote-section . org-export-filter-quote-section-functions)
    (:filter-radio-target . org-export-filter-radio-target-functions)
    (:filter-section . org-export-filter-section-functions)
    (:filter-special-block . org-export-filter-special-block-functions)
    (:filter-src-block . org-export-filter-src-block-functions)
    (:filter-statistics-cookie . org-export-filter-statistics-cookie-functions)
    (:filter-strike-through . org-export-filter-strike-through-functions)
    (:filter-subscript . org-export-filter-subscript-functions)
    (:filter-superscript . org-export-filter-superscript-functions)
    (:filter-table . org-export-filter-table-functions)
    (:filter-table-cell . org-export-filter-table-cell-functions)
    (:filter-table-row . org-export-filter-table-row-functions)
    (:filter-target . org-export-filter-target-functions)
    (:filter-timestamp . org-export-filter-timestamp-functions)
    (:filter-underline . org-export-filter-underline-functions)
    (:filter-verbatim . org-export-filter-verbatim-functions)
    (:filter-verse-block . org-export-filter-verse-block-functions))
  "Alist between filters properties and initial values.

The key of each association is a property name accessible through
the communication channel.  Its value is a configurable global
variable defining initial filters.

This list is meant to install user specified filters.  Back-end
developers may install their own filters using
`org-export-define-backend'.  Filters defined there will always
be prepended to the current list, so they always get applied
first.")

(defconst org-export-default-inline-image-rule
  `(("file" .
     ,(format "\\.%s\\'"
	      (regexp-opt
	       '("png" "jpeg" "jpg" "gif" "tiff" "tif" "xbm"
		 "xpm" "pbm" "pgm" "ppm") t))))
  "Default rule for link matching an inline image.
This rule applies to links with no description.  By default, it
will be considered as an inline image if it targets a local file
whose extension is either \"png\", \"jpeg\", \"jpg\", \"gif\",
\"tiff\", \"tif\", \"xbm\", \"xpm\", \"pbm\", \"pgm\" or \"ppm\".
See `org-export-inline-image-p' for more information about
rules.")

(defvar org-export-async-debug nil
  "Non-nil means asynchronous export process should leave data behind.

This data is found in the appropriate \"*Org Export Process*\"
buffer, and in files prefixed with \"org-export-process\" and
located in `temporary-file-directory'.

When non-nil, it will also set `debug-on-error' to a non-nil
value in the external process.")

(defvar org-export-stack-contents nil
  "Record asynchronously generated export results and processes.
This is an alist: its CAR is the source of the
result (destination file or buffer for a finished process,
original buffer for a running one) and its CDR is a list
containing the back-end used, as a symbol, and either a process
or the time at which it finished.  It is used to build the menu
from `org-export-stack'.")

(defvar org-export--registered-backends nil
  "List of backends currently available in the exporter.
This variable is set with `org-export-define-backend' and
`org-export-define-derived-backend' functions.")

(defvar org-export-dispatch-last-action nil
  "Last command called from the dispatcher.
The value should be a list.  Its CAR is the action, as a symbol,
and its CDR is a list of export options.")

(defvar org-export-dispatch-last-position (make-marker)
  "The position where the last export command was created using the dispatcher.
This marker will be used with `C-u C-c C-e' to make sure export repetition
uses the same subtree if the previous command was restricted to a subtree.")

;; For compatibility with Org < 8
(defvar org-export-current-backend nil
  "Name, if any, of the back-end used during an export process.

Its value is a symbol such as `html', `latex', `ascii', or nil if
the back-end is anonymous (see `org-export-create-backend') or if
there is no export process in progress.

It can be used to teach Babel blocks how to act differently
according to the back-end used.")


;;; User-configurable Variables
;;
;; Configuration for the masses.
;;
;; They should never be accessed directly, as their value is to be
;; stored in a property list (cf. `org-export-options-alist').
;; Back-ends will read their value from there instead.

(defgroup org-export nil
  "Options for exporting Org mode files."
  :tag "Org Export"
  :group 'org)

(defgroup org-export-general nil
  "General options for export engine."
  :tag "Org Export General"
  :group 'org-export)

(defcustom org-export-with-archived-trees 'headline
  "Whether sub-trees with the ARCHIVE tag should be exported.

This can have three different values:
nil         Do not export, pretend this tree is not present.
t           Do export the entire tree.
`headline'  Only export the headline, but skip the tree below it.

This option can also be set with the OPTIONS keyword,
e.g. \"arch:nil\"."
  :group 'org-export-general
  :type '(choice
	  (const :tag "Not at all" nil)
	  (const :tag "Headline only" headline)
	  (const :tag "Entirely" t)))

(defcustom org-export-with-author t
  "Non-nil means insert author name into the exported file.
This option can also be set with the OPTIONS keyword,
e.g. \"author:nil\"."
  :group 'org-export-general
  :type 'boolean)

(defcustom org-export-with-clocks nil
  "Non-nil means export CLOCK keywords.
This option can also be set with the OPTIONS keyword,
e.g. \"c:t\"."
  :group 'org-export-general
  :type 'boolean)

(defcustom org-export-with-creator 'comment
  "Non-nil means the postamble should contain a creator sentence.

The sentence can be set in `org-export-creator-string' and
defaults to \"Generated by Org mode XX in Emacs XXX.\".

If the value is `comment' insert it as a comment."
  :group 'org-export-general
  :type '(choice
	  (const :tag "No creator sentence" nil)
	  (const :tag "Sentence as a comment" 'comment)
	  (const :tag "Insert the sentence" t)))

(defcustom org-export-with-date t
  "Non-nil means insert date in the exported document.
This option can also be set with the OPTIONS keyword,
e.g. \"date:nil\"."
  :group 'org-export-general
  :type 'boolean)

(defcustom org-export-date-timestamp-format nil
  "Time-stamp format string to use for DATE keyword.

The format string, when specified, only applies if date consists
in a single time-stamp.  Otherwise its value will be ignored.

See `format-time-string' for details on how to build this
string."
  :group 'org-export-general
  :type '(choice
	  (string :tag "Time-stamp format string")
	  (const :tag "No format string" nil)))

(defcustom org-export-creator-string
  (format "Emacs %s (Org mode %s)"
	  emacs-version
	  (if (fboundp 'org-version) (org-version) "unknown version"))
  "Information about the creator of the document.
This option can also be set on with the CREATOR keyword."
  :group 'org-export-general
  :type '(string :tag "Creator string"))

(defcustom org-export-with-drawers '(not "LOGBOOK")
  "Non-nil means export contents of standard drawers.

When t, all drawers are exported.  This may also be a list of
drawer names to export.  If that list starts with `not', only
drawers with such names will be ignored.

This variable doesn't apply to properties drawers.

This option can also be set with the OPTIONS keyword,
e.g. \"d:nil\"."
  :group 'org-export-general
  :version "24.4"
  :package-version '(Org . "8.0")
  :type '(choice
	  (const :tag "All drawers" t)
	  (const :tag "None" nil)
	  (repeat :tag "Selected drawers"
		  (string :tag "Drawer name"))
	  (list :tag "Ignored drawers"
		(const :format "" not)
		(repeat :tag "Specify names of drawers to ignore during export"
			:inline t
			(string :tag "Drawer name")))))

(defcustom org-export-with-email nil
  "Non-nil means insert author email into the exported file.
This option can also be set with the OPTIONS keyword,
e.g. \"email:t\"."
  :group 'org-export-general
  :type 'boolean)

(defcustom org-export-with-emphasize t
  "Non-nil means interpret *word*, /word/, _word_ and +word+.

If the export target supports emphasizing text, the word will be
typeset in bold, italic, with an underline or strike-through,
respectively.

This option can also be set with the OPTIONS keyword,
e.g. \"*:nil\"."
  :group 'org-export-general
  :type 'boolean)

(defcustom org-export-exclude-tags '("noexport")
  "Tags that exclude a tree from export.

All trees carrying any of these tags will be excluded from
export.  This is without condition, so even subtrees inside that
carry one of the `org-export-select-tags' will be removed.

This option can also be set with the EXCLUDE_TAGS keyword."
  :group 'org-export-general
  :type '(repeat (string :tag "Tag")))

(defcustom org-export-with-fixed-width t
  "Non-nil means lines starting with \":\" will be in fixed width font.

This can be used to have pre-formatted text, fragments of code
etc.  For example:
  : ;; Some Lisp examples
  : (while (defc cnt)
  :   (ding))
will be looking just like this in also HTML.  See also the QUOTE
keyword.  Not all export backends support this.

This option can also be set with the OPTIONS keyword,
e.g. \"::nil\"."
  :group 'org-export-general
  :type 'boolean)

(defcustom org-export-with-footnotes t
  "Non-nil means Org footnotes should be exported.
This option can also be set with the OPTIONS keyword,
e.g. \"f:nil\"."
  :group 'org-export-general
  :type 'boolean)

(defcustom org-export-with-latex t
  "Non-nil means process LaTeX environments and fragments.

This option can also be set with the OPTIONS line,
e.g. \"tex:verbatim\".  Allowed values are:

nil         Ignore math snippets.
`verbatim'  Keep everything in verbatim.
t           Allow export of math snippets."
  :group 'org-export-general
  :version "24.4"
  :package-version '(Org . "8.0")
  :type '(choice
	  (const :tag "Do not process math in any way" nil)
	  (const :tag "Interpret math snippets" t)
	  (const :tag "Leave math verbatim" verbatim)))

(defcustom org-export-headline-levels 3
  "The last level which is still exported as a headline.

Inferior levels will usually produce itemize or enumerate lists
when exported, but back-end behaviour may differ.

This option can also be set with the OPTIONS keyword,
e.g. \"H:2\"."
  :group 'org-export-general
  :type 'integer)

(defcustom org-export-default-language "en"
  "The default language for export and clocktable translations, as a string.
This may have an association in
`org-clock-clocktable-language-setup',
`org-export-smart-quotes-alist' and `org-export-dictionary'.
This option can also be set with the LANGUAGE keyword."
  :group 'org-export-general
  :type '(string :tag "Language"))

(defcustom org-export-preserve-breaks nil
  "Non-nil means preserve all line breaks when exporting.
This option can also be set with the OPTIONS keyword,
e.g. \"\\n:t\"."
  :group 'org-export-general
  :type 'boolean)

(defcustom org-export-with-entities t
  "Non-nil means interpret entities when exporting.

For example, HTML export converts \\alpha to &alpha; and \\AA to
&Aring;.

For a list of supported names, see the constant `org-entities'
and the user option `org-entities-user'.

This option can also be set with the OPTIONS keyword,
e.g. \"e:nil\"."
  :group 'org-export-general
  :type 'boolean)

(defcustom org-export-with-inlinetasks t
  "Non-nil means inlinetasks should be exported.
This option can also be set with the OPTIONS keyword,
e.g. \"inline:nil\"."
  :group 'org-export-general
  :version "24.4"
  :package-version '(Org . "8.0")
  :type 'boolean)

(defcustom org-export-with-planning nil
  "Non-nil means include planning info in export.

Planning info is the line containing either SCHEDULED:,
DEADLINE:, CLOSED: time-stamps, or a combination of them.

This option can also be set with the OPTIONS keyword,
e.g. \"p:t\"."
  :group 'org-export-general
  :version "24.4"
  :package-version '(Org . "8.0")
  :type 'boolean)

(defcustom org-export-with-priority nil
  "Non-nil means include priority cookies in export.
This option can also be set with the OPTIONS keyword,
e.g. \"pri:t\"."
  :group 'org-export-general
  :type 'boolean)

(defcustom org-export-with-section-numbers t
  "Non-nil means add section numbers to headlines when exporting.

When set to an integer n, numbering will only happen for
headlines whose relative level is higher or equal to n.

This option can also be set with the OPTIONS keyword,
e.g. \"num:t\"."
  :group 'org-export-general
  :type 'boolean)

(defcustom org-export-select-tags '("export")
  "Tags that select a tree for export.

If any such tag is found in a buffer, all trees that do not carry
one of these tags will be ignored during export.  Inside trees
that are selected like this, you can still deselect a subtree by
tagging it with one of the `org-export-exclude-tags'.

This option can also be set with the SELECT_TAGS keyword."
  :group 'org-export-general
  :type '(repeat (string :tag "Tag")))

(defcustom org-export-with-smart-quotes nil
  "Non-nil means activate smart quotes during export.
This option can also be set with the OPTIONS keyword,
e.g., \"':t\".

When setting this to non-nil, you need to take care of
using the correct Babel package when exporting to LaTeX.
E.g., you can load Babel for french like this:

#+LATEX_HEADER: \\usepackage[french]{babel}"
  :group 'org-export-general
  :version "24.4"
  :package-version '(Org . "8.0")
  :type 'boolean)

(defcustom org-export-with-special-strings t
  "Non-nil means interpret \"\\-\", \"--\" and \"---\" for export.

When this option is turned on, these strings will be exported as:

   Org     HTML     LaTeX    UTF-8
  -----+----------+--------+-------
   \\-    &shy;      \\-
   --    &ndash;    --         –
   ---   &mdash;    ---        —
   ...   &hellip;   \\ldots     …

This option can also be set with the OPTIONS keyword,
e.g. \"-:nil\"."
  :group 'org-export-general
  :type 'boolean)

(defcustom org-export-with-statistics-cookies t
  "Non-nil means include statistics cookies in export.
This option can also be set with the OPTIONS keyword,
e.g. \"stat:nil\""
  :group 'org-export-general
  :version "24.4"
  :package-version '(Org . "8.0")
  :type 'boolean)

(defcustom org-export-with-sub-superscripts t
  "Non-nil means interpret \"_\" and \"^\" for export.

When this option is turned on, you can use TeX-like syntax for
sub- and superscripts.  Several characters after \"_\" or \"^\"
will be considered as a single item - so grouping with {} is
normally not needed.  For example, the following things will be
parsed as single sub- or superscripts.

 10^24   or   10^tau     several digits will be considered 1 item.
 10^-12  or   10^-tau    a leading sign with digits or a word
 x^2-y^3                 will be read as x^2 - y^3, because items are
			 terminated by almost any nonword/nondigit char.
 x_{i^2} or   x^(2-i)    braces or parenthesis do grouping.

Still, ambiguity is possible - so when in doubt use {} to enclose
the sub/superscript.  If you set this variable to the symbol
`{}', the braces are *required* in order to trigger
interpretations as sub/superscript.  This can be helpful in
documents that need \"_\" frequently in plain text.

This option can also be set with the OPTIONS keyword,
e.g. \"^:nil\"."
  :group 'org-export-general
  :type '(choice
	  (const :tag "Interpret them" t)
	  (const :tag "Curly brackets only" {})
	  (const :tag "Do not interpret them" nil)))

(defcustom org-export-with-toc t
  "Non-nil means create a table of contents in exported files.

The TOC contains headlines with levels up
to`org-export-headline-levels'.  When an integer, include levels
up to N in the toc, this may then be different from
`org-export-headline-levels', but it will not be allowed to be
larger than the number of headline levels.  When nil, no table of
contents is made.

This option can also be set with the OPTIONS keyword,
e.g. \"toc:nil\" or \"toc:3\"."
  :group 'org-export-general
  :type '(choice
	  (const :tag "No Table of Contents" nil)
	  (const :tag "Full Table of Contents" t)
	  (integer :tag "TOC to level")))

(defcustom org-export-with-tables t
  "If non-nil, lines starting with \"|\" define a table.
For example:

  | Name        | Address  | Birthday  |
  |-------------+----------+-----------|
  | Arthur Dent | England  | 29.2.2100 |

This option can also be set with the OPTIONS keyword,
e.g. \"|:nil\"."
  :group 'org-export-general
  :type 'boolean)

(defcustom org-export-with-tags t
  "If nil, do not export tags, just remove them from headlines.

If this is the symbol `not-in-toc', tags will be removed from
table of contents entries, but still be shown in the headlines of
the document.

This option can also be set with the OPTIONS keyword,
e.g. \"tags:nil\"."
  :group 'org-export-general
  :type '(choice
	  (const :tag "Off" nil)
	  (const :tag "Not in TOC" not-in-toc)
	  (const :tag "On" t)))

(defcustom org-export-with-tasks t
  "Non-nil means include TODO items for export.

This may have the following values:
t                    include tasks independent of state.
`todo'               include only tasks that are not yet done.
`done'               include only tasks that are already done.
nil                  ignore all tasks.
list of keywords     include tasks with these keywords.

This option can also be set with the OPTIONS keyword,
e.g. \"tasks:nil\"."
  :group 'org-export-general
  :type '(choice
	  (const :tag "All tasks" t)
	  (const :tag "No tasks" nil)
	  (const :tag "Not-done tasks" todo)
	  (const :tag "Only done tasks" done)
	  (repeat :tag "Specific TODO keywords"
		  (string :tag "Keyword"))))

(defcustom org-export-time-stamp-file t
  "Non-nil means insert a time stamp into the exported file.
The time stamp shows when the file was created. This option can
also be set with the OPTIONS keyword, e.g. \"timestamp:nil\"."
  :group 'org-export-general
  :type 'boolean)

(defcustom org-export-with-timestamps t
  "Non nil means allow timestamps in export.

It can be set to any of the following values:
  t          export all timestamps.
  `active'   export active timestamps only.
  `inactive' export inactive timestamps only.
  nil        do not export timestamps

This only applies to timestamps isolated in a paragraph
containing only timestamps.  Other timestamps are always
exported.

This option can also be set with the OPTIONS keyword, e.g.
\"<:nil\"."
  :group 'org-export-general
  :type '(choice
	  (const :tag "All timestamps" t)
	  (const :tag "Only active timestamps" active)
	  (const :tag "Only inactive timestamps" inactive)
	  (const :tag "No timestamp" nil)))

(defcustom org-export-with-todo-keywords t
  "Non-nil means include TODO keywords in export.
When nil, remove all these keywords from the export.  This option
can also be set with the OPTIONS keyword, e.g.  \"todo:nil\"."
  :group 'org-export-general
  :type 'boolean)

(defcustom org-export-allow-bind-keywords nil
  "Non-nil means BIND keywords can define local variable values.
This is a potential security risk, which is why the default value
is nil.  You can also allow them through local buffer variables."
  :group 'org-export-general
  :version "24.4"
  :package-version '(Org . "8.0")
  :type 'boolean)

(defcustom org-export-snippet-translation-alist nil
  "Alist between export snippets back-ends and exporter back-ends.

This variable allows to provide shortcuts for export snippets.

For example, with a value of '\(\(\"h\" . \"html\"\)\), the
HTML back-end will recognize the contents of \"@@h:<b>@@\" as
HTML code while every other back-end will ignore it."
  :group 'org-export-general
  :version "24.4"
  :package-version '(Org . "8.0")
  :type '(repeat
	  (cons (string :tag "Shortcut")
		(string :tag "Back-end"))))

(defcustom org-export-coding-system nil
  "Coding system for the exported file."
  :group 'org-export-general
  :version "24.4"
  :package-version '(Org . "8.0")
  :type 'coding-system)

(defcustom org-export-copy-to-kill-ring 'if-interactive
  "Should we push exported content to the kill ring?"
  :group 'org-export-general
  :version "24.3"
  :type '(choice
	  (const :tag "Always" t)
	  (const :tag "When export is done interactively" if-interactive)
	  (const :tag "Never" nil)))

(defcustom org-export-initial-scope 'buffer
  "The initial scope when exporting with `org-export-dispatch'.
This variable can be either set to `buffer' or `subtree'."
  :group 'org-export-general
  :type '(choice
	  (const :tag "Export current buffer" buffer)
	  (const :tag "Export current subtree" subtree)))

(defcustom org-export-show-temporary-export-buffer t
  "Non-nil means show buffer after exporting to temp buffer.
When Org exports to a file, the buffer visiting that file is ever
shown, but remains buried.  However, when exporting to
a temporary buffer, that buffer is popped up in a second window.
When this variable is nil, the buffer remains buried also in
these cases."
  :group 'org-export-general
  :type 'boolean)

(defcustom org-export-in-background nil
  "Non-nil means export and publishing commands will run in background.
Results from an asynchronous export are never displayed
automatically.  But you can retrieve them with \\[org-export-stack]."
  :group 'org-export-general
  :version "24.4"
  :package-version '(Org . "8.0")
  :type 'boolean)

(defcustom org-export-async-init-file user-init-file
  "File used to initialize external export process.
Value must be an absolute file name.  It defaults to user's
initialization file.  Though, a specific configuration makes the
process faster and the export more portable."
  :group 'org-export-general
  :version "24.4"
  :package-version '(Org . "8.0")
  :type '(file :must-match t))

(defcustom org-export-dispatch-use-expert-ui nil
  "Non-nil means using a non-intrusive `org-export-dispatch'.
In that case, no help buffer is displayed.  Though, an indicator
for current export scope is added to the prompt (\"b\" when
output is restricted to body only, \"s\" when it is restricted to
the current subtree, \"v\" when only visible elements are
considered for export, \"f\" when publishing functions should be
passed the FORCE argument and \"a\" when the export should be
asynchronous).  Also, \[?] allows to switch back to standard
mode."
  :group 'org-export-general
  :version "24.4"
  :package-version '(Org . "8.0")
  :type 'boolean)



;;; Defining Back-ends
;;
;; An export back-end is a structure with `org-export-backend' type
;; and `name', `parent', `transcoders', `options', `filters', `blocks'
;; and `menu' slots.
;;
;; At the lowest level, a back-end is created with
;; `org-export-create-backend' function.
;;
;; A named back-end can be registered with
;; `org-export-register-backend' function.  A registered back-end can
;; later be referred to by its name, with `org-export-get-backend'
;; function.  Also, such a back-end can become the parent of a derived
;; back-end from which slot values will be inherited by default.
;; `org-export-derived-backend-p' can check if a given back-end is
;; derived from a list of back-end names.
;;
;; `org-export-get-all-transcoders', `org-export-get-all-options' and
;; `org-export-get-all-filters' return the full alist of transcoders,
;; options and filters, including those inherited from ancestors.
;;
;; At a higher level, `org-export-define-backend' is the standard way
;; to define an export back-end.  If the new back-end is similar to
;; a registered back-end, `org-export-define-derived-backend' may be
;; used instead.
;;
;; Eventually `org-export-barf-if-invalid-backend' returns an error
;; when a given back-end hasn't been registered yet.

(defstruct (org-export-backend (:constructor org-export-create-backend)
			       (:copier nil))
  name parent transcoders options filters blocks menu)

(defun org-export-get-backend (name)
  "Return export back-end named after NAME.
NAME is a symbol.  Return nil if no such back-end is found."
  (catch 'found
    (dolist (b org-export--registered-backends)
      (when (eq (org-export-backend-name b) name)
	(throw 'found b)))))

(defun org-export-register-backend (backend)
  "Register BACKEND as a known export back-end.
BACKEND is a structure with `org-export-backend' type."
  ;; Refuse to register an unnamed back-end.
  (unless (org-export-backend-name backend)
    (error "Cannot register a unnamed export back-end"))
  ;; Refuse to register a back-end with an unknown parent.
  (let ((parent (org-export-backend-parent backend)))
    (when (and parent (not (org-export-get-backend parent)))
      (error "Cannot use unknown \"%s\" back-end as a parent" parent)))
  ;; Register dedicated export blocks in the parser.
  (dolist (name (org-export-backend-blocks backend))
    (add-to-list 'org-element-block-name-alist
		 (cons name 'org-element-export-block-parser)))
  ;; If a back-end with the same name as BACKEND is already
  ;; registered, replace it with BACKEND.  Otherwise, simply add
  ;; BACKEND to the list of registered back-ends.
  (let ((old (org-export-get-backend (org-export-backend-name backend))))
    (if old (setcar (memq old org-export--registered-backends) backend)
      (push backend org-export--registered-backends))))

(defun org-export-barf-if-invalid-backend (backend)
  "Signal an error if BACKEND isn't defined."
  (unless (org-export-backend-p backend)
    (error "Unknown \"%s\" back-end: Aborting export" backend)))

(defun org-export-derived-backend-p (backend &rest backends)
  "Non-nil if BACKEND is derived from one of BACKENDS.
BACKEND is an export back-end, as returned by, e.g.,
`org-export-create-backend', or a symbol referring to
a registered back-end.  BACKENDS is constituted of symbols."
  (when (symbolp backend) (setq backend (org-export-get-backend backend)))
  (when backend
    (catch 'exit
      (while (org-export-backend-parent backend)
	(when (memq (org-export-backend-name backend) backends)
	  (throw 'exit t))
	(setq backend
	      (org-export-get-backend (org-export-backend-parent backend))))
      (memq (org-export-backend-name backend) backends))))

(defun org-export-get-all-transcoders (backend)
  "Return full translation table for BACKEND.

BACKEND is an export back-end, as return by, e.g,,
`org-export-create-backend'.  Return value is an alist where
keys are element or object types, as symbols, and values are
transcoders.

Unlike to `org-export-backend-transcoders', this function
also returns transcoders inherited from parent back-ends,
if any."
  (when (symbolp backend) (setq backend (org-export-get-backend backend)))
  (when backend
    (let ((transcoders (org-export-backend-transcoders backend))
	  parent)
      (while (setq parent (org-export-backend-parent backend))
	(setq backend (org-export-get-backend parent))
	(setq transcoders
	      (append transcoders (org-export-backend-transcoders backend))))
      transcoders)))

(defun org-export-get-all-options (backend)
  "Return export options for BACKEND.

BACKEND is an export back-end, as return by, e.g,,
`org-export-create-backend'.  See `org-export-options-alist'
for the shape of the return value.

Unlike to `org-export-backend-options', this function also
returns options inherited from parent back-ends, if any."
  (when (symbolp backend) (setq backend (org-export-get-backend backend)))
  (when backend
    (let ((options (org-export-backend-options backend))
	  parent)
      (while (setq parent (org-export-backend-parent backend))
	(setq backend (org-export-get-backend parent))
	(setq options (append options (org-export-backend-options backend))))
      options)))

(defun org-export-get-all-filters (backend)
  "Return complete list of filters for BACKEND.

BACKEND is an export back-end, as return by, e.g,,
`org-export-create-backend'.  Return value is an alist where
keys are symbols and values lists of functions.

Unlike to `org-export-backend-filters', this function also
returns filters inherited from parent back-ends, if any."
  (when (symbolp backend) (setq backend (org-export-get-backend backend)))
  (when backend
    (let ((filters (org-export-backend-filters backend))
	  parent)
      (while (setq parent (org-export-backend-parent backend))
	(setq backend (org-export-get-backend parent))
	(setq filters (append filters (org-export-backend-filters backend))))
      filters)))

(defun org-export-define-backend (backend transcoders &rest body)
  "Define a new back-end BACKEND.

TRANSCODERS is an alist between object or element types and
functions handling them.

These functions should return a string without any trailing
space, or nil.  They must accept three arguments: the object or
element itself, its contents or nil when it isn't recursive and
the property list used as a communication channel.

Contents, when not nil, are stripped from any global indentation
\(although the relative one is preserved).  They also always end
with a single newline character.

If, for a given type, no function is found, that element or
object type will simply be ignored, along with any blank line or
white space at its end.  The same will happen if the function
returns the nil value.  If that function returns the empty
string, the type will be ignored, but the blank lines or white
spaces will be kept.

In addition to element and object types, one function can be
associated to the `template' (or `inner-template') symbol and
another one to the `plain-text' symbol.

The former returns the final transcoded string, and can be used
to add a preamble and a postamble to document's body.  It must
accept two arguments: the transcoded string and the property list
containing export options.  A function associated to `template'
will not be applied if export has option \"body-only\".
A function associated to `inner-template' is always applied.

The latter, when defined, is to be called on every text not
recognized as an element or an object.  It must accept two
arguments: the text string and the information channel.  It is an
appropriate place to protect special chars relative to the
back-end.

BODY can start with pre-defined keyword arguments.  The following
keywords are understood:

  :export-block

    String, or list of strings, representing block names that
    will not be parsed.  This is used to specify blocks that will
    contain raw code specific to the back-end.  These blocks
    still have to be handled by the relative `export-block' type
    translator.

  :filters-alist

    Alist between filters and function, or list of functions,
    specific to the back-end.  See `org-export-filters-alist' for
    a list of all allowed filters.  Filters defined here
    shouldn't make a back-end test, as it may prevent back-ends
    derived from this one to behave properly.

  :menu-entry

    Menu entry for the export dispatcher.  It should be a list
    like:

      '(KEY DESCRIPTION-OR-ORDINAL ACTION-OR-MENU)

    where :

      KEY is a free character selecting the back-end.

      DESCRIPTION-OR-ORDINAL is either a string or a number.

      If it is a string, is will be used to name the back-end in
      its menu entry.  If it is a number, the following menu will
      be displayed as a sub-menu of the back-end with the same
      KEY.  Also, the number will be used to determine in which
      order such sub-menus will appear (lowest first).

      ACTION-OR-MENU is either a function or an alist.

      If it is an action, it will be called with four
      arguments (booleans): ASYNC, SUBTREEP, VISIBLE-ONLY and
      BODY-ONLY.  See `org-export-as' for further explanations on
      some of them.

      If it is an alist, associations should follow the
      pattern:

        '(KEY DESCRIPTION ACTION)

      where KEY, DESCRIPTION and ACTION are described above.

    Valid values include:

      '(?m \"My Special Back-end\" my-special-export-function)

      or

      '(?l \"Export to LaTeX\"
           \(?p \"As PDF file\" org-latex-export-to-pdf)
           \(?o \"As PDF file and open\"
               \(lambda (a s v b)
                 \(if a (org-latex-export-to-pdf t s v b)
                   \(org-open-file
                    \(org-latex-export-to-pdf nil s v b)))))))

      or the following, which will be added to the previous
      sub-menu,

      '(?l 1
          \((?B \"As TEX buffer (Beamer)\" org-beamer-export-as-latex)
           \(?P \"As PDF file (Beamer)\" org-beamer-export-to-pdf)))

  :options-alist

    Alist between back-end specific properties introduced in
    communication channel and how their value are acquired.  See
    `org-export-options-alist' for more information about
    structure of the values."
  (declare (indent 1))
  (let (blocks filters menu-entry options contents)
    (while (keywordp (car body))
      (case (pop body)
        (:export-block (let ((names (pop body)))
			 (setq blocks (if (consp names) (mapcar 'upcase names)
					(list (upcase names))))))
	(:filters-alist (setq filters (pop body)))
	(:menu-entry (setq menu-entry (pop body)))
        (:options-alist (setq options (pop body)))
        (t (pop body))))
    (org-export-register-backend
     (org-export-create-backend :name backend
				:transcoders transcoders
				:options options
				:filters filters
				:blocks blocks
				:menu menu-entry))))

(defun org-export-define-derived-backend (child parent &rest body)
  "Create a new back-end as a variant of an existing one.

CHILD is the name of the derived back-end.  PARENT is the name of
the parent back-end.

BODY can start with pre-defined keyword arguments.  The following
keywords are understood:

  :export-block

    String, or list of strings, representing block names that
    will not be parsed.  This is used to specify blocks that will
    contain raw code specific to the back-end.  These blocks
    still have to be handled by the relative `export-block' type
    translator.

  :filters-alist

    Alist of filters that will overwrite or complete filters
    defined in PARENT back-end.  See `org-export-filters-alist'
    for a list of allowed filters.

  :menu-entry

    Menu entry for the export dispatcher.  See
    `org-export-define-backend' for more information about the
    expected value.

  :options-alist

    Alist of back-end specific properties that will overwrite or
    complete those defined in PARENT back-end.  Refer to
    `org-export-options-alist' for more information about
    structure of the values.

  :translate-alist

    Alist of element and object types and transcoders that will
    overwrite or complete transcode table from PARENT back-end.
    Refer to `org-export-define-backend' for detailed information
    about transcoders.

As an example, here is how one could define \"my-latex\" back-end
as a variant of `latex' back-end with a custom template function:

  \(org-export-define-derived-backend 'my-latex 'latex
     :translate-alist '((template . my-latex-template-fun)))

The back-end could then be called with, for example:

  \(org-export-to-buffer 'my-latex \"*Test my-latex*\")"
  (declare (indent 2))
  (let (blocks filters menu-entry options transcoders contents)
    (while (keywordp (car body))
      (case (pop body)
	(:export-block (let ((names (pop body)))
			 (setq blocks (if (consp names) (mapcar 'upcase names)
					(list (upcase names))))))
        (:filters-alist (setq filters (pop body)))
	(:menu-entry (setq menu-entry (pop body)))
        (:options-alist (setq options (pop body)))
        (:translate-alist (setq transcoders (pop body)))
        (t (pop body))))
    (org-export-register-backend
     (org-export-create-backend :name child
				:parent parent
				:transcoders transcoders
				:options options
				:filters filters
				:blocks blocks
				:menu menu-entry))))



;;; The Communication Channel
;;
;; During export process, every function has access to a number of
;; properties.  They are of two types:
;;
;; 1. Environment options are collected once at the very beginning of
;;    the process, out of the original buffer and configuration.
;;    Collecting them is handled by `org-export-get-environment'
;;    function.
;;
;;    Most environment options are defined through the
;;    `org-export-options-alist' variable.
;;
;; 2. Tree properties are extracted directly from the parsed tree,
;;    just before export, by `org-export-collect-tree-properties'.
;;
;; Here is the full list of properties available during transcode
;; process, with their category and their value type.
;;
;; + `:author' :: Author's name.
;;   - category :: option
;;   - type :: string
;;
;; + `:back-end' :: Current back-end used for transcoding.
;;   - category :: tree
;;   - type :: symbol
;;
;; + `:creator' :: String to write as creation information.
;;   - category :: option
;;   - type :: string
;;
;; + `:date' :: String to use as date.
;;   - category :: option
;;   - type :: string
;;
;; + `:description' :: Description text for the current data.
;;   - category :: option
;;   - type :: string
;;
;; + `:email' :: Author's email.
;;   - category :: option
;;   - type :: string
;;
;; + `:exclude-tags' :: Tags for exclusion of subtrees from export
;;      process.
;;   - category :: option
;;   - type :: list of strings
;;
;; + `:export-options' :: List of export options available for current
;;      process.
;;   - category :: none
;;   - type :: list of symbols, among `subtree', `body-only' and
;;      `visible-only'.
;;
;; + `:exported-data' :: Hash table used for memoizing
;;     `org-export-data'.
;;   - category :: tree
;;   - type :: hash table
;;
;; + `:filetags' :: List of global tags for buffer.  Used by
;;   `org-export-get-tags' to get tags with inheritance.
;;   - category :: option
;;   - type :: list of strings
;;
;; + `:footnote-definition-alist' :: Alist between footnote labels and
;;      their definition, as parsed data.  Only non-inlined footnotes
;;      are represented in this alist.  Also, every definition isn't
;;      guaranteed to be referenced in the parse tree.  The purpose of
;;      this property is to preserve definitions from oblivion
;;      (i.e. when the parse tree comes from a part of the original
;;      buffer), it isn't meant for direct use in a back-end.  To
;;      retrieve a definition relative to a reference, use
;;      `org-export-get-footnote-definition' instead.
;;   - category :: option
;;   - type :: alist (STRING . LIST)
;;
;; + `:headline-levels' :: Maximum level being exported as an
;;      headline.  Comparison is done with the relative level of
;;      headlines in the parse tree, not necessarily with their
;;      actual level.
;;   - category :: option
;;   - type :: integer
;;
;; + `:headline-offset' :: Difference between relative and real level
;;      of headlines in the parse tree.  For example, a value of -1
;;      means a level 2 headline should be considered as level
;;      1 (cf. `org-export-get-relative-level').
;;   - category :: tree
;;   - type :: integer
;;
;; + `:headline-numbering' :: Alist between headlines and their
;;      numbering, as a list of numbers
;;      (cf. `org-export-get-headline-number').
;;   - category :: tree
;;   - type :: alist (INTEGER . LIST)
;;
;; + `:id-alist' :: Alist between ID strings and destination file's
;;      path, relative to current directory.  It is used by
;;      `org-export-resolve-id-link' to resolve ID links targeting an
;;      external file.
;;   - category :: option
;;   - type :: alist (STRING . STRING)
;;
;; + `:ignore-list' :: List of elements and objects that should be
;;      ignored during export.
;;   - category :: tree
;;   - type :: list of elements and objects
;;
;; + `:input-file' :: Full path to input file, if any.
;;   - category :: option
;;   - type :: string or nil
;;
;; + `:keywords' :: List of keywords attached to data.
;;   - category :: option
;;   - type :: string
;;
;; + `:language' :: Default language used for translations.
;;   - category :: option
;;   - type :: string
;;
;; + `:parse-tree' :: Whole parse tree, available at any time during
;;      transcoding.
;;   - category :: option
;;   - type :: list (as returned by `org-element-parse-buffer')
;;
;; + `:preserve-breaks' :: Non-nil means transcoding should preserve
;;      all line breaks.
;;   - category :: option
;;   - type :: symbol (nil, t)
;;
;; + `:section-numbers' :: Non-nil means transcoding should add
;;      section numbers to headlines.
;;   - category :: option
;;   - type :: symbol (nil, t)
;;
;; + `:select-tags' :: List of tags enforcing inclusion of sub-trees
;;      in transcoding.  When such a tag is present, subtrees without
;;      it are de facto excluded from the process.  See
;;      `use-select-tags'.
;;   - category :: option
;;   - type :: list of strings
;;
;; + `:time-stamp-file' :: Non-nil means transcoding should insert
;;      a time stamp in the output.
;;   - category :: option
;;   - type :: symbol (nil, t)
;;
;; + `:translate-alist' :: Alist between element and object types and
;;      transcoding functions relative to the current back-end.
;;      Special keys `inner-template', `template' and `plain-text' are
;;      also possible.
;;   - category :: option
;;   - type :: alist (SYMBOL . FUNCTION)
;;
;; + `:with-archived-trees' :: Non-nil when archived subtrees should
;;      also be transcoded.  If it is set to the `headline' symbol,
;;      only the archived headline's name is retained.
;;   - category :: option
;;   - type :: symbol (nil, t, `headline')
;;
;; + `:with-author' :: Non-nil means author's name should be included
;;      in the output.
;;   - category :: option
;;   - type :: symbol (nil, t)
;;
;; + `:with-clocks' :: Non-nil means clock keywords should be exported.
;;   - category :: option
;;   - type :: symbol (nil, t)
;;
;; + `:with-creator' :: Non-nil means a creation sentence should be
;;      inserted at the end of the transcoded string.  If the value
;;      is `comment', it should be commented.
;;   - category :: option
;;   - type :: symbol (`comment', nil, t)
;;
;; + `:with-date' :: Non-nil means output should contain a date.
;;   - category :: option
;;   - type :. symbol (nil, t)
;;
;; + `:with-drawers' :: Non-nil means drawers should be exported.  If
;;      its value is a list of names, only drawers with such names
;;      will be transcoded.  If that list starts with `not', drawer
;;      with these names will be skipped.
;;   - category :: option
;;   - type :: symbol (nil, t) or list of strings
;;
;; + `:with-email' :: Non-nil means output should contain author's
;;                   email.
;;   - category :: option
;;   - type :: symbol (nil, t)
;;
;; + `:with-emphasize' :: Non-nil means emphasized text should be
;;      interpreted.
;;   - category :: option
;;   - type :: symbol (nil, t)
;;
;; + `:with-fixed-width' :: Non-nil if transcoder should interpret
;;      strings starting with a colon as a fixed-with (verbatim) area.
;;   - category :: option
;;   - type :: symbol (nil, t)
;;
;; + `:with-footnotes' :: Non-nil if transcoder should interpret
;;      footnotes.
;;   - category :: option
;;   - type :: symbol (nil, t)
;;
;; + `:with-latex' :: Non-nil means `latex-environment' elements and
;;    `latex-fragment' objects should appear in export output.  When
;;    this property is set to `verbatim', they will be left as-is.
;;   - category :: option
;;   - type :: symbol (`verbatim', nil, t)
;;
;; + `:with-planning' :: Non-nil means transcoding should include
;;      planning info.
;;   - category :: option
;;   - type :: symbol (nil, t)
;;
;; + `:with-priority' :: Non-nil means transcoding should include
;;      priority cookies.
;;   - category :: option
;;   - type :: symbol (nil, t)
;;
;; + `:with-smart-quotes' :: Non-nil means activate smart quotes in
;;      plain text.
;;   - category :: option
;;   - type :: symbol (nil, t)
;;
;; + `:with-special-strings' :: Non-nil means transcoding should
;;      interpret special strings in plain text.
;;   - category :: option
;;   - type :: symbol (nil, t)
;;
;; + `:with-sub-superscript' :: Non-nil means transcoding should
;;      interpret subscript and superscript.  With a value of "{}",
;;      only interpret those using curly brackets.
;;   - category :: option
;;   - type :: symbol (nil, {}, t)
;;
;; + `:with-tables' :: Non-nil means transcoding should interpret
;;      tables.
;;   - category :: option
;;   - type :: symbol (nil, t)
;;
;; + `:with-tags' :: Non-nil means transcoding should keep tags in
;;      headlines.  A `not-in-toc' value will remove them from the
;;      table of contents, if any, nonetheless.
;;   - category :: option
;;   - type :: symbol (nil, t, `not-in-toc')
;;
;; + `:with-tasks' :: Non-nil means transcoding should include
;;      headlines with a TODO keyword.  A `todo' value will only
;;      include headlines with a todo type keyword while a `done'
;;      value will do the contrary.  If a list of strings is provided,
;;      only tasks with keywords belonging to that list will be kept.
;;   - category :: option
;;   - type :: symbol (t, todo, done, nil) or list of strings
;;
;; + `:with-timestamps' :: Non-nil means transcoding should include
;;      time stamps.  Special value `active' (resp. `inactive') ask to
;;      export only active (resp. inactive) timestamps.  Otherwise,
;;      completely remove them.
;;   - category :: option
;;   - type :: symbol: (`active', `inactive', t, nil)
;;
;; + `:with-toc' :: Non-nil means that a table of contents has to be
;;      added to the output.  An integer value limits its depth.
;;   - category :: option
;;   - type :: symbol (nil, t or integer)
;;
;; + `:with-todo-keywords' :: Non-nil means transcoding should
;;      include TODO keywords.
;;   - category :: option
;;   - type :: symbol (nil, t)


;;;; Environment Options
;;
;; Environment options encompass all parameters defined outside the
;; scope of the parsed data.  They come from five sources, in
;; increasing precedence order:
;;
;; - Global variables,
;; - Buffer's attributes,
;; - Options keyword symbols,
;; - Buffer keywords,
;; - Subtree properties.
;;
;; The central internal function with regards to environment options
;; is `org-export-get-environment'.  It updates global variables with
;; "#+BIND:" keywords, then retrieve and prioritize properties from
;; the different sources.
;;
;;  The internal functions doing the retrieval are:
;;  `org-export--get-global-options',
;;  `org-export--get-buffer-attributes',
;;  `org-export--parse-option-keyword',
;;  `org-export--get-subtree-options' and
;;  `org-export--get-inbuffer-options'
;;
;; Also, `org-export--list-bound-variables' collects bound variables
;; along with their value in order to set them as buffer local
;; variables later in the process.

(defun org-export-get-environment (&optional backend subtreep ext-plist)
  "Collect export options from the current buffer.

Optional argument BACKEND is an export back-end, as returned by
`org-export-create-backend'.

When optional argument SUBTREEP is non-nil, assume the export is
done against the current sub-tree.

Third optional argument EXT-PLIST is a property list with
external parameters overriding Org default settings, but still
inferior to file-local settings."
  ;; First install #+BIND variables since these must be set before
  ;; global options are read.
  (dolist (pair (org-export--list-bound-variables))
    (org-set-local (car pair) (nth 1 pair)))
  ;; Get and prioritize export options...
  (org-combine-plists
   ;; ... from global variables...
   (org-export--get-global-options backend)
   ;; ... from an external property list...
   ext-plist
   ;; ... from in-buffer settings...
   (org-export--get-inbuffer-options backend)
   ;; ... and from subtree, when appropriate.
   (and subtreep (org-export--get-subtree-options backend))
   ;; Eventually add misc. properties.
   (list
    :back-end
    backend
    :translate-alist (org-export-get-all-transcoders backend)
    :footnote-definition-alist
    ;; Footnotes definitions must be collected in the original
    ;; buffer, as there's no insurance that they will still be in
    ;; the parse tree, due to possible narrowing.
    (let (alist)
      (org-with-wide-buffer
       (goto-char (point-min))
       (while (re-search-forward org-footnote-definition-re nil t)
	 (let ((def (save-match-data (org-element-at-point))))
	   (when (eq (org-element-type def) 'footnote-definition)
	     (push
	      (cons (org-element-property :label def)
		    (let ((cbeg (org-element-property :contents-begin def)))
		      (when cbeg
			(org-element--parse-elements
			 cbeg (org-element-property :contents-end def)
			 nil nil nil nil (list 'org-data nil)))))
	      alist))))
       alist))
    :id-alist
    ;; Collect id references.
    (let (alist)
      (org-with-wide-buffer
       (goto-char (point-min))
       (while (re-search-forward "\\[\\[id:\\S-+?\\]" nil t)
	 (let ((link (org-element-context)))
	   (when (eq (org-element-type link) 'link)
	     (let* ((id (org-element-property :path link))
		    (file (org-id-find-id-file id)))
	       (when file
		 (push (cons id (file-relative-name file)) alist)))))))
      alist))))

(defun org-export--parse-option-keyword (options &optional backend)
  "Parse an OPTIONS line and return values as a plist.
Optional argument BACKEND is an export back-end, as returned by,
e.g., `org-export-create-backend'.  It specifies which back-end
specific items to read, if any."
  (let* ((all
	  ;; Priority is given to back-end specific options.
	  (append (and backend (org-export-get-all-options backend))
		  org-export-options-alist))
	 plist)
    (dolist (option all)
      (let ((property (car option))
	    (item (nth 2 option)))
	(when (and item
		   (not (plist-member plist property))
		   (string-match (concat "\\(\\`\\|[ \t]\\)"
					 (regexp-quote item)
					 ":\\(([^)\n]+)\\|[^ \t\n\r;,.]*\\)")
				 options))
	  (setq plist (plist-put plist
				 property
				 (car (read-from-string
				       (match-string 2 options))))))))
    plist))

(defun org-export--get-subtree-options (&optional backend)
  "Get export options in subtree at point.
Optional argument BACKEND is an export back-end, as returned by,
e.g., `org-export-create-backend'.  It specifies back-end used
for export.  Return options as a plist."
  ;; For each buffer keyword, create a headline property setting the
  ;; same property in communication channel. The name for the property
  ;; is the keyword with "EXPORT_" appended to it.
  (org-with-wide-buffer
   (let (prop plist)
     ;; Make sure point is at a heading.
     (if (org-at-heading-p) (org-up-heading-safe) (org-back-to-heading t))
     ;; Take care of EXPORT_TITLE. If it isn't defined, use headline's
     ;; title as its fallback value.
     (when (setq prop (or (org-entry-get (point) "EXPORT_TITLE")
			  (progn (looking-at org-todo-line-regexp)
				 (org-match-string-no-properties 3))))
       (setq plist
	     (plist-put
	      plist :title
	      (org-element-parse-secondary-string
	       prop (org-element-restriction 'keyword)))))
     ;; EXPORT_OPTIONS are parsed in a non-standard way.
     (when (setq prop (org-entry-get (point) "EXPORT_OPTIONS"))
       (setq plist
	     (nconc plist (org-export--parse-option-keyword prop backend))))
     ;; Handle other keywords.  TITLE keyword is excluded as it has
     ;; been handled already.
     (let ((seen '("TITLE")))
       (mapc
	(lambda (option)
	  (let ((property (car option))
		(keyword (nth 1 option)))
	    (when (and keyword (not (member keyword seen)))
	      (let* ((subtree-prop (concat "EXPORT_" keyword))
		     ;; Export properties are not case-sensitive.
		     (value (let ((case-fold-search t))
			      (org-entry-get (point) subtree-prop))))
		(push keyword seen)
		(when (and value (not (plist-member plist property)))
		  (setq plist
			(plist-put
			 plist
			 property
			 (cond
			  ;; Parse VALUE if required.
			  ((member keyword org-element-document-properties)
			   (org-element-parse-secondary-string
			    value (org-element-restriction 'keyword)))
			  ;; If BEHAVIOUR is `split' expected value is
			  ;; a list of strings, not a string.
			  ((eq (nth 4 option) 'split) (org-split-string value))
			  (t value)))))))))
	;; Look for both general keywords and back-end specific
	;; options, with priority given to the latter.
	(append (and backend (org-export-get-all-options backend))
		org-export-options-alist)))
     ;; Return value.
     plist)))

(defun org-export--get-inbuffer-options (&optional backend)
  "Return current buffer export options, as a plist.

Optional argument BACKEND, when non-nil, is an export back-end,
as returned by, e.g., `org-export-create-backend'.  It specifies
which back-end specific options should also be read in the
process.

Assume buffer is in Org mode.  Narrowing, if any, is ignored."
  (let* (plist
	 get-options			; For byte-compiler.
	 (case-fold-search t)
	 (options (append
		   ;; Priority is given to back-end specific options.
		   (and backend (org-export-get-all-options backend))
		   org-export-options-alist))
	 (regexp (format "^[ \t]*#\\+%s:"
			 (regexp-opt (nconc (delq nil (mapcar 'cadr options))
					    org-export-special-keywords))))
	 (find-properties
	  (lambda (keyword)
	    ;; Return all properties associated to KEYWORD.
	    (let (properties)
	      (dolist (option options properties)
		(when (equal (nth 1 option) keyword)
		  (pushnew (car option) properties))))))
	 (get-options
	  (lambda (&optional files plist)
	    ;; Recursively read keywords in buffer.  FILES is a list
	    ;; of files read so far.  PLIST is the current property
	    ;; list obtained.
	    (org-with-wide-buffer
	     (goto-char (point-min))
	     (while (re-search-forward regexp nil t)
	       (let ((element (org-element-at-point)))
		 (when (eq (org-element-type element) 'keyword)
		   (let ((key (org-element-property :key element))
			 (val (org-element-property :value element)))
		     (cond
		      ;; Options in `org-export-special-keywords'.
		      ((equal key "SETUPFILE")
		       (let ((file (expand-file-name
				    (org-remove-double-quotes (org-trim val)))))
			 ;; Avoid circular dependencies.
			 (unless (member file files)
			   (with-temp-buffer
			     (insert (org-file-contents file 'noerror))
			     (let ((org-inhibit-startup t)) (org-mode))
			     (setq plist (funcall get-options
						  (cons file files) plist))))))
		      ((equal key "OPTIONS")
		       (setq plist
			     (org-combine-plists
			      plist
			      (org-export--parse-option-keyword val backend))))
		      ((equal key "FILETAGS")
		       (setq plist
			     (org-combine-plists
			      plist
			      (list :filetags
				    (org-uniquify
				     (append (org-split-string val ":")
					     (plist-get plist :filetags)))))))
		      (t
		       ;; Options in `org-export-options-alist'.
		       (dolist (property (funcall find-properties key))
			 (let ((behaviour (nth 4 (assq property options))))
			   (setq plist
				 (plist-put
				  plist property
				  ;; Handle value depending on specified
				  ;; BEHAVIOUR.
				  (case behaviour
				    (space
				     (if (not (plist-get plist property))
					 (org-trim val)
				       (concat (plist-get plist property)
					       " "
					       (org-trim val))))
				    (newline
				     (org-trim
				      (concat (plist-get plist property)
					      "\n"
					      (org-trim val))))
				    (split `(,@(plist-get plist property)
					     ,@(org-split-string val)))
				    ('t val)
				    (otherwise
				     (if (not (plist-member plist property)) val
				       (plist-get plist property))))))))))))))
	     ;; Return final value.
	     plist))))
    ;; Read options in the current buffer.
<<<<<<< HEAD
    (setq plist (funcall get-options buffer-file-name nil))
    ;; Parse keywords specified in `org-element-document-properties'
    ;; and return PLIST.
    (dolist (keyword org-element-document-properties plist)
      (dolist (property (funcall find-properties keyword))
	(let ((value (plist-get plist property)))
	  (when (stringp value)
	    (setq plist
		  (plist-put plist property
			     (org-element-parse-secondary-string
			      value (org-element-restriction 'keyword))))))))))
=======
    (setq plist
	  (funcall get-options
		   (and buffer-file-name (list buffer-file-name)) nil))
    ;; Parse keywords specified in `org-element-document-properties'.
    (mapc (lambda (keyword)
	    ;; Find the property associated to the keyword.
	    (let* ((prop (funcall find-opt keyword))
		   (value (and prop (plist-get plist prop))))
	      (when (stringp value)
		(setq plist
		      (plist-put plist prop
				 (org-element-parse-secondary-string
				  value (org-element-restriction 'keyword)))))))
	  org-element-document-properties)
    ;; Return value.
    plist))
>>>>>>> c82cb4f7

(defun org-export--get-buffer-attributes ()
  "Return properties related to buffer attributes, as a plist."
  ;; Store full path of input file name, or nil.  For internal use.
  (let ((visited-file (buffer-file-name (buffer-base-buffer))))
    (list :input-file visited-file
	  :title (if (not visited-file) (buffer-name (buffer-base-buffer))
		   (file-name-sans-extension
		    (file-name-nondirectory visited-file))))))

(defun org-export--get-global-options (&optional backend)
  "Return global export options as a plist.
Optional argument BACKEND, if non-nil, is an export back-end, as
returned by, e.g., `org-export-create-backend'.  It specifies
which back-end specific export options should also be read in the
process."
  (let (plist
	;; Priority is given to back-end specific options.
	(all (append (and backend (org-export-get-all-options backend))
		     org-export-options-alist)))
    (dolist (cell all plist)
      (let ((prop (car cell))
	    (default-value (nth 3 cell)))
	(unless (or (not default-value) (plist-member plist prop))
	  (setq plist
		(plist-put
		 plist
		 prop
		 ;; Eval default value provided.  If keyword is
		 ;; a member of `org-element-document-properties',
		 ;; parse it as a secondary string before storing it.
		 (let ((value (eval (nth 3 cell))))
		   (if (not (stringp value)) value
		     (let ((keyword (nth 1 cell)))
		       (if (member keyword org-element-document-properties)
			   (org-element-parse-secondary-string
			    value (org-element-restriction 'keyword))
			 value)))))))))))

(defun org-export--list-bound-variables ()
  "Return variables bound from BIND keywords in current buffer.
Also look for BIND keywords in setup files.  The return value is
an alist where associations are (VARIABLE-NAME VALUE)."
  (when org-export-allow-bind-keywords
    (let* (collect-bind			; For byte-compiler.
	   (collect-bind
	    (lambda (files alist)
	      ;; Return an alist between variable names and their
	      ;; value.  FILES is a list of setup files names read so
	      ;; far, used to avoid circular dependencies.  ALIST is
	      ;; the alist collected so far.
	      (let ((case-fold-search t))
		(org-with-wide-buffer
		 (goto-char (point-min))
		 (while (re-search-forward
			 "^[ \t]*#\\+\\(BIND\\|SETUPFILE\\):" nil t)
		   (let ((element (org-element-at-point)))
		     (when (eq (org-element-type element) 'keyword)
		       (let ((val (org-element-property :value element)))
			 (if (equal (org-element-property :key element) "BIND")
			     (push (read (format "(%s)" val)) alist)
			   ;; Enter setup file.
			   (let ((file (expand-file-name
					(org-remove-double-quotes val))))
			     (unless (member file files)
			       (with-temp-buffer
				 (let ((org-inhibit-startup t)) (org-mode))
				 (insert (org-file-contents file 'noerror))
				 (setq alist
				       (funcall collect-bind
						(cons file files)
						alist))))))))))
		 alist)))))
      ;; Return value in appropriate order of appearance.
      (nreverse (funcall collect-bind nil nil)))))


;;;; Tree Properties
;;
;; Tree properties are information extracted from parse tree.  They
;; are initialized at the beginning of the transcoding process by
;; `org-export-collect-tree-properties'.
;;
;; Dedicated functions focus on computing the value of specific tree
;; properties during initialization.  Thus,
;; `org-export--populate-ignore-list' lists elements and objects that
;; should be skipped during export, `org-export--get-min-level' gets
;; the minimal exportable level, used as a basis to compute relative
;; level for headlines.  Eventually
;; `org-export--collect-headline-numbering' builds an alist between
;; headlines and their numbering.

(defun org-export-collect-tree-properties (data info)
  "Extract tree properties from parse tree.

DATA is the parse tree from which information is retrieved.  INFO
is a list holding export options.

Following tree properties are set or updated:

`:exported-data' Hash table used to memoize results from
                 `org-export-data'.

`:footnote-definition-alist' List of footnotes definitions in
                   original buffer and current parse tree.

`:headline-offset' Offset between true level of headlines and
		   local level.  An offset of -1 means a headline
		   of level 2 should be considered as a level
		   1 headline in the context.

`:headline-numbering' Alist of all headlines as key an the
		      associated numbering as value.

`:ignore-list'     List of elements that should be ignored during
                   export.

Return updated plist."
  ;; Install the parse tree in the communication channel, in order to
  ;; use `org-export-get-genealogy' and al.
  (setq info (plist-put info :parse-tree data))
  ;; Get the list of elements and objects to ignore, and put it into
  ;; `:ignore-list'.  Do not overwrite any user ignore that might have
  ;; been done during parse tree filtering.
  (setq info
	(plist-put info
		   :ignore-list
		   (append (org-export--populate-ignore-list data info)
			   (plist-get info :ignore-list))))
  ;; Compute `:headline-offset' in order to be able to use
  ;; `org-export-get-relative-level'.
  (setq info
	(plist-put info
		   :headline-offset
		   (- 1 (org-export--get-min-level data info))))
  ;; Update footnotes definitions list with definitions in parse tree.
  ;; This is required since buffer expansion might have modified
  ;; boundaries of footnote definitions contained in the parse tree.
  ;; This way, definitions in `footnote-definition-alist' are bound to
  ;; match those in the parse tree.
  (let ((defs (plist-get info :footnote-definition-alist)))
    (org-element-map data 'footnote-definition
      (lambda (fn)
	(push (cons (org-element-property :label fn)
		    `(org-data nil ,@(org-element-contents fn)))
	      defs)))
    (setq info (plist-put info :footnote-definition-alist defs)))
  ;; Properties order doesn't matter: get the rest of the tree
  ;; properties.
  (nconc
   `(:headline-numbering ,(org-export--collect-headline-numbering data info)
     :exported-data ,(make-hash-table :test 'eq :size 4001))
   info))

(defun org-export--get-min-level (data options)
  "Return minimum exportable headline's level in DATA.
DATA is parsed tree as returned by `org-element-parse-buffer'.
OPTIONS is a plist holding export options."
  (catch 'exit
    (let ((min-level 10000))
      (mapc
       (lambda (blob)
	 (when (and (eq (org-element-type blob) 'headline)
		    (not (org-element-property :footnote-section-p blob))
		    (not (memq blob (plist-get options :ignore-list))))
	   (setq min-level (min (org-element-property :level blob) min-level)))
	 (when (= min-level 1) (throw 'exit 1)))
       (org-element-contents data))
      ;; If no headline was found, for the sake of consistency, set
      ;; minimum level to 1 nonetheless.
      (if (= min-level 10000) 1 min-level))))

(defun org-export--collect-headline-numbering (data options)
  "Return numbering of all exportable headlines in a parse tree.

DATA is the parse tree.  OPTIONS is the plist holding export
options.

Return an alist whose key is a headline and value is its
associated numbering \(in the shape of a list of numbers\) or nil
for a footnotes section."
  (let ((numbering (make-vector org-export-max-depth 0)))
    (org-element-map data 'headline
      (lambda (headline)
	(unless (org-element-property :footnote-section-p headline)
	  (let ((relative-level
		 (1- (org-export-get-relative-level headline options))))
	    (cons
	     headline
	     (loop for n across numbering
		   for idx from 0 to org-export-max-depth
		   when (< idx relative-level) collect n
		   when (= idx relative-level) collect (aset numbering idx (1+ n))
		   when (> idx relative-level) do (aset numbering idx 0))))))
      options)))

(defun org-export--populate-ignore-list (data options)
  "Return list of elements and objects to ignore during export.
DATA is the parse tree to traverse.  OPTIONS is the plist holding
export options."
  (let* (ignore
	 walk-data
	 ;; First find trees containing a select tag, if any.
	 (selected (org-export--selected-trees data options))
	 (walk-data
	  (lambda (data)
	    ;; Collect ignored elements or objects into IGNORE-LIST.
	    (let ((type (org-element-type data)))
	      (if (org-export--skip-p data options selected) (push data ignore)
		(if (and (eq type 'headline)
			 (eq (plist-get options :with-archived-trees) 'headline)
			 (org-element-property :archivedp data))
		    ;; If headline is archived but tree below has
		    ;; to be skipped, add it to ignore list.
		    (mapc (lambda (e) (push e ignore))
			  (org-element-contents data))
		  ;; Move into secondary string, if any.
		  (let ((sec-prop
			 (cdr (assq type org-element-secondary-value-alist))))
		    (when sec-prop
		      (mapc walk-data (org-element-property sec-prop data))))
		  ;; Move into recursive objects/elements.
		  (mapc walk-data (org-element-contents data))))))))
    ;; Main call.
    (funcall walk-data data)
    ;; Return value.
    ignore))

(defun org-export--selected-trees (data info)
  "Return list of headlines and inlinetasks with a select tag in their tree.
DATA is parsed data as returned by `org-element-parse-buffer'.
INFO is a plist holding export options."
  (let* (selected-trees
	 walk-data			; For byte-compiler.
	 (walk-data
	  (function
	   (lambda (data genealogy)
	     (let ((type (org-element-type data)))
	       (cond
		((memq type '(headline inlinetask))
		 (let ((tags (org-element-property :tags data)))
		   (if (loop for tag in (plist-get info :select-tags)
			     thereis (member tag tags))
		       ;; When a select tag is found, mark full
		       ;; genealogy and every headline within the tree
		       ;; as acceptable.
		       (setq selected-trees
			     (append
			      genealogy
			      (org-element-map data '(headline inlinetask)
				'identity)
			      selected-trees))
		     ;; If at a headline, continue searching in tree,
		     ;; recursively.
		     (when (eq type 'headline)
		       (mapc (lambda (el)
			       (funcall walk-data el (cons data genealogy)))
			     (org-element-contents data))))))
		((or (eq type 'org-data)
		     (memq type org-element-greater-elements))
		 (mapc (lambda (el) (funcall walk-data el genealogy))
		       (org-element-contents data)))))))))
    (funcall walk-data data nil)
    selected-trees))

(defun org-export--skip-p (blob options selected)
  "Non-nil when element or object BLOB should be skipped during export.
OPTIONS is the plist holding export options.  SELECTED, when
non-nil, is a list of headlines or inlinetasks belonging to
a tree with a select tag."
  (case (org-element-type blob)
    (clock (not (plist-get options :with-clocks)))
    (drawer
     (let ((with-drawers-p (plist-get options :with-drawers)))
       (or (not with-drawers-p)
	   (and (consp with-drawers-p)
		;; If `:with-drawers' value starts with `not', ignore
		;; every drawer whose name belong to that list.
		;; Otherwise, ignore drawers whose name isn't in that
		;; list.
		(let ((name (org-element-property :drawer-name blob)))
		  (if (eq (car with-drawers-p) 'not)
		      (member-ignore-case name (cdr with-drawers-p))
		    (not (member-ignore-case name with-drawers-p))))))))
    ((footnote-definition footnote-reference)
     (not (plist-get options :with-footnotes)))
    ((headline inlinetask)
     (let ((with-tasks (plist-get options :with-tasks))
	   (todo (org-element-property :todo-keyword blob))
	   (todo-type (org-element-property :todo-type blob))
	   (archived (plist-get options :with-archived-trees))
	   (tags (org-element-property :tags blob)))
       (or
	(and (eq (org-element-type blob) 'inlinetask)
	     (not (plist-get options :with-inlinetasks)))
	;; Ignore subtrees with an exclude tag.
	(loop for k in (plist-get options :exclude-tags)
	      thereis (member k tags))
	;; When a select tag is present in the buffer, ignore any tree
	;; without it.
	(and selected (not (memq blob selected)))
	;; Ignore commented sub-trees.
	(org-element-property :commentedp blob)
	;; Ignore archived subtrees if `:with-archived-trees' is nil.
	(and (not archived) (org-element-property :archivedp blob))
	;; Ignore tasks, if specified by `:with-tasks' property.
	(and todo
	     (or (not with-tasks)
		 (and (memq with-tasks '(todo done))
		      (not (eq todo-type with-tasks)))
		 (and (consp with-tasks) (not (member todo with-tasks))))))))
    ((latex-environment latex-fragment) (not (plist-get options :with-latex)))
    (planning (not (plist-get options :with-planning)))
    (statistics-cookie (not (plist-get options :with-statistics-cookies)))
    (table-cell
     (and (org-export-table-has-special-column-p
	   (org-export-get-parent-table blob))
	  (not (org-export-get-previous-element blob options))))
    (table-row (org-export-table-row-is-special-p blob options))
    (timestamp
     ;; `:with-timestamps' only applies to isolated timestamps
     ;; objects, i.e. timestamp objects in a paragraph containing only
     ;; timestamps and whitespaces.
     (when (let ((parent (org-export-get-parent-element blob)))
	     (and (memq (org-element-type parent) '(paragraph verse-block))
		  (not (org-element-map parent
			   (cons 'plain-text
				 (remq 'timestamp org-element-all-objects))
			 (lambda (obj)
			   (or (not (stringp obj)) (org-string-nw-p obj)))
			 options t))))
       (case (plist-get options :with-timestamps)
	 ('nil t)
	 (active
	  (not (memq (org-element-property :type blob) '(active active-range))))
	 (inactive
	  (not (memq (org-element-property :type blob)
		     '(inactive inactive-range)))))))))


;;; The Transcoder
;;
;; `org-export-data' reads a parse tree (obtained with, i.e.
;; `org-element-parse-buffer') and transcodes it into a specified
;; back-end output.  It takes care of filtering out elements or
;; objects according to export options and organizing the output blank
;; lines and white space are preserved.  The function memoizes its
;; results, so it is cheap to call it within transcoders.
;;
;; It is possible to modify locally the back-end used by
;; `org-export-data' or even use a temporary back-end by using
;; `org-export-data-with-backend'.
;;
;; Internally, three functions handle the filtering of objects and
;; elements during the export.  In particular,
;; `org-export-ignore-element' marks an element or object so future
;; parse tree traversals skip it, `org-export--interpret-p' tells which
;; elements or objects should be seen as real Org syntax and
;; `org-export-expand' transforms the others back into their original
;; shape
;;
;; `org-export-transcoder' is an accessor returning appropriate
;; translator function for a given element or object.

(defun org-export-transcoder (blob info)
  "Return appropriate transcoder for BLOB.
INFO is a plist containing export directives."
  (let ((type (org-element-type blob)))
    ;; Return contents only for complete parse trees.
    (if (eq type 'org-data) (lambda (blob contents info) contents)
      (let ((transcoder (cdr (assq type (plist-get info :translate-alist)))))
	(and (functionp transcoder) transcoder)))))

(defun org-export-data (data info)
  "Convert DATA into current back-end format.

DATA is a parse tree, an element or an object or a secondary
string.  INFO is a plist holding export options.

Return transcoded string."
  (let ((memo (gethash data (plist-get info :exported-data) 'no-memo)))
    (if (not (eq memo 'no-memo)) memo
      (let* ((type (org-element-type data))
	     (results
	      (cond
	       ;; Ignored element/object.
	       ((memq data (plist-get info :ignore-list)) nil)
	       ;; Plain text.
	       ((eq type 'plain-text)
		(org-export-filter-apply-functions
		 (plist-get info :filter-plain-text)
		 (let ((transcoder (org-export-transcoder data info)))
		   (if transcoder (funcall transcoder data info) data))
		 info))
	       ;; Uninterpreted element/object: change it back to Org
	       ;; syntax and export again resulting raw string.
	       ((not (org-export--interpret-p data info))
		(org-export-data
		 (org-export-expand
		  data
		  (mapconcat (lambda (blob) (org-export-data blob info))
			     (org-element-contents data)
			     ""))
		 info))
	       ;; Secondary string.
	       ((not type)
		(mapconcat (lambda (obj) (org-export-data obj info)) data ""))
	       ;; Element/Object without contents or, as a special case,
	       ;; headline with archive tag and archived trees restricted
	       ;; to title only.
	       ((or (not (org-element-contents data))
		    (and (eq type 'headline)
			 (eq (plist-get info :with-archived-trees) 'headline)
			 (org-element-property :archivedp data)))
		(let ((transcoder (org-export-transcoder data info)))
		  (or (and (functionp transcoder)
			   (funcall transcoder data nil info))
		      ;; Export snippets never return a nil value so
		      ;; that white spaces following them are never
		      ;; ignored.
		      (and (eq type 'export-snippet) ""))))
	       ;; Element/Object with contents.
	       (t
		(let ((transcoder (org-export-transcoder data info)))
		  (when transcoder
		    (let* ((greaterp (memq type org-element-greater-elements))
			   (objectp
			    (and (not greaterp)
				 (memq type org-element-recursive-objects)))
			   (contents
			    (mapconcat
			     (lambda (element) (org-export-data element info))
			     (org-element-contents
			      (if (or greaterp objectp) data
				;; Elements directly containing objects
				;; must have their indentation normalized
				;; first.
				(org-element-normalize-contents
				 data
				 ;; When normalizing contents of the first
				 ;; paragraph in an item or a footnote
				 ;; definition, ignore first line's
				 ;; indentation: there is none and it
				 ;; might be misleading.
				 (when (eq type 'paragraph)
				   (let ((parent (org-export-get-parent data)))
				     (and
				      (eq (car (org-element-contents parent))
					  data)
				      (memq (org-element-type parent)
					    '(footnote-definition item))))))))
			     "")))
		      (funcall transcoder data
			       (if (not greaterp) contents
				 (org-element-normalize-string contents))
			       info))))))))
	;; Final result will be memoized before being returned.
	(puthash
	 data
	 (cond
	  ((not results) nil)
	  ((memq type '(org-data plain-text nil)) results)
	  ;; Append the same white space between elements or objects as in
	  ;; the original buffer, and call appropriate filters.
	  (t
	   (let ((results
		  (org-export-filter-apply-functions
		   (plist-get info (intern (format ":filter-%s" type)))
		   (let ((post-blank (or (org-element-property :post-blank data)
					 0)))
		     (if (memq type org-element-all-elements)
			 (concat (org-element-normalize-string results)
				 (make-string post-blank ?\n))
		       (concat results (make-string post-blank ? ))))
		   info)))
	     results)))
	 (plist-get info :exported-data))))))

(defun org-export-data-with-backend (data backend info)
  "Convert DATA into BACKEND format.

DATA is an element, an object, a secondary string or a string.
BACKEND is a symbol.  INFO is a plist used as a communication
channel.

Unlike to `org-export-with-backend', this function will
recursively convert DATA using BACKEND translation table."
  (when (symbolp backend) (setq backend (org-export-get-backend backend)))
  (org-export-data
   data
   ;; Set-up a new communication channel with translations defined in
   ;; BACKEND as the translate table and a new hash table for
   ;; memoization.
   (org-combine-plists
    info
    (list :translate-alist (org-export-get-all-transcoders backend)
	  ;; Size of the hash table is reduced since this function
	  ;; will probably be used on short trees.
	  :exported-data (make-hash-table :test 'eq :size 401)))))

(defun org-export--interpret-p (blob info)
  "Non-nil if element or object BLOB should be interpreted during export.
If nil, BLOB will appear as raw Org syntax.  Check is done
according to export options INFO, stored as a plist."
  (case (org-element-type blob)
    ;; ... entities...
    (entity (plist-get info :with-entities))
    ;; ... emphasis...
    ((bold italic strike-through underline)
     (plist-get info :with-emphasize))
    ;; ... fixed-width areas.
    (fixed-width (plist-get info :with-fixed-width))
    ;; ... LaTeX environments and fragments...
    ((latex-environment latex-fragment)
     (let ((with-latex-p (plist-get info :with-latex)))
       (and with-latex-p (not (eq with-latex-p 'verbatim)))))
    ;; ... sub/superscripts...
    ((subscript superscript)
     (let ((sub/super-p (plist-get info :with-sub-superscript)))
       (if (eq sub/super-p '{})
	   (org-element-property :use-brackets-p blob)
	 sub/super-p)))
    ;; ... tables...
    (table (plist-get info :with-tables))
    (otherwise t)))

(defun org-export-expand (blob contents &optional with-affiliated)
  "Expand a parsed element or object to its original state.

BLOB is either an element or an object.  CONTENTS is its
contents, as a string or nil.

When optional argument WITH-AFFILIATED is non-nil, add affiliated
keywords before output."
  (let ((type (org-element-type blob)))
    (concat (and with-affiliated (memq type org-element-all-elements)
		 (org-element--interpret-affiliated-keywords blob))
	    (funcall (intern (format "org-element-%s-interpreter" type))
		     blob contents))))

(defun org-export-ignore-element (element info)
  "Add ELEMENT to `:ignore-list' in INFO.

Any element in `:ignore-list' will be skipped when using
`org-element-map'.  INFO is modified by side effects."
  (plist-put info :ignore-list (cons element (plist-get info :ignore-list))))



;;; The Filter System
;;
;; Filters allow end-users to tweak easily the transcoded output.
;; They are the functional counterpart of hooks, as every filter in
;; a set is applied to the return value of the previous one.
;;
;; Every set is back-end agnostic.  Although, a filter is always
;; called, in addition to the string it applies to, with the back-end
;; used as argument, so it's easy for the end-user to add back-end
;; specific filters in the set.  The communication channel, as
;; a plist, is required as the third argument.
;;
;; From the developer side, filters sets can be installed in the
;; process with the help of `org-export-define-backend', which
;; internally stores filters as an alist.  Each association has a key
;; among the following symbols and a function or a list of functions
;; as value.
;;
;; - `:filter-options' applies to the property list containing export
;;   options.  Unlike to other filters, functions in this list accept
;;   two arguments instead of three: the property list containing
;;   export options and the back-end.  Users can set its value through
;;   `org-export-filter-options-functions' variable.
;;
;; - `:filter-parse-tree' applies directly to the complete parsed
;;   tree.  Users can set it through
;;   `org-export-filter-parse-tree-functions' variable.
;;
;; - `:filter-final-output' applies to the final transcoded string.
;;   Users can set it with `org-export-filter-final-output-functions'
;;   variable
;;
;; - `:filter-plain-text' applies to any string not recognized as Org
;;   syntax.  `org-export-filter-plain-text-functions' allows users to
;;   configure it.
;;
;; - `:filter-TYPE' applies on the string returned after an element or
;;   object of type TYPE has been transcoded.  A user can modify
;;   `org-export-filter-TYPE-functions'
;;
;; All filters sets are applied with
;; `org-export-filter-apply-functions' function.  Filters in a set are
;; applied in a LIFO fashion.  It allows developers to be sure that
;; their filters will be applied first.
;;
;; Filters properties are installed in communication channel with
;; `org-export-install-filters' function.
;;
;; Eventually, two hooks (`org-export-before-processing-hook' and
;; `org-export-before-parsing-hook') are run at the beginning of the
;; export process and just before parsing to allow for heavy structure
;; modifications.


;;;; Hooks

(defvar org-export-before-processing-hook nil
  "Hook run at the beginning of the export process.

This is run before include keywords and macros are expanded and
Babel code blocks executed, on a copy of the original buffer
being exported.  Visibility and narrowing are preserved.  Point
is at the beginning of the buffer.

Every function in this hook will be called with one argument: the
back-end currently used, as a symbol.")

(defvar org-export-before-parsing-hook nil
  "Hook run before parsing an export buffer.

This is run after include keywords and macros have been expanded
and Babel code blocks executed, on a copy of the original buffer
being exported.  Visibility and narrowing are preserved.  Point
is at the beginning of the buffer.

Every function in this hook will be called with one argument: the
back-end currently used, as a symbol.")


;;;; Special Filters

(defvar org-export-filter-options-functions nil
  "List of functions applied to the export options.
Each filter is called with two arguments: the export options, as
a plist, and the back-end, as a symbol.  It must return
a property list containing export options.")

(defvar org-export-filter-parse-tree-functions nil
  "List of functions applied to the parsed tree.
Each filter is called with three arguments: the parse tree, as
returned by `org-element-parse-buffer', the back-end, as
a symbol, and the communication channel, as a plist.  It must
return the modified parse tree to transcode.")

(defvar org-export-filter-plain-text-functions nil
  "List of functions applied to plain text.
Each filter is called with three arguments: a string which
contains no Org syntax, the back-end, as a symbol, and the
communication channel, as a plist.  It must return a string or
nil.")

(defvar org-export-filter-final-output-functions nil
  "List of functions applied to the transcoded string.
Each filter is called with three arguments: the full transcoded
string, the back-end, as a symbol, and the communication channel,
as a plist.  It must return a string that will be used as the
final export output.")


;;;; Elements Filters

(defvar org-export-filter-babel-call-functions nil
  "List of functions applied to a transcoded babel-call.
Each filter is called with three arguments: the transcoded data,
as a string, the back-end, as a symbol, and the communication
channel, as a plist.  It must return a string or nil.")

(defvar org-export-filter-center-block-functions nil
  "List of functions applied to a transcoded center block.
Each filter is called with three arguments: the transcoded data,
as a string, the back-end, as a symbol, and the communication
channel, as a plist.  It must return a string or nil.")

(defvar org-export-filter-clock-functions nil
  "List of functions applied to a transcoded clock.
Each filter is called with three arguments: the transcoded data,
as a string, the back-end, as a symbol, and the communication
channel, as a plist.  It must return a string or nil.")

(defvar org-export-filter-comment-functions nil
  "List of functions applied to a transcoded comment.
Each filter is called with three arguments: the transcoded data,
as a string, the back-end, as a symbol, and the communication
channel, as a plist.  It must return a string or nil.")

(defvar org-export-filter-comment-block-functions nil
  "List of functions applied to a transcoded comment-block.
Each filter is called with three arguments: the transcoded data,
as a string, the back-end, as a symbol, and the communication
channel, as a plist.  It must return a string or nil.")

(defvar org-export-filter-diary-sexp-functions nil
  "List of functions applied to a transcoded diary-sexp.
Each filter is called with three arguments: the transcoded data,
as a string, the back-end, as a symbol, and the communication
channel, as a plist.  It must return a string or nil.")

(defvar org-export-filter-drawer-functions nil
  "List of functions applied to a transcoded drawer.
Each filter is called with three arguments: the transcoded data,
as a string, the back-end, as a symbol, and the communication
channel, as a plist.  It must return a string or nil.")

(defvar org-export-filter-dynamic-block-functions nil
  "List of functions applied to a transcoded dynamic-block.
Each filter is called with three arguments: the transcoded data,
as a string, the back-end, as a symbol, and the communication
channel, as a plist.  It must return a string or nil.")

(defvar org-export-filter-example-block-functions nil
  "List of functions applied to a transcoded example-block.
Each filter is called with three arguments: the transcoded data,
as a string, the back-end, as a symbol, and the communication
channel, as a plist.  It must return a string or nil.")

(defvar org-export-filter-export-block-functions nil
  "List of functions applied to a transcoded export-block.
Each filter is called with three arguments: the transcoded data,
as a string, the back-end, as a symbol, and the communication
channel, as a plist.  It must return a string or nil.")

(defvar org-export-filter-fixed-width-functions nil
  "List of functions applied to a transcoded fixed-width.
Each filter is called with three arguments: the transcoded data,
as a string, the back-end, as a symbol, and the communication
channel, as a plist.  It must return a string or nil.")

(defvar org-export-filter-footnote-definition-functions nil
  "List of functions applied to a transcoded footnote-definition.
Each filter is called with three arguments: the transcoded data,
as a string, the back-end, as a symbol, and the communication
channel, as a plist.  It must return a string or nil.")

(defvar org-export-filter-headline-functions nil
  "List of functions applied to a transcoded headline.
Each filter is called with three arguments: the transcoded data,
as a string, the back-end, as a symbol, and the communication
channel, as a plist.  It must return a string or nil.")

(defvar org-export-filter-horizontal-rule-functions nil
  "List of functions applied to a transcoded horizontal-rule.
Each filter is called with three arguments: the transcoded data,
as a string, the back-end, as a symbol, and the communication
channel, as a plist.  It must return a string or nil.")

(defvar org-export-filter-inlinetask-functions nil
  "List of functions applied to a transcoded inlinetask.
Each filter is called with three arguments: the transcoded data,
as a string, the back-end, as a symbol, and the communication
channel, as a plist.  It must return a string or nil.")

(defvar org-export-filter-item-functions nil
  "List of functions applied to a transcoded item.
Each filter is called with three arguments: the transcoded data,
as a string, the back-end, as a symbol, and the communication
channel, as a plist.  It must return a string or nil.")

(defvar org-export-filter-keyword-functions nil
  "List of functions applied to a transcoded keyword.
Each filter is called with three arguments: the transcoded data,
as a string, the back-end, as a symbol, and the communication
channel, as a plist.  It must return a string or nil.")

(defvar org-export-filter-latex-environment-functions nil
  "List of functions applied to a transcoded latex-environment.
Each filter is called with three arguments: the transcoded data,
as a string, the back-end, as a symbol, and the communication
channel, as a plist.  It must return a string or nil.")

(defvar org-export-filter-node-property-functions nil
  "List of functions applied to a transcoded node-property.
Each filter is called with three arguments: the transcoded data,
as a string, the back-end, as a symbol, and the communication
channel, as a plist.  It must return a string or nil.")

(defvar org-export-filter-paragraph-functions nil
  "List of functions applied to a transcoded paragraph.
Each filter is called with three arguments: the transcoded data,
as a string, the back-end, as a symbol, and the communication
channel, as a plist.  It must return a string or nil.")

(defvar org-export-filter-plain-list-functions nil
  "List of functions applied to a transcoded plain-list.
Each filter is called with three arguments: the transcoded data,
as a string, the back-end, as a symbol, and the communication
channel, as a plist.  It must return a string or nil.")

(defvar org-export-filter-planning-functions nil
  "List of functions applied to a transcoded planning.
Each filter is called with three arguments: the transcoded data,
as a string, the back-end, as a symbol, and the communication
channel, as a plist.  It must return a string or nil.")

(defvar org-export-filter-property-drawer-functions nil
  "List of functions applied to a transcoded property-drawer.
Each filter is called with three arguments: the transcoded data,
as a string, the back-end, as a symbol, and the communication
channel, as a plist.  It must return a string or nil.")

(defvar org-export-filter-quote-block-functions nil
  "List of functions applied to a transcoded quote block.
Each filter is called with three arguments: the transcoded quote
data, as a string, the back-end, as a symbol, and the
communication channel, as a plist.  It must return a string or
nil.")

(defvar org-export-filter-quote-section-functions nil
  "List of functions applied to a transcoded quote-section.
Each filter is called with three arguments: the transcoded data,
as a string, the back-end, as a symbol, and the communication
channel, as a plist.  It must return a string or nil.")

(defvar org-export-filter-section-functions nil
  "List of functions applied to a transcoded section.
Each filter is called with three arguments: the transcoded data,
as a string, the back-end, as a symbol, and the communication
channel, as a plist.  It must return a string or nil.")

(defvar org-export-filter-special-block-functions nil
  "List of functions applied to a transcoded special block.
Each filter is called with three arguments: the transcoded data,
as a string, the back-end, as a symbol, and the communication
channel, as a plist.  It must return a string or nil.")

(defvar org-export-filter-src-block-functions nil
  "List of functions applied to a transcoded src-block.
Each filter is called with three arguments: the transcoded data,
as a string, the back-end, as a symbol, and the communication
channel, as a plist.  It must return a string or nil.")

(defvar org-export-filter-table-functions nil
  "List of functions applied to a transcoded table.
Each filter is called with three arguments: the transcoded data,
as a string, the back-end, as a symbol, and the communication
channel, as a plist.  It must return a string or nil.")

(defvar org-export-filter-table-cell-functions nil
  "List of functions applied to a transcoded table-cell.
Each filter is called with three arguments: the transcoded data,
as a string, the back-end, as a symbol, and the communication
channel, as a plist.  It must return a string or nil.")

(defvar org-export-filter-table-row-functions nil
  "List of functions applied to a transcoded table-row.
Each filter is called with three arguments: the transcoded data,
as a string, the back-end, as a symbol, and the communication
channel, as a plist.  It must return a string or nil.")

(defvar org-export-filter-verse-block-functions nil
  "List of functions applied to a transcoded verse block.
Each filter is called with three arguments: the transcoded data,
as a string, the back-end, as a symbol, and the communication
channel, as a plist.  It must return a string or nil.")


;;;; Objects Filters

(defvar org-export-filter-bold-functions nil
  "List of functions applied to transcoded bold text.
Each filter is called with three arguments: the transcoded data,
as a string, the back-end, as a symbol, and the communication
channel, as a plist.  It must return a string or nil.")

(defvar org-export-filter-code-functions nil
  "List of functions applied to transcoded code text.
Each filter is called with three arguments: the transcoded data,
as a string, the back-end, as a symbol, and the communication
channel, as a plist.  It must return a string or nil.")

(defvar org-export-filter-entity-functions nil
  "List of functions applied to a transcoded entity.
Each filter is called with three arguments: the transcoded data,
as a string, the back-end, as a symbol, and the communication
channel, as a plist.  It must return a string or nil.")

(defvar org-export-filter-export-snippet-functions nil
  "List of functions applied to a transcoded export-snippet.
Each filter is called with three arguments: the transcoded data,
as a string, the back-end, as a symbol, and the communication
channel, as a plist.  It must return a string or nil.")

(defvar org-export-filter-footnote-reference-functions nil
  "List of functions applied to a transcoded footnote-reference.
Each filter is called with three arguments: the transcoded data,
as a string, the back-end, as a symbol, and the communication
channel, as a plist.  It must return a string or nil.")

(defvar org-export-filter-inline-babel-call-functions nil
  "List of functions applied to a transcoded inline-babel-call.
Each filter is called with three arguments: the transcoded data,
as a string, the back-end, as a symbol, and the communication
channel, as a plist.  It must return a string or nil.")

(defvar org-export-filter-inline-src-block-functions nil
  "List of functions applied to a transcoded inline-src-block.
Each filter is called with three arguments: the transcoded data,
as a string, the back-end, as a symbol, and the communication
channel, as a plist.  It must return a string or nil.")

(defvar org-export-filter-italic-functions nil
  "List of functions applied to transcoded italic text.
Each filter is called with three arguments: the transcoded data,
as a string, the back-end, as a symbol, and the communication
channel, as a plist.  It must return a string or nil.")

(defvar org-export-filter-latex-fragment-functions nil
  "List of functions applied to a transcoded latex-fragment.
Each filter is called with three arguments: the transcoded data,
as a string, the back-end, as a symbol, and the communication
channel, as a plist.  It must return a string or nil.")

(defvar org-export-filter-line-break-functions nil
  "List of functions applied to a transcoded line-break.
Each filter is called with three arguments: the transcoded data,
as a string, the back-end, as a symbol, and the communication
channel, as a plist.  It must return a string or nil.")

(defvar org-export-filter-link-functions nil
  "List of functions applied to a transcoded link.
Each filter is called with three arguments: the transcoded data,
as a string, the back-end, as a symbol, and the communication
channel, as a plist.  It must return a string or nil.")

(defvar org-export-filter-radio-target-functions nil
  "List of functions applied to a transcoded radio-target.
Each filter is called with three arguments: the transcoded data,
as a string, the back-end, as a symbol, and the communication
channel, as a plist.  It must return a string or nil.")

(defvar org-export-filter-statistics-cookie-functions nil
  "List of functions applied to a transcoded statistics-cookie.
Each filter is called with three arguments: the transcoded data,
as a string, the back-end, as a symbol, and the communication
channel, as a plist.  It must return a string or nil.")

(defvar org-export-filter-strike-through-functions nil
  "List of functions applied to transcoded strike-through text.
Each filter is called with three arguments: the transcoded data,
as a string, the back-end, as a symbol, and the communication
channel, as a plist.  It must return a string or nil.")

(defvar org-export-filter-subscript-functions nil
  "List of functions applied to a transcoded subscript.
Each filter is called with three arguments: the transcoded data,
as a string, the back-end, as a symbol, and the communication
channel, as a plist.  It must return a string or nil.")

(defvar org-export-filter-superscript-functions nil
  "List of functions applied to a transcoded superscript.
Each filter is called with three arguments: the transcoded data,
as a string, the back-end, as a symbol, and the communication
channel, as a plist.  It must return a string or nil.")

(defvar org-export-filter-target-functions nil
  "List of functions applied to a transcoded target.
Each filter is called with three arguments: the transcoded data,
as a string, the back-end, as a symbol, and the communication
channel, as a plist.  It must return a string or nil.")

(defvar org-export-filter-timestamp-functions nil
  "List of functions applied to a transcoded timestamp.
Each filter is called with three arguments: the transcoded data,
as a string, the back-end, as a symbol, and the communication
channel, as a plist.  It must return a string or nil.")

(defvar org-export-filter-underline-functions nil
  "List of functions applied to transcoded underline text.
Each filter is called with three arguments: the transcoded data,
as a string, the back-end, as a symbol, and the communication
channel, as a plist.  It must return a string or nil.")

(defvar org-export-filter-verbatim-functions nil
  "List of functions applied to transcoded verbatim text.
Each filter is called with three arguments: the transcoded data,
as a string, the back-end, as a symbol, and the communication
channel, as a plist.  It must return a string or nil.")


;;;; Filters Tools
;;
;; Internal function `org-export-install-filters' installs filters
;; hard-coded in back-ends (developer filters) and filters from global
;; variables (user filters) in the communication channel.
;;
;; Internal function `org-export-filter-apply-functions' takes care
;; about applying each filter in order to a given data.  It ignores
;; filters returning a nil value but stops whenever a filter returns
;; an empty string.

(defun org-export-filter-apply-functions (filters value info)
  "Call every function in FILTERS.

Functions are called with arguments VALUE, current export
back-end's name and INFO.  A function returning a nil value will
be skipped.  If it returns the empty string, the process ends and
VALUE is ignored.

Call is done in a LIFO fashion, to be sure that developer
specified filters, if any, are called first."
  (catch 'exit
    (let ((backend-name (plist-get info :back-end)))
      (dolist (filter filters value)
	(let ((result (funcall filter value backend-name info)))
	  (cond ((not result) value)
		((equal value "") (throw 'exit nil))
		(t (setq value result))))))))

(defun org-export-install-filters (info)
  "Install filters properties in communication channel.
INFO is a plist containing the current communication channel.
Return the updated communication channel."
  (let (plist)
    ;; Install user-defined filters with `org-export-filters-alist'
    ;; and filters already in INFO (through ext-plist mechanism).
    (mapc (lambda (p)
	    (let* ((prop (car p))
		   (info-value (plist-get info prop))
		   (default-value (symbol-value (cdr p))))
	      (setq plist
		    (plist-put plist prop
			       ;; Filters in INFO will be called
			       ;; before those user provided.
			       (append (if (listp info-value) info-value
					 (list info-value))
				       default-value)))))
	  org-export-filters-alist)
    ;; Prepend back-end specific filters to that list.
    (mapc (lambda (p)
	    ;; Single values get consed, lists are appended.
	    (let ((key (car p)) (value (cdr p)))
	      (when value
		(setq plist
		      (plist-put
		       plist key
		       (if (atom value) (cons value (plist-get plist key))
			 (append value (plist-get plist key))))))))
	  (org-export-get-all-filters (plist-get info :back-end)))
    ;; Return new communication channel.
    (org-combine-plists info plist)))



;;; Core functions
;;
;; This is the room for the main function, `org-export-as', along with
;; its derivative, `org-export-string-as'.
;; `org-export--copy-to-kill-ring-p' determines if output of these
;; function should be added to kill ring.
;;
;; Note that `org-export-as' doesn't really parse the current buffer,
;; but a copy of it (with the same buffer-local variables and
;; visibility), where macros and include keywords are expanded and
;; Babel blocks are executed, if appropriate.
;; `org-export-with-buffer-copy' macro prepares that copy.
;;
;; File inclusion is taken care of by
;; `org-export-expand-include-keyword' and
;; `org-export--prepare-file-contents'.  Structure wise, including
;; a whole Org file in a buffer often makes little sense.  For
;; example, if the file contains a headline and the include keyword
;; was within an item, the item should contain the headline.  That's
;; why file inclusion should be done before any structure can be
;; associated to the file, that is before parsing.
;;
;; `org-export-insert-default-template' is a command to insert
;; a default template (or a back-end specific template) at point or in
;; current subtree.

(defun org-export-copy-buffer ()
  "Return a copy of the current buffer.
The copy preserves Org buffer-local variables, visibility and
narrowing."
  (let ((copy-buffer-fun (org-export--generate-copy-script (current-buffer)))
	(new-buf (generate-new-buffer (buffer-name))))
    (with-current-buffer new-buf
      (funcall copy-buffer-fun)
      (set-buffer-modified-p nil))
    new-buf))

(defmacro org-export-with-buffer-copy (&rest body)
  "Apply BODY in a copy of the current buffer.
The copy preserves local variables, visibility and contents of
the original buffer.  Point is at the beginning of the buffer
when BODY is applied."
  (declare (debug t))
  (org-with-gensyms (buf-copy)
    `(let ((,buf-copy (org-export-copy-buffer)))
       (unwind-protect
	   (with-current-buffer ,buf-copy
	     (goto-char (point-min))
	     (progn ,@body))
	 (and (buffer-live-p ,buf-copy)
	      ;; Kill copy without confirmation.
	      (progn (with-current-buffer ,buf-copy
		       (restore-buffer-modified-p nil))
		     (kill-buffer ,buf-copy)))))))

(defun org-export--generate-copy-script (buffer)
  "Generate a function duplicating BUFFER.

The copy will preserve local variables, visibility, contents and
narrowing of the original buffer.  If a region was active in
BUFFER, contents will be narrowed to that region instead.

The resulting function can be evaled at a later time, from
another buffer, effectively cloning the original buffer there.

The function assumes BUFFER's major mode is `org-mode'."
  (with-current-buffer buffer
    `(lambda ()
       (let ((inhibit-modification-hooks t))
	 ;; Set major mode. Ignore `org-mode-hook' as it has been run
	 ;; already in BUFFER.
	 (let ((org-mode-hook nil) (org-inhibit-startup t)) (org-mode))
	 ;; Copy specific buffer local variables and variables set
	 ;; through BIND keywords.
	 ,@(let ((bound-variables (org-export--list-bound-variables))
		 vars)
	     (dolist (entry (buffer-local-variables (buffer-base-buffer)) vars)
	       (when (consp entry)
		 (let ((var (car entry))
		       (val (cdr entry)))
		   (and (not (eq var 'org-font-lock-keywords))
			(or (memq var
				  '(default-directory
				     buffer-file-name
				     buffer-file-coding-system))
			    (assq var bound-variables)
			    (string-match "^\\(org-\\|orgtbl-\\)"
					  (symbol-name var)))
			;; Skip unreadable values, as they cannot be
			;; sent to external process.
			(or (not val) (ignore-errors (read (format "%S" val))))
			(push `(set (make-local-variable (quote ,var))
				    (quote ,val))
			      vars))))))
	 ;; Whole buffer contents.
	 (insert
	  ,(org-with-wide-buffer
	    (buffer-substring-no-properties
	     (point-min) (point-max))))
	 ;; Narrowing.
	 ,(if (org-region-active-p)
	      `(narrow-to-region ,(region-beginning) ,(region-end))
	    `(narrow-to-region ,(point-min) ,(point-max)))
	 ;; Current position of point.
	 (goto-char ,(point))
	 ;; Overlays with invisible property.
	 ,@(let (ov-set)
	     (mapc
	      (lambda (ov)
		(let ((invis-prop (overlay-get ov 'invisible)))
		  (when invis-prop
		    (push `(overlay-put
			    (make-overlay ,(overlay-start ov)
					  ,(overlay-end ov))
			    'invisible (quote ,invis-prop))
			  ov-set))))
	      (overlays-in (point-min) (point-max)))
	     ov-set)))))

;;;###autoload
(defun org-export-as
  (backend &optional subtreep visible-only body-only ext-plist)
  "Transcode current Org buffer into BACKEND code.

BACKEND is either an export back-end, as returned by, e.g.,
`org-export-create-backend', or a symbol referring to
a registered back-end.

If narrowing is active in the current buffer, only transcode its
narrowed part.

If a region is active, transcode that region.

When optional argument SUBTREEP is non-nil, transcode the
sub-tree at point, extracting information from the headline
properties first.

When optional argument VISIBLE-ONLY is non-nil, don't export
contents of hidden elements.

When optional argument BODY-ONLY is non-nil, only return body
code, without surrounding template.

Optional argument EXT-PLIST, when provided, is a property list
with external parameters overriding Org default settings, but
still inferior to file-local settings.

Return code as a string."
  (when (symbolp backend) (setq backend (org-export-get-backend backend)))
  (org-export-barf-if-invalid-backend backend)
  (save-excursion
    (save-restriction
      ;; Narrow buffer to an appropriate region or subtree for
      ;; parsing.  If parsing subtree, be sure to remove main headline
      ;; too.
      (cond ((org-region-active-p)
	     (narrow-to-region (region-beginning) (region-end)))
	    (subtreep
	     (org-narrow-to-subtree)
	     (goto-char (point-min))
	     (forward-line)
	     (narrow-to-region (point) (point-max))))
      ;; Initialize communication channel with original buffer
      ;; attributes, unavailable in its copy.
      (let* ((org-export-current-backend (org-export-backend-name backend))
	     (info (org-combine-plists
		    (list :export-options
			  (delq nil
				(list (and subtreep 'subtree)
				      (and visible-only 'visible-only)
				      (and body-only 'body-only))))
		    (org-export--get-buffer-attributes)))
	     tree)
	;; Update communication channel and get parse tree.  Buffer
	;; isn't parsed directly.  Instead, a temporary copy is
	;; created, where include keywords, macros are expanded and
	;; code blocks are evaluated.
	(org-export-with-buffer-copy
	 ;; Run first hook with current back-end's name as argument.
	 (run-hook-with-args 'org-export-before-processing-hook
			     (org-export-backend-name backend))
	 (org-export-expand-include-keyword)
	 ;; Update macro templates since #+INCLUDE keywords might have
	 ;; added some new ones.
	 (org-macro-initialize-templates)
	 (org-macro-replace-all org-macro-templates)
	 (org-export-execute-babel-code)
	 ;; Update radio targets since keyword inclusion might have
	 ;; added some more.
	 (org-update-radio-target-regexp)
	 ;; Run last hook with current back-end's name as argument.
	 (goto-char (point-min))
	 (save-excursion
	   (run-hook-with-args 'org-export-before-parsing-hook
			       (org-export-backend-name backend)))
	 ;; Update communication channel with environment.  Also
	 ;; install user's and developer's filters.
	 (setq info
	       (org-export-install-filters
		(org-combine-plists
		 info (org-export-get-environment backend subtreep ext-plist))))
	 ;; Expand export-specific set of macros: {{{author}}},
	 ;; {{{date}}}, {{{email}}} and {{{title}}}.  It must be done
	 ;; once regular macros have been expanded, since document
	 ;; keywords may contain one of them.
	 (org-macro-replace-all
	  (list (cons "author"
		      (org-element-interpret-data (plist-get info :author)))
		(cons "date"
		      (org-element-interpret-data (plist-get info :date)))
		;; EMAIL is not a parsed keyword: store it as-is.
		(cons "email" (or (plist-get info :email) ""))
		(cons "title"
		      (org-element-interpret-data (plist-get info :title)))))
	 ;; Call options filters and update export options.  We do not
	 ;; use `org-export-filter-apply-functions' here since the
	 ;; arity of such filters is different.
	 (let ((backend-name (org-export-backend-name backend)))
	   (dolist (filter (plist-get info :filter-options))
	     (let ((result (funcall filter info backend-name)))
	       (when result (setq info result)))))
	 ;; Parse buffer and call parse-tree filter on it.
	 (setq tree
	       (org-export-filter-apply-functions
		(plist-get info :filter-parse-tree)
		(org-element-parse-buffer nil visible-only) info))
	 ;; Now tree is complete, compute its properties and add them
	 ;; to communication channel.
	 (setq info
	       (org-combine-plists
		info (org-export-collect-tree-properties tree info)))
	 ;; Eventually transcode TREE.  Wrap the resulting string into
	 ;; a template.
	 (let* ((body (org-element-normalize-string
		       (or (org-export-data tree info) "")))
		(inner-template (cdr (assq 'inner-template
					   (plist-get info :translate-alist))))
		(full-body (if (not (functionp inner-template)) body
			     (funcall inner-template body info)))
		(template (cdr (assq 'template
				     (plist-get info :translate-alist)))))
	   ;; Remove all text properties since they cannot be
	   ;; retrieved from an external process.  Finally call
	   ;; final-output filter and return result.
	   (org-no-properties
	    (org-export-filter-apply-functions
	     (plist-get info :filter-final-output)
	     (if (or (not (functionp template)) body-only) full-body
	       (funcall template full-body info))
	     info))))))))

;;;###autoload
(defun org-export-string-as (string backend &optional body-only ext-plist)
  "Transcode STRING into BACKEND code.

BACKEND is either an export back-end, as returned by, e.g.,
`org-export-create-backend', or a symbol referring to
a registered back-end.

When optional argument BODY-ONLY is non-nil, only return body
code, without preamble nor postamble.

Optional argument EXT-PLIST, when provided, is a property list
with external parameters overriding Org default settings, but
still inferior to file-local settings.

Return code as a string."
  (with-temp-buffer
    (insert string)
    (let ((org-inhibit-startup t)) (org-mode))
    (org-export-as backend nil nil body-only ext-plist)))

;;;###autoload
(defun org-export-replace-region-by (backend)
  "Replace the active region by its export to BACKEND.
BACKEND is either an export back-end, as returned by, e.g.,
`org-export-create-backend', or a symbol referring to
a registered back-end."
  (if (not (org-region-active-p))
      (user-error "No active region to replace")
    (let* ((beg (region-beginning))
	   (end (region-end))
	   (str (buffer-substring beg end)) rpl)
      (setq rpl (org-export-string-as str backend t))
      (delete-region beg end)
      (insert rpl))))

;;;###autoload
(defun org-export-insert-default-template (&optional backend subtreep)
  "Insert all export keywords with default values at beginning of line.

BACKEND is a symbol referring to the name of a registered export
back-end, for which specific export options should be added to
the template, or `default' for default template.  When it is nil,
the user will be prompted for a category.

If SUBTREEP is non-nil, export configuration will be set up
locally for the subtree through node properties."
  (interactive)
  (unless (derived-mode-p 'org-mode) (user-error "Not in an Org mode buffer"))
  (when (and subtreep (org-before-first-heading-p))
    (user-error "No subtree to set export options for"))
  (let ((node (and subtreep (save-excursion (org-back-to-heading t) (point))))
	(backend
	 (or backend
	     (intern
	      (org-completing-read
	       "Options category: "
	       (cons "default"
		     (mapcar (lambda (b)
			       (symbol-name (org-export-backend-name b)))
			     org-export--registered-backends))))))
	options keywords)
    ;; Populate OPTIONS and KEYWORDS.
    (dolist (entry (cond ((eq backend 'default) org-export-options-alist)
			 ((org-export-backend-p backend)
			  (org-export-get-all-options backend))
			 (t (org-export-get-all-options
			     (org-export-get-backend backend)))))
      (let ((keyword (nth 1 entry))
            (option (nth 2 entry)))
        (cond
         (keyword (unless (assoc keyword keywords)
                    (let ((value
                           (if (eq (nth 4 entry) 'split)
                               (mapconcat 'identity (eval (nth 3 entry)) " ")
                             (eval (nth 3 entry)))))
                      (push (cons keyword value) keywords))))
         (option (unless (assoc option options)
                   (push (cons option (eval (nth 3 entry))) options))))))
    ;; Move to an appropriate location in order to insert options.
    (unless subtreep (beginning-of-line))
    ;; First get TITLE, DATE, AUTHOR and EMAIL if they belong to the
    ;; list of available keywords.
    (when (assoc "TITLE" keywords)
      (let ((title
	     (or (let ((visited-file (buffer-file-name (buffer-base-buffer))))
		   (and visited-file
			(file-name-sans-extension
			 (file-name-nondirectory visited-file))))
		 (buffer-name (buffer-base-buffer)))))
	(if (not subtreep) (insert (format "#+TITLE: %s\n" title))
	  (org-entry-put node "EXPORT_TITLE" title))))
    (when (assoc "DATE" keywords)
      (let ((date (with-temp-buffer (org-insert-time-stamp (current-time)))))
	(if (not subtreep) (insert "#+DATE: " date "\n")
	  (org-entry-put node "EXPORT_DATE" date))))
    (when (assoc "AUTHOR" keywords)
      (let ((author (cdr (assoc "AUTHOR" keywords))))
	(if subtreep (org-entry-put node "EXPORT_AUTHOR" author)
	  (insert
	   (format "#+AUTHOR:%s\n"
		   (if (not (org-string-nw-p author)) ""
		     (concat " " author)))))))
    (when (assoc "EMAIL" keywords)
      (let ((email (cdr (assoc "EMAIL" keywords))))
	(if subtreep (org-entry-put node "EXPORT_EMAIL" email)
	  (insert
	   (format "#+EMAIL:%s\n"
		   (if (not (org-string-nw-p email)) ""
		     (concat " " email)))))))
    ;; Then (multiple) OPTIONS lines.  Never go past fill-column.
    (when options
      (let ((items
	     (mapcar
	      (lambda (opt)
		(format "%s:%s" (car opt) (format "%s" (cdr opt))))
	      (sort options (lambda (k1 k2) (string< (car k1) (car k2)))))))
	(if subtreep
	    (org-entry-put
	     node "EXPORT_OPTIONS" (mapconcat 'identity items " "))
	  (while items
	    (insert "#+OPTIONS:")
	    (let ((width 10))
	      (while (and items
			  (< (+ width (length (car items)) 1) fill-column))
		(let ((item (pop items)))
		  (insert " " item)
		  (incf width (1+ (length item))))))
	    (insert "\n")))))
    ;; And the rest of keywords.
    (dolist (key (sort keywords (lambda (k1 k2) (string< (car k1) (car k2)))))
      (unless (member (car key) '("TITLE" "DATE" "AUTHOR" "EMAIL"))
        (let ((val (cdr key)))
          (if subtreep (org-entry-put node (concat "EXPORT_" (car key)) val)
            (insert
             (format "#+%s:%s\n"
                     (car key)
                     (if (org-string-nw-p val) (format " %s" val) "")))))))))

(defun org-export-expand-include-keyword (&optional included dir)
  "Expand every include keyword in buffer.
Optional argument INCLUDED is a list of included file names along
with their line restriction, when appropriate.  It is used to
avoid infinite recursion.  Optional argument DIR is the current
working directory.  It is used to properly resolve relative
paths."
  (let ((case-fold-search t))
    (goto-char (point-min))
    (while (re-search-forward "^[ \t]*#\\+INCLUDE:" nil t)
      (let ((element (save-match-data (org-element-at-point))))
	(when (eq (org-element-type element) 'keyword)
	  (beginning-of-line)
	  ;; Extract arguments from keyword's value.
	  (let* ((value (org-element-property :value element))
		 (ind (org-get-indentation))
		 (file (and (string-match
			     "^\\(\".+?\"\\|\\S-+\\)\\(?:\\s-+\\|$\\)" value)
			    (prog1 (expand-file-name
				    (org-remove-double-quotes
				     (match-string 1 value))
				    dir)
			      (setq value (replace-match "" nil nil value)))))
		 (lines
		  (and (string-match
			":lines +\"\\(\\(?:[0-9]+\\)?-\\(?:[0-9]+\\)?\\)\""
			value)
		       (prog1 (match-string 1 value)
			 (setq value (replace-match "" nil nil value)))))
		 (env (cond ((string-match "\\<example\\>" value) 'example)
			    ((string-match "\\<src\\(?: +\\(.*\\)\\)?" value)
			     (match-string 1 value))))
		 ;; Minimal level of included file defaults to the child
		 ;; level of the current headline, if any, or one.  It
		 ;; only applies is the file is meant to be included as
		 ;; an Org one.
		 (minlevel
		  (and (not env)
		       (if (string-match ":minlevel +\\([0-9]+\\)" value)
			   (prog1 (string-to-number (match-string 1 value))
			     (setq value (replace-match "" nil nil value)))
			 (let ((cur (org-current-level)))
			   (if cur (1+ (org-reduced-level cur)) 1))))))
	    ;; Remove keyword.
	    (delete-region (point) (progn (forward-line) (point)))
	    (cond
	     ((not file) nil)
	     ((not (file-readable-p file))
	      (error "Cannot include file %s" file))
	     ;; Check if files has already been parsed.  Look after
	     ;; inclusion lines too, as different parts of the same file
	     ;; can be included too.
	     ((member (list file lines) included)
	      (error "Recursive file inclusion: %s" file))
	     (t
	      (cond
	       ((eq env 'example)
		(insert
		 (let ((ind-str (make-string ind ? ))
		       (contents
			(org-escape-code-in-string
			 (org-export--prepare-file-contents file lines))))
		   (format "%s#+BEGIN_EXAMPLE\n%s%s#+END_EXAMPLE\n"
			   ind-str contents ind-str))))
	       ((stringp env)
		(insert
		 (let ((ind-str (make-string ind ? ))
		       (contents
			(org-escape-code-in-string
			 (org-export--prepare-file-contents file lines))))
		   (format "%s#+BEGIN_SRC %s\n%s%s#+END_SRC\n"
			   ind-str env contents ind-str))))
	       (t
		(insert
		 (with-temp-buffer
		   (let ((org-inhibit-startup t)) (org-mode))
		   (insert
		    (org-export--prepare-file-contents file lines ind minlevel))
		   (org-export-expand-include-keyword
		    (cons (list file lines) included)
		    (file-name-directory file))
		   (buffer-string)))))))))))))

(defun org-export--prepare-file-contents (file &optional lines ind minlevel)
  "Prepare the contents of FILE for inclusion and return them as a string.

When optional argument LINES is a string specifying a range of
lines, include only those lines.

Optional argument IND, when non-nil, is an integer specifying the
global indentation of returned contents.  Since its purpose is to
allow an included file to stay in the same environment it was
created \(i.e. a list item), it doesn't apply past the first
headline encountered.

Optional argument MINLEVEL, when non-nil, is an integer
specifying the level that any top-level headline in the included
file should have."
  (with-temp-buffer
    (insert-file-contents file)
    (when lines
      (let* ((lines (split-string lines "-"))
	     (lbeg (string-to-number (car lines)))
	     (lend (string-to-number (cadr lines)))
	     (beg (if (zerop lbeg) (point-min)
		    (goto-char (point-min))
		    (forward-line (1- lbeg))
		    (point)))
	     (end (if (zerop lend) (point-max)
		    (goto-char (point-min))
		    (forward-line (1- lend))
		    (point))))
	(narrow-to-region beg end)))
    ;; Remove blank lines at beginning and end of contents.  The logic
    ;; behind that removal is that blank lines around include keyword
    ;; override blank lines in included file.
    (goto-char (point-min))
    (org-skip-whitespace)
    (beginning-of-line)
    (delete-region (point-min) (point))
    (goto-char (point-max))
    (skip-chars-backward " \r\t\n")
    (forward-line)
    (delete-region (point) (point-max))
    ;; If IND is set, preserve indentation of include keyword until
    ;; the first headline encountered.
    (when ind
      (unless (eq major-mode 'org-mode)
	(let ((org-inhibit-startup t)) (org-mode)))
      (goto-char (point-min))
      (let ((ind-str (make-string ind ? )))
	(while (not (or (eobp) (looking-at org-outline-regexp-bol)))
	  ;; Do not move footnote definitions out of column 0.
	  (unless (and (looking-at org-footnote-definition-re)
		       (eq (org-element-type (org-element-at-point))
			   'footnote-definition))
	    (insert ind-str))
	  (forward-line))))
    ;; When MINLEVEL is specified, compute minimal level for headlines
    ;; in the file (CUR-MIN), and remove stars to each headline so
    ;; that headlines with minimal level have a level of MINLEVEL.
    (when minlevel
      (unless (eq major-mode 'org-mode)
	(let ((org-inhibit-startup t)) (org-mode)))
      (org-with-limited-levels
       (let ((levels (org-map-entries
		      (lambda () (org-reduced-level (org-current-level))))))
	 (when levels
	   (let ((offset (- minlevel (apply 'min levels))))
	     (unless (zerop offset)
	       (when org-odd-levels-only (setq offset (* offset 2)))
	       ;; Only change stars, don't bother moving whole
	       ;; sections.
	       (org-map-entries
		(lambda () (if (< offset 0) (delete-char (abs offset))
			(insert (make-string offset ?*)))))))))))
    (org-element-normalize-string (buffer-string))))

(defun org-export-execute-babel-code ()
  "Execute every Babel code in the visible part of current buffer."
  ;; Get a pristine copy of current buffer so Babel references can be
  ;; properly resolved.
  (let ((reference (org-export-copy-buffer)))
    (unwind-protect (let ((org-current-export-file reference))
		      (org-babel-exp-process-buffer))
      (kill-buffer reference))))

(defun org-export--copy-to-kill-ring-p ()
  "Return a non-nil value when output should be added to the kill ring.
See also `org-export-copy-to-kill-ring'."
  (if (eq org-export-copy-to-kill-ring 'if-interactive)
      (not (or executing-kbd-macro noninteractive))
    (eq org-export-copy-to-kill-ring t)))



;;; Tools For Back-Ends
;;
;; A whole set of tools is available to help build new exporters.  Any
;; function general enough to have its use across many back-ends
;; should be added here.

;;;; For Affiliated Keywords
;;
;; `org-export-read-attribute' reads a property from a given element
;;  as a plist.  It can be used to normalize affiliated keywords'
;;  syntax.
;;
;; Since captions can span over multiple lines and accept dual values,
;; their internal representation is a bit tricky.  Therefore,
;; `org-export-get-caption' transparently returns a given element's
;; caption as a secondary string.

(defun org-export-read-attribute (attribute element &optional property)
  "Turn ATTRIBUTE property from ELEMENT into a plist.

When optional argument PROPERTY is non-nil, return the value of
that property within attributes.

This function assumes attributes are defined as \":keyword
value\" pairs.  It is appropriate for `:attr_html' like
properties.

All values will become strings except the empty string and
\"nil\", which will become nil.  Also, values containing only
double quotes will be read as-is, which means that \"\" value
will become the empty string."
  (let* ((prepare-value
	  (lambda (str)
	    (save-match-data
	      (cond ((member str '(nil "" "nil")) nil)
		    ((string-match "^\"\\(\"+\\)?\"$" str)
		     (or (match-string 1 str) ""))
		    (t str)))))
	 (attributes
	  (let ((value (org-element-property attribute element)))
	    (when value
	      (let ((s (mapconcat 'identity value " ")) result)
		(while (string-match
			"\\(?:^\\|[ \t]+\\)\\(:[-a-zA-Z0-9_]+\\)\\([ \t]+\\|$\\)"
			s)
		  (let ((value (substring s 0 (match-beginning 0))))
		    (push (funcall prepare-value value) result))
		  (push (intern (match-string 1 s)) result)
		  (setq s (substring s (match-end 0))))
		;; Ignore any string before first property with `cdr'.
		(cdr (nreverse (cons (funcall prepare-value s) result))))))))
    (if property (plist-get attributes property) attributes)))

(defun org-export-get-caption (element &optional shortp)
  "Return caption from ELEMENT as a secondary string.

When optional argument SHORTP is non-nil, return short caption,
as a secondary string, instead.

Caption lines are separated by a white space."
  (let ((full-caption (org-element-property :caption element)) caption)
    (dolist (line full-caption (cdr caption))
      (let ((cap (funcall (if shortp 'cdr 'car) line)))
	(when cap
	  (setq caption (nconc (list " ") (copy-sequence cap) caption)))))))


;;;; For Derived Back-ends
;;
;; `org-export-with-backend' is a function allowing to locally use
;; another back-end to transcode some object or element.  In a derived
;; back-end, it may be used as a fall-back function once all specific
;; cases have been treated.

(defun org-export-with-backend (backend data &optional contents info)
  "Call a transcoder from BACKEND on DATA.
BACKEND is an export back-end, as returned by, e.g.,
`org-export-create-backend', or a symbol referring to
a registered back-end.  DATA is an Org element, object, secondary
string or string.  CONTENTS, when non-nil, is the transcoded
contents of DATA element, as a string.  INFO, when non-nil, is
the communication channel used for export, as a plist."
  (when (symbolp backend) (setq backend (org-export-get-backend backend)))
  (org-export-barf-if-invalid-backend backend)
  (let ((type (org-element-type data)))
    (if (memq type '(nil org-data)) (error "No foreign transcoder available")
      (let ((transcoder
	     (cdr (assq type (org-export-get-all-transcoders backend)))))
	(if (functionp transcoder) (funcall transcoder data contents info)
	  (error "No foreign transcoder available"))))))


;;;; For Export Snippets
;;
;; Every export snippet is transmitted to the back-end.  Though, the
;; latter will only retain one type of export-snippet, ignoring
;; others, based on the former's target back-end.  The function
;; `org-export-snippet-backend' returns that back-end for a given
;; export-snippet.

(defun org-export-snippet-backend (export-snippet)
  "Return EXPORT-SNIPPET targeted back-end as a symbol.
Translation, with `org-export-snippet-translation-alist', is
applied."
  (let ((back-end (org-element-property :back-end export-snippet)))
    (intern
     (or (cdr (assoc back-end org-export-snippet-translation-alist))
	 back-end))))


;;;; For Footnotes
;;
;; `org-export-collect-footnote-definitions' is a tool to list
;; actually used footnotes definitions in the whole parse tree, or in
;; a headline, in order to add footnote listings throughout the
;; transcoded data.
;;
;; `org-export-footnote-first-reference-p' is a predicate used by some
;; back-ends, when they need to attach the footnote definition only to
;; the first occurrence of the corresponding label.
;;
;; `org-export-get-footnote-definition' and
;; `org-export-get-footnote-number' provide easier access to
;; additional information relative to a footnote reference.

(defun org-export-collect-footnote-definitions (data info)
  "Return an alist between footnote numbers, labels and definitions.

DATA is the parse tree from which definitions are collected.
INFO is the plist used as a communication channel.

Definitions are sorted by order of references.  They either
appear as Org data or as a secondary string for inlined
footnotes.  Unreferenced definitions are ignored."
  (let* (num-alist
	 collect-fn			; for byte-compiler.
	 (collect-fn
	  (function
	   (lambda (data)
	     ;; Collect footnote number, label and definition in DATA.
	     (org-element-map data 'footnote-reference
	       (lambda (fn)
		 (when (org-export-footnote-first-reference-p fn info)
		   (let ((def (org-export-get-footnote-definition fn info)))
		     (push
		      (list (org-export-get-footnote-number fn info)
			    (org-element-property :label fn)
			    def)
		      num-alist)
		     ;; Also search in definition for nested footnotes.
		     (when (eq (org-element-property :type fn) 'standard)
		       (funcall collect-fn def)))))
	       ;; Don't enter footnote definitions since it will happen
	       ;; when their first reference is found.
	       info nil 'footnote-definition)))))
    (funcall collect-fn (plist-get info :parse-tree))
    (reverse num-alist)))

(defun org-export-footnote-first-reference-p (footnote-reference info)
  "Non-nil when a footnote reference is the first one for its label.

FOOTNOTE-REFERENCE is the footnote reference being considered.
INFO is the plist used as a communication channel."
  (let ((label (org-element-property :label footnote-reference)))
    ;; Anonymous footnotes are always a first reference.
    (if (not label) t
      ;; Otherwise, return the first footnote with the same LABEL and
      ;; test if it is equal to FOOTNOTE-REFERENCE.
      (let* (search-refs		; for byte-compiler.
	     (search-refs
	      (function
	       (lambda (data)
		 (org-element-map data 'footnote-reference
		   (lambda (fn)
		     (cond
		      ((string= (org-element-property :label fn) label)
		       (throw 'exit fn))
		      ;; If FN isn't inlined, be sure to traverse its
		      ;; definition before resuming search.  See
		      ;; comments in `org-export-get-footnote-number'
		      ;; for more information.
		      ((eq (org-element-property :type fn) 'standard)
		       (funcall search-refs
				(org-export-get-footnote-definition fn info)))))
		   ;; Don't enter footnote definitions since it will
		   ;; happen when their first reference is found.
		   info 'first-match 'footnote-definition)))))
	(eq (catch 'exit (funcall search-refs (plist-get info :parse-tree)))
	    footnote-reference)))))

(defun org-export-get-footnote-definition (footnote-reference info)
  "Return definition of FOOTNOTE-REFERENCE as parsed data.
INFO is the plist used as a communication channel.  If no such
definition can be found, return the \"DEFINITION NOT FOUND\"
string."
  (let ((label (org-element-property :label footnote-reference)))
    (or (org-element-property :inline-definition footnote-reference)
        (cdr (assoc label (plist-get info :footnote-definition-alist)))
	"DEFINITION NOT FOUND.")))

(defun org-export-get-footnote-number (footnote info)
  "Return number associated to a footnote.

FOOTNOTE is either a footnote reference or a footnote definition.
INFO is the plist used as a communication channel."
  (let* ((label (org-element-property :label footnote))
	 seen-refs
	 search-ref			; For byte-compiler.
	 (search-ref
	  (function
	   (lambda (data)
	     ;; Search footnote references through DATA, filling
	     ;; SEEN-REFS along the way.
	     (org-element-map data 'footnote-reference
	       (lambda (fn)
		 (let ((fn-lbl (org-element-property :label fn)))
		   (cond
		    ;; Anonymous footnote match: return number.
		    ((and (not fn-lbl) (eq fn footnote))
		     (throw 'exit (1+ (length seen-refs))))
		    ;; Labels match: return number.
		    ((and label (string= label fn-lbl))
		     (throw 'exit (1+ (length seen-refs))))
		    ;; Anonymous footnote: it's always a new one.
		    ;; Also, be sure to return nil from the `cond' so
		    ;; `first-match' doesn't get us out of the loop.
		    ((not fn-lbl) (push 'inline seen-refs) nil)
		    ;; Label not seen so far: add it so SEEN-REFS.
		    ;;
		    ;; Also search for subsequent references in
		    ;; footnote definition so numbering follows
		    ;; reading logic.  Note that we don't have to care
		    ;; about inline definitions, since
		    ;; `org-element-map' already traverses them at the
		    ;; right time.
		    ;;
		    ;; Once again, return nil to stay in the loop.
		    ((not (member fn-lbl seen-refs))
		     (push fn-lbl seen-refs)
		     (funcall search-ref
			      (org-export-get-footnote-definition fn info))
		     nil))))
	       ;; Don't enter footnote definitions since it will
	       ;; happen when their first reference is found.
	       info 'first-match 'footnote-definition)))))
    (catch 'exit (funcall search-ref (plist-get info :parse-tree)))))


;;;; For Headlines
;;
;; `org-export-get-relative-level' is a shortcut to get headline
;; level, relatively to the lower headline level in the parsed tree.
;;
;; `org-export-get-headline-number' returns the section number of an
;; headline, while `org-export-number-to-roman' allows to convert it
;; to roman numbers.
;;
;; `org-export-low-level-p', `org-export-first-sibling-p' and
;; `org-export-last-sibling-p' are three useful predicates when it
;; comes to fulfill the `:headline-levels' property.
;;
;; `org-export-get-tags', `org-export-get-category' and
;; `org-export-get-node-property' extract useful information from an
;; headline or a parent headline.  They all handle inheritance.
;;
;; `org-export-get-alt-title' tries to retrieve an alternative title,
;; as a secondary string, suitable for table of contents.  It falls
;; back onto default title.

(defun org-export-get-relative-level (headline info)
  "Return HEADLINE relative level within current parsed tree.
INFO is a plist holding contextual information."
  (+ (org-element-property :level headline)
     (or (plist-get info :headline-offset) 0)))

(defun org-export-low-level-p (headline info)
  "Non-nil when HEADLINE is considered as low level.

INFO is a plist used as a communication channel.

A low level headlines has a relative level greater than
`:headline-levels' property value.

Return value is the difference between HEADLINE relative level
and the last level being considered as high enough, or nil."
  (let ((limit (plist-get info :headline-levels)))
    (when (wholenump limit)
      (let ((level (org-export-get-relative-level headline info)))
        (and (> level limit) (- level limit))))))

(defun org-export-get-headline-number (headline info)
  "Return HEADLINE numbering as a list of numbers.
INFO is a plist holding contextual information."
  (cdr (assoc headline (plist-get info :headline-numbering))))

(defun org-export-numbered-headline-p (headline info)
  "Return a non-nil value if HEADLINE element should be numbered.
INFO is a plist used as a communication channel."
  (let ((sec-num (plist-get info :section-numbers))
	(level (org-export-get-relative-level headline info)))
    (if (wholenump sec-num) (<= level sec-num) sec-num)))

(defun org-export-number-to-roman (n)
  "Convert integer N into a roman numeral."
  (let ((roman '((1000 . "M") (900 . "CM") (500 . "D") (400 . "CD")
		 ( 100 . "C") ( 90 . "XC") ( 50 . "L") ( 40 . "XL")
		 (  10 . "X") (  9 . "IX") (  5 . "V") (  4 . "IV")
		 (   1 . "I")))
	(res ""))
    (if (<= n 0)
	(number-to-string n)
      (while roman
	(if (>= n (caar roman))
	    (setq n (- n (caar roman))
		  res (concat res (cdar roman)))
	  (pop roman)))
      res)))

(defun org-export-get-tags (element info &optional tags inherited)
  "Return list of tags associated to ELEMENT.

ELEMENT has either an `headline' or an `inlinetask' type.  INFO
is a plist used as a communication channel.

Select tags (see `org-export-select-tags') and exclude tags (see
`org-export-exclude-tags') are removed from the list.

When non-nil, optional argument TAGS should be a list of strings.
Any tag belonging to this list will also be removed.

When optional argument INHERITED is non-nil, tags can also be
inherited from parent headlines and FILETAGS keywords."
  (org-remove-if
   (lambda (tag) (or (member tag (plist-get info :select-tags))
		(member tag (plist-get info :exclude-tags))
		(member tag tags)))
   (if (not inherited) (org-element-property :tags element)
     ;; Build complete list of inherited tags.
     (let ((current-tag-list (org-element-property :tags element)))
       (mapc
	(lambda (parent)
	  (mapc
	   (lambda (tag)
	     (when (and (memq (org-element-type parent) '(headline inlinetask))
			(not (member tag current-tag-list)))
	       (push tag current-tag-list)))
	   (org-element-property :tags parent)))
	(org-export-get-genealogy element))
       ;; Add FILETAGS keywords and return results.
       (org-uniquify (append (plist-get info :filetags) current-tag-list))))))

(defun org-export-get-node-property (property blob &optional inherited)
  "Return node PROPERTY value for BLOB.

PROPERTY is an upcase symbol (i.e. `:COOKIE_DATA').  BLOB is an
element or object.

If optional argument INHERITED is non-nil, the value can be
inherited from a parent headline.

Return value is a string or nil."
  (let ((headline (if (eq (org-element-type blob) 'headline) blob
		    (org-export-get-parent-headline blob))))
    (if (not inherited) (org-element-property property blob)
      (let ((parent headline) value)
	(catch 'found
	  (while parent
	    (when (plist-member (nth 1 parent) property)
	      (throw 'found (org-element-property property parent)))
	    (setq parent (org-element-property :parent parent))))))))

(defun org-export-get-category (blob info)
  "Return category for element or object BLOB.

INFO is a plist used as a communication channel.

CATEGORY is automatically inherited from a parent headline, from
#+CATEGORY: keyword or created out of original file name.  If all
fail, the fall-back value is \"???\"."
  (or (let ((headline (if (eq (org-element-type blob) 'headline) blob
			(org-export-get-parent-headline blob))))
	;; Almost like `org-export-node-property', but we cannot trust
	;; `plist-member' as every headline has a `:CATEGORY'
	;; property, would it be nil or equal to "???" (which has the
	;; same meaning).
	(let ((parent headline) value)
	  (catch 'found
	    (while parent
	      (let ((category (org-element-property :CATEGORY parent)))
		(and category (not (equal "???" category))
		     (throw 'found category)))
	      (setq parent (org-element-property :parent parent))))))
      (org-element-map (plist-get info :parse-tree) 'keyword
	(lambda (kwd)
	  (when (equal (org-element-property :key kwd) "CATEGORY")
	    (org-element-property :value kwd)))
	info 'first-match)
      (let ((file (plist-get info :input-file)))
	(and file (file-name-sans-extension (file-name-nondirectory file))))
      "???"))

(defun org-export-get-alt-title (headline info)
  "Return alternative title for HEADLINE, as a secondary string.
INFO is a plist used as a communication channel.  If no optional
title is defined, fall-back to the regular title."
  (or (org-element-property :alt-title headline)
      (org-element-property :title headline)))

(defun org-export-first-sibling-p (headline info)
  "Non-nil when HEADLINE is the first sibling in its sub-tree.
INFO is a plist used as a communication channel."
  (not (eq (org-element-type (org-export-get-previous-element headline info))
	   'headline)))

(defun org-export-last-sibling-p (headline info)
  "Non-nil when HEADLINE is the last sibling in its sub-tree.
INFO is a plist used as a communication channel."
  (not (org-export-get-next-element headline info)))


;;;; For Keywords
;;
;; `org-export-get-date' returns a date appropriate for the document
;;  to about to be exported.  In particular, it takes care of
;;  `org-export-date-timestamp-format'.

(defun org-export-get-date (info &optional fmt)
  "Return date value for the current document.

INFO is a plist used as a communication channel.  FMT, when
non-nil, is a time format string that will be applied on the date
if it consists in a single timestamp object.  It defaults to
`org-export-date-timestamp-format' when nil.

A proper date can be a secondary string, a string or nil.  It is
meant to be translated with `org-export-data' or alike."
  (let ((date (plist-get info :date))
	(fmt (or fmt org-export-date-timestamp-format)))
    (cond ((not date) nil)
	  ((and fmt
		(not (cdr date))
		(eq (org-element-type (car date)) 'timestamp))
	   (org-timestamp-format (car date) fmt))
	  (t date))))


;;;; For Links
;;
;; `org-export-solidify-link-text' turns a string into a safer version
;; for links, replacing most non-standard characters with hyphens.
;;
;; `org-export-get-coderef-format' returns an appropriate format
;; string for coderefs.
;;
;; `org-export-inline-image-p' returns a non-nil value when the link
;; provided should be considered as an inline image.
;;
;; `org-export-resolve-fuzzy-link' searches destination of fuzzy links
;; (i.e. links with "fuzzy" as type) within the parsed tree, and
;; returns an appropriate unique identifier when found, or nil.
;;
;; `org-export-resolve-id-link' returns the first headline with
;; specified id or custom-id in parse tree, the path to the external
;; file with the id or nil when neither was found.
;;
;; `org-export-resolve-coderef' associates a reference to a line
;; number in the element it belongs, or returns the reference itself
;; when the element isn't numbered.

(defun org-export-solidify-link-text (s)
  "Take link text S and make a safe target out of it."
  (save-match-data
    (mapconcat 'identity (org-split-string s "[^a-zA-Z0-9_.-:]+") "-")))

(defun org-export-get-coderef-format (path desc)
  "Return format string for code reference link.
PATH is the link path.  DESC is its description."
  (save-match-data
    (cond ((not desc) "%s")
	  ((string-match (regexp-quote (concat "(" path ")")) desc)
	   (replace-match "%s" t t desc))
	  (t desc))))

(defun org-export-inline-image-p (link &optional rules)
  "Non-nil if LINK object points to an inline image.

Optional argument is a set of RULES defining inline images.  It
is an alist where associations have the following shape:

  \(TYPE . REGEXP)

Applying a rule means apply REGEXP against LINK's path when its
type is TYPE.  The function will return a non-nil value if any of
the provided rules is non-nil.  The default rule is
`org-export-default-inline-image-rule'.

This only applies to links without a description."
  (and (not (org-element-contents link))
       (let ((case-fold-search t)
	     (rules (or rules org-export-default-inline-image-rule)))
	 (catch 'exit
	   (mapc
	    (lambda (rule)
	      (and (string= (org-element-property :type link) (car rule))
		   (string-match (cdr rule)
				 (org-element-property :path link))
		   (throw 'exit t)))
	    rules)
	   ;; Return nil if no rule matched.
	   nil))))

(defun org-export-resolve-coderef (ref info)
  "Resolve a code reference REF.

INFO is a plist used as a communication channel.

Return associated line number in source code, or REF itself,
depending on src-block or example element's switches."
  (org-element-map (plist-get info :parse-tree) '(example-block src-block)
    (lambda (el)
      (with-temp-buffer
	(insert (org-trim (org-element-property :value el)))
	(let* ((label-fmt (regexp-quote
			   (or (org-element-property :label-fmt el)
			       org-coderef-label-format)))
	       (ref-re
		(format "^.*?\\S-.*?\\([ \t]*\\(%s\\)\\)[ \t]*$"
			(replace-regexp-in-string "%s" ref label-fmt nil t))))
	  ;; Element containing REF is found.  Resolve it to either
	  ;; a label or a line number, as needed.
	  (when (re-search-backward ref-re nil t)
	    (cond
	     ((org-element-property :use-labels el) ref)
	     ((eq (org-element-property :number-lines el) 'continued)
	      (+ (org-export-get-loc el info) (line-number-at-pos)))
	     (t (line-number-at-pos)))))))
    info 'first-match))

(defun org-export-resolve-fuzzy-link (link info)
  "Return LINK destination.

INFO is a plist holding contextual information.

Return value can be an object, an element, or nil:

- If LINK path matches a target object (i.e. <<path>>) return it.

- If LINK path exactly matches the name affiliated keyword
  \(i.e. #+NAME: path) of an element, return that element.

- If LINK path exactly matches any headline name, return that
  element.  If more than one headline share that name, priority
  will be given to the one with the closest common ancestor, if
  any, or the first one in the parse tree otherwise.

- Otherwise, return nil.

Assume LINK type is \"fuzzy\".  White spaces are not
significant."
  (let* ((raw-path (org-element-property :path link))
	 (match-title-p (eq (aref raw-path 0) ?*))
	 ;; Split PATH at white spaces so matches are space
	 ;; insensitive.
	 (path (org-split-string
		(if match-title-p (substring raw-path 1) raw-path)))
	 ;; Cache for destinations that are not position dependent.
	 (link-cache
	  (or (plist-get info :resolve-fuzzy-link-cache)
	      (plist-get (setq info (plist-put info :resolve-fuzzy-link-cache
					       (make-hash-table :test 'equal)))
			 :resolve-fuzzy-link-cache)))
	 (cached (gethash path link-cache 'not-found)))
    (cond
     ;; Destination is not position dependent: use cached value.
     ((and (not match-title-p) (not (eq cached 'not-found))) cached)
     ;; First try to find a matching "<<path>>" unless user specified
     ;; he was looking for a headline (path starts with a "*"
     ;; character).
     ((and (not match-title-p)
	   (let ((match (org-element-map (plist-get info :parse-tree) 'target
			  (lambda (blob)
			    (and (equal (org-split-string
					 (org-element-property :value blob))
					path)
				 blob))
			  info 'first-match)))
	     (and match (puthash path match link-cache)))))
     ;; Then try to find an element with a matching "#+NAME: path"
     ;; affiliated keyword.
     ((and (not match-title-p)
	   (let ((match (org-element-map (plist-get info :parse-tree)
			    org-element-all-elements
			  (lambda (el)
			    (let ((name (org-element-property :name el)))
			      (when (and name
					 (equal (org-split-string name) path))
				el)))
			  info 'first-match)))
	     (and match (puthash path match link-cache)))))
     ;; Last case: link either points to a headline or to nothingness.
     ;; Try to find the source, with priority given to headlines with
     ;; the closest common ancestor.  If such candidate is found,
     ;; return it, otherwise return nil.
     (t
      (let ((find-headline
	     (function
	      ;; Return first headline whose `:raw-value' property is
	      ;; NAME in parse tree DATA, or nil.  Statistics cookies
	      ;; are ignored.
	      (lambda (name data)
		(org-element-map data 'headline
		  (lambda (headline)
		    (when (equal (org-split-string
				  (replace-regexp-in-string
				   "\\[[0-9]+%\\]\\|\\[[0-9]+/[0-9]+\\]" ""
				   (org-element-property :raw-value headline)))
				 name)
		      headline))
		  info 'first-match)))))
	;; Search among headlines sharing an ancestor with link, from
	;; closest to farthest.
	(catch 'exit
	  (mapc
	   (lambda (parent)
	     (let ((foundp (funcall find-headline path parent)))
	       (when foundp (throw 'exit foundp))))
	   (let ((parent-hl (org-export-get-parent-headline link)))
	     (if (not parent-hl) (list (plist-get info :parse-tree))
	       (cons parent-hl (org-export-get-genealogy parent-hl)))))
	  ;; No destination found: return nil.
	  (and (not match-title-p) (puthash path nil link-cache))))))))

(defun org-export-resolve-id-link (link info)
  "Return headline referenced as LINK destination.

INFO is a plist used as a communication channel.

Return value can be the headline element matched in current parse
tree, a file name or nil.  Assume LINK type is either \"id\" or
\"custom-id\"."
  (let ((id (org-element-property :path link)))
    ;; First check if id is within the current parse tree.
    (or (org-element-map (plist-get info :parse-tree) 'headline
	  (lambda (headline)
	    (when (or (string= (org-element-property :ID headline) id)
		      (string= (org-element-property :CUSTOM_ID headline) id))
	      headline))
	  info 'first-match)
	;; Otherwise, look for external files.
	(cdr (assoc id (plist-get info :id-alist))))))

(defun org-export-resolve-radio-link (link info)
  "Return radio-target object referenced as LINK destination.

INFO is a plist used as a communication channel.

Return value can be a radio-target object or nil.  Assume LINK
has type \"radio\"."
  (let ((path (replace-regexp-in-string
	       "[ \r\t\n]+" " " (org-element-property :path link))))
    (org-element-map (plist-get info :parse-tree) 'radio-target
      (lambda (radio)
	(and (eq (compare-strings
		  (replace-regexp-in-string
		   "[ \r\t\n]+" " " (org-element-property :value radio))
		  nil nil path nil nil t)
		 t)
	     radio))
      info 'first-match)))


;;;; For References
;;
;; `org-export-get-ordinal' associates a sequence number to any object
;; or element.

(defun org-export-get-ordinal (element info &optional types predicate)
  "Return ordinal number of an element or object.

ELEMENT is the element or object considered.  INFO is the plist
used as a communication channel.

Optional argument TYPES, when non-nil, is a list of element or
object types, as symbols, that should also be counted in.
Otherwise, only provided element's type is considered.

Optional argument PREDICATE is a function returning a non-nil
value if the current element or object should be counted in.  It
accepts two arguments: the element or object being considered and
the plist used as a communication channel.  This allows to count
only a certain type of objects (i.e. inline images).

Return value is a list of numbers if ELEMENT is a headline or an
item.  It is nil for keywords.  It represents the footnote number
for footnote definitions and footnote references.  If ELEMENT is
a target, return the same value as if ELEMENT was the closest
table, item or headline containing the target.  In any other
case, return the sequence number of ELEMENT among elements or
objects of the same type."
  ;; Ordinal of a target object refer to the ordinal of the closest
  ;; table, item, or headline containing the object.
  (when (eq (org-element-type element) 'target)
    (setq element
	  (loop for parent in (org-export-get-genealogy element)
		when
		(memq
		 (org-element-type parent)
		 '(footnote-definition footnote-reference headline item
				       table))
		return parent)))
  (case (org-element-type element)
    ;; Special case 1: A headline returns its number as a list.
    (headline (org-export-get-headline-number element info))
    ;; Special case 2: An item returns its number as a list.
    (item (let ((struct (org-element-property :structure element)))
	    (org-list-get-item-number
	     (org-element-property :begin element)
	     struct
	     (org-list-prevs-alist struct)
	     (org-list-parents-alist struct))))
    ((footnote-definition footnote-reference)
     (org-export-get-footnote-number element info))
    (otherwise
     (let ((counter 0))
       ;; Increment counter until ELEMENT is found again.
       (org-element-map (plist-get info :parse-tree)
	   (or types (org-element-type element))
	 (lambda (el)
	   (cond
	    ((eq element el) (1+ counter))
	    ((not predicate) (incf counter) nil)
	    ((funcall predicate el info) (incf counter) nil)))
	 info 'first-match)))))


;;;; For Src-Blocks
;;
;; `org-export-get-loc' counts number of code lines accumulated in
;; src-block or example-block elements with a "+n" switch until
;; a given element, excluded.  Note: "-n" switches reset that count.
;;
;; `org-export-unravel-code' extracts source code (along with a code
;; references alist) from an `element-block' or `src-block' type
;; element.
;;
;; `org-export-format-code' applies a formatting function to each line
;; of code, providing relative line number and code reference when
;; appropriate.  Since it doesn't access the original element from
;; which the source code is coming, it expects from the code calling
;; it to know if lines should be numbered and if code references
;; should appear.
;;
;; Eventually, `org-export-format-code-default' is a higher-level
;; function (it makes use of the two previous functions) which handles
;; line numbering and code references inclusion, and returns source
;; code in a format suitable for plain text or verbatim output.

(defun org-export-get-loc (element info)
  "Return accumulated lines of code up to ELEMENT.

INFO is the plist used as a communication channel.

ELEMENT is excluded from count."
  (let ((loc 0))
    (org-element-map (plist-get info :parse-tree)
	`(src-block example-block ,(org-element-type element))
      (lambda (el)
	(cond
	 ;; ELEMENT is reached: Quit the loop.
	 ((eq el element))
	 ;; Only count lines from src-block and example-block elements
	 ;; with a "+n" or "-n" switch.  A "-n" switch resets counter.
	 ((not (memq (org-element-type el) '(src-block example-block))) nil)
	 ((let ((linums (org-element-property :number-lines el)))
	    (when linums
	      ;; Accumulate locs or reset them.
	      (let ((lines (org-count-lines
			    (org-trim (org-element-property :value el)))))
		(setq loc (if (eq linums 'new) lines (+ loc lines))))))
	  ;; Return nil to stay in the loop.
	  nil)))
      info 'first-match)
    ;; Return value.
    loc))

(defun org-export-unravel-code (element)
  "Clean source code and extract references out of it.

ELEMENT has either a `src-block' an `example-block' type.

Return a cons cell whose CAR is the source code, cleaned from any
reference and protective comma and CDR is an alist between
relative line number (integer) and name of code reference on that
line (string)."
  (let* ((line 0) refs
	 ;; Get code and clean it.  Remove blank lines at its
	 ;; beginning and end.
	 (code (replace-regexp-in-string
		"\\`\\([ \t]*\n\\)+" ""
		(replace-regexp-in-string
		 "\\([ \t]*\n\\)*[ \t]*\\'" "\n"
		 (org-element-property :value element))))
	 ;; Get format used for references.
	 (label-fmt (regexp-quote
		     (or (org-element-property :label-fmt element)
			 org-coderef-label-format)))
	 ;; Build a regexp matching a loc with a reference.
	 (with-ref-re
	  (format "^.*?\\S-.*?\\([ \t]*\\(%s\\)[ \t]*\\)$"
		  (replace-regexp-in-string
		   "%s" "\\([-a-zA-Z0-9_ ]+\\)" label-fmt nil t))))
    ;; Return value.
    (cons
     ;; Code with references removed.
     (org-element-normalize-string
      (mapconcat
       (lambda (loc)
	 (incf line)
	 (if (not (string-match with-ref-re loc)) loc
	   ;; Ref line: remove ref, and signal its position in REFS.
	   (push (cons line (match-string 3 loc)) refs)
	   (replace-match "" nil nil loc 1)))
       (org-split-string code "\n") "\n"))
     ;; Reference alist.
     refs)))

(defun org-export-format-code (code fun &optional num-lines ref-alist)
  "Format CODE by applying FUN line-wise and return it.

CODE is a string representing the code to format.  FUN is
a function.  It must accept three arguments: a line of
code (string), the current line number (integer) or nil and the
reference associated to the current line (string) or nil.

Optional argument NUM-LINES can be an integer representing the
number of code lines accumulated until the current code.  Line
numbers passed to FUN will take it into account.  If it is nil,
FUN's second argument will always be nil.  This number can be
obtained with `org-export-get-loc' function.

Optional argument REF-ALIST can be an alist between relative line
number (i.e. ignoring NUM-LINES) and the name of the code
reference on it.  If it is nil, FUN's third argument will always
be nil.  It can be obtained through the use of
`org-export-unravel-code' function."
  (let ((--locs (org-split-string code "\n"))
	(--line 0))
    (org-element-normalize-string
     (mapconcat
      (lambda (--loc)
	(incf --line)
	(let ((--ref (cdr (assq --line ref-alist))))
	  (funcall fun --loc (and num-lines (+ num-lines --line)) --ref)))
      --locs "\n"))))

(defun org-export-format-code-default (element info)
  "Return source code from ELEMENT, formatted in a standard way.

ELEMENT is either a `src-block' or `example-block' element.  INFO
is a plist used as a communication channel.

This function takes care of line numbering and code references
inclusion.  Line numbers, when applicable, appear at the
beginning of the line, separated from the code by two white
spaces.  Code references, on the other hand, appear flushed to
the right, separated by six white spaces from the widest line of
code."
  ;; Extract code and references.
  (let* ((code-info (org-export-unravel-code element))
         (code (car code-info))
	 (code-lines (org-split-string code "\n")))
    (if (null code-lines) ""
      (let* ((refs (and (org-element-property :retain-labels element)
			(cdr code-info)))
	     ;; Handle line numbering.
	     (num-start (case (org-element-property :number-lines element)
			  (continued (org-export-get-loc element info))
			  (new 0)))
	     (num-fmt
	      (and num-start
		   (format "%%%ds  "
			   (length (number-to-string
				    (+ (length code-lines) num-start))))))
	     ;; Prepare references display, if required.  Any reference
	     ;; should start six columns after the widest line of code,
	     ;; wrapped with parenthesis.
	     (max-width
	      (+ (apply 'max (mapcar 'length code-lines))
		 (if (not num-start) 0 (length (format num-fmt num-start))))))
	(org-export-format-code
	 code
	 (lambda (loc line-num ref)
	   (let ((number-str (and num-fmt (format num-fmt line-num))))
	     (concat
	      number-str
	      loc
	      (and ref
		   (concat (make-string
			    (- (+ 6 max-width)
			       (+ (length loc) (length number-str))) ? )
			   (format "(%s)" ref))))))
	 num-start refs)))))


;;;; For Tables
;;
;; `org-export-table-has-special-column-p' and and
;; `org-export-table-row-is-special-p' are predicates used to look for
;; meta-information about the table structure.
;;
;; `org-table-has-header-p' tells when the rows before the first rule
;;  should be considered as table's header.
;;
;; `org-export-table-cell-width', `org-export-table-cell-alignment'
;; and `org-export-table-cell-borders' extract information from
;; a table-cell element.
;;
;; `org-export-table-dimensions' gives the number on rows and columns
;; in the table, ignoring horizontal rules and special columns.
;; `org-export-table-cell-address', given a table-cell object, returns
;; the absolute address of a cell. On the other hand,
;; `org-export-get-table-cell-at' does the contrary.
;;
;; `org-export-table-cell-starts-colgroup-p',
;; `org-export-table-cell-ends-colgroup-p',
;; `org-export-table-row-starts-rowgroup-p',
;; `org-export-table-row-ends-rowgroup-p',
;; `org-export-table-row-starts-header-p' and
;; `org-export-table-row-ends-header-p' indicate position of current
;; row or cell within the table.

(defun org-export-table-has-special-column-p (table)
  "Non-nil when TABLE has a special column.
All special columns will be ignored during export."
  ;; The table has a special column when every first cell of every row
  ;; has an empty value or contains a symbol among "/", "#", "!", "$",
  ;; "*" "_" and "^".  Though, do not consider a first row containing
  ;; only empty cells as special.
  (let ((special-column-p 'empty))
    (catch 'exit
      (mapc
       (lambda (row)
	 (when (eq (org-element-property :type row) 'standard)
	   (let ((value (org-element-contents
			 (car (org-element-contents row)))))
	     (cond ((member value '(("/") ("#") ("!") ("$") ("*") ("_") ("^")))
		    (setq special-column-p 'special))
		   ((not value))
		   (t (throw 'exit nil))))))
       (org-element-contents table))
      (eq special-column-p 'special))))

(defun org-export-table-has-header-p (table info)
  "Non-nil when TABLE has a header.

INFO is a plist used as a communication channel.

A table has a header when it contains at least two row groups."
  (let ((cache (or (plist-get info :table-header-cache)
		   (plist-get (setq info
				    (plist-put info :table-header-cache
					       (make-hash-table :test 'eq)))
			      :table-header-cache))))
    (or (gethash table cache)
	(let ((rowgroup 1) row-flag)
	  (puthash
	   table
	   (org-element-map table 'table-row
	     (lambda (row)
	       (cond
		((> rowgroup 1) t)
		((and row-flag (eq (org-element-property :type row) 'rule))
		 (incf rowgroup) (setq row-flag nil))
		((and (not row-flag) (eq (org-element-property :type row)
					 'standard))
		 (setq row-flag t) nil)))
	     info 'first-match)
	   cache)))))

(defun org-export-table-row-is-special-p (table-row info)
  "Non-nil if TABLE-ROW is considered special.

INFO is a plist used as the communication channel.

All special rows will be ignored during export."
  (when (eq (org-element-property :type table-row) 'standard)
    (let ((first-cell (org-element-contents
		       (car (org-element-contents table-row)))))
      ;; A row is special either when...
      (or
       ;; ... it starts with a field only containing "/",
       (equal first-cell '("/"))
       ;; ... the table contains a special column and the row start
       ;; with a marking character among, "^", "_", "$" or "!",
       (and (org-export-table-has-special-column-p
	     (org-export-get-parent table-row))
	    (member first-cell '(("^") ("_") ("$") ("!"))))
       ;; ... it contains only alignment cookies and empty cells.
       (let ((special-row-p 'empty))
	 (catch 'exit
	   (mapc
	    (lambda (cell)
	      (let ((value (org-element-contents cell)))
		;; Since VALUE is a secondary string, the following
		;; checks avoid expanding it with `org-export-data'.
		(cond ((not value))
		      ((and (not (cdr value))
			    (stringp (car value))
			    (string-match "\\`<[lrc]?\\([0-9]+\\)?>\\'"
					  (car value)))
		       (setq special-row-p 'cookie))
		      (t (throw 'exit nil)))))
	    (org-element-contents table-row))
	   (eq special-row-p 'cookie)))))))

(defun org-export-table-row-group (table-row info)
  "Return TABLE-ROW's group number, as an integer.

INFO is a plist used as the communication channel.

Return value is the group number, as an integer, or nil for
special rows and rows separators.  First group is also table's
header."
  (let ((cache (or (plist-get info :table-row-group-cache)
		   (plist-get (setq info
				    (plist-put info :table-row-group-cache
					       (make-hash-table :test 'eq)))
			      :table-row-group-cache))))
    (cond ((gethash table-row cache))
	  ((eq (org-element-property :type table-row) 'rule) nil)
	  (t (let ((group 0) row-flag)
	       (org-element-map (org-export-get-parent table-row) 'table-row
		 (lambda (row)
		   (if (eq (org-element-property :type row) 'rule)
		       (setq row-flag nil)
		     (unless row-flag (incf group) (setq row-flag t)))
		   (when (eq table-row row) (puthash table-row group cache)))
		 info 'first-match))))))

(defun org-export-table-cell-width (table-cell info)
  "Return TABLE-CELL contents width.

INFO is a plist used as the communication channel.

Return value is the width given by the last width cookie in the
same column as TABLE-CELL, or nil."
  (let* ((row (org-export-get-parent table-cell))
	 (table (org-export-get-parent row))
	 (column (let ((cells (org-element-contents row)))
		   (- (length cells) (length (memq table-cell cells)))))
	 (cache (or (plist-get info :table-cell-width-cache)
		    (plist-get (setq info
				     (plist-put info :table-cell-width-cache
						(make-hash-table :test 'equal)))
			       :table-cell-width-cache)))
	 (key (cons table column))
	 (value (gethash key cache 'no-result)))
    (if (not (eq value 'no-result)) value
      (let (cookie-width)
	(dolist (row (org-element-contents table)
		     (puthash key cookie-width cache))
	  (when (org-export-table-row-is-special-p row info)
	    ;; In a special row, try to find a width cookie at COLUMN.
	    (let* ((value (org-element-contents
			   (elt (org-element-contents row) column)))
		   (cookie (car value)))
	      ;; The following checks avoid expanding unnecessarily
	      ;; the cell with `org-export-data'.
	      (when (and value
			 (not (cdr value))
			 (stringp cookie)
			 (string-match "\\`<[lrc]?\\([0-9]+\\)?>\\'" cookie)
			 (match-string 1 cookie))
		(setq cookie-width
		      (string-to-number (match-string 1 cookie)))))))))))

(defun org-export-table-cell-alignment (table-cell info)
  "Return TABLE-CELL contents alignment.

INFO is a plist used as the communication channel.

Return alignment as specified by the last alignment cookie in the
same column as TABLE-CELL.  If no such cookie is found, a default
alignment value will be deduced from fraction of numbers in the
column (see `org-table-number-fraction' for more information).
Possible values are `left', `right' and `center'."
  (let* ((row (org-export-get-parent table-cell))
	 (table (org-export-get-parent row))
	 (column (let ((cells (org-element-contents row)))
		   (- (length cells) (length (memq table-cell cells)))))
	 (cache (or (plist-get info :table-cell-alignment-cache)
		    (plist-get (setq info
				     (plist-put info :table-cell-alignment-cache
						(make-hash-table :test 'equal)))
			       :table-cell-alignment-cache))))
    (or (gethash (cons table column) cache)
	(let ((number-cells 0)
	      (total-cells 0)
	      cookie-align
	      previous-cell-number-p)
	  (dolist (row (org-element-contents (org-export-get-parent row)))
	    (cond
	     ;; In a special row, try to find an alignment cookie at
	     ;; COLUMN.
	     ((org-export-table-row-is-special-p row info)
	      (let ((value (org-element-contents
			    (elt (org-element-contents row) column))))
		;; Since VALUE is a secondary string, the following
		;; checks avoid useless expansion through
		;; `org-export-data'.
		(when (and value
			   (not (cdr value))
			   (stringp (car value))
			   (string-match "\\`<\\([lrc]\\)?\\([0-9]+\\)?>\\'"
					 (car value))
			   (match-string 1 (car value)))
		  (setq cookie-align (match-string 1 (car value))))))
	     ;; Ignore table rules.
	     ((eq (org-element-property :type row) 'rule))
	     ;; In a standard row, check if cell's contents are
	     ;; expressing some kind of number.  Increase NUMBER-CELLS
	     ;; accordingly.  Though, don't bother if an alignment
	     ;; cookie has already defined cell's alignment.
	     ((not cookie-align)
	      (let ((value (org-export-data
			    (org-element-contents
			     (elt (org-element-contents row) column))
			    info)))
		(incf total-cells)
		;; Treat an empty cell as a number if it follows
		;; a number.
		(if (not (or (string-match org-table-number-regexp value)
			     (and (string= value "") previous-cell-number-p)))
		    (setq previous-cell-number-p nil)
		  (setq previous-cell-number-p t)
		  (incf number-cells))))))
	  ;; Return value.  Alignment specified by cookies has
	  ;; precedence over alignment deduced from cell's contents.
	  (puthash (cons table column)
		   (cond ((equal cookie-align "l") 'left)
			 ((equal cookie-align "r") 'right)
			 ((equal cookie-align "c") 'center)
			 ((>= (/ (float number-cells) total-cells)
			      org-table-number-fraction)
			  'right)
			 (t 'left))
		   cache)))))

(defun org-export-table-cell-borders (table-cell info)
  "Return TABLE-CELL borders.

INFO is a plist used as a communication channel.

Return value is a list of symbols, or nil.  Possible values are:
`top', `bottom', `above', `below', `left' and `right'.  Note:
`top' (resp. `bottom') only happen for a cell in the first
row (resp. last row) of the table, ignoring table rules, if any.

Returned borders ignore special rows."
  (let* ((row (org-export-get-parent table-cell))
	 (table (org-export-get-parent-table table-cell))
	 borders)
    ;; Top/above border?  TABLE-CELL has a border above when a rule
    ;; used to demarcate row groups can be found above.  Hence,
    ;; finding a rule isn't sufficient to push `above' in BORDERS:
    ;; another regular row has to be found above that rule.
    (let (rule-flag)
      (catch 'exit
	(mapc (lambda (row)
		(cond ((eq (org-element-property :type row) 'rule)
		       (setq rule-flag t))
		      ((not (org-export-table-row-is-special-p row info))
		       (if rule-flag (throw 'exit (push 'above borders))
			 (throw 'exit nil)))))
	      ;; Look at every row before the current one.
	      (cdr (memq row (reverse (org-element-contents table)))))
	;; No rule above, or rule found starts the table (ignoring any
	;; special row): TABLE-CELL is at the top of the table.
	(when rule-flag (push 'above borders))
	(push 'top borders)))
    ;; Bottom/below border? TABLE-CELL has a border below when next
    ;; non-regular row below is a rule.
    (let (rule-flag)
      (catch 'exit
	(mapc (lambda (row)
		(cond ((eq (org-element-property :type row) 'rule)
		       (setq rule-flag t))
		      ((not (org-export-table-row-is-special-p row info))
		       (if rule-flag (throw 'exit (push 'below borders))
			 (throw 'exit nil)))))
	      ;; Look at every row after the current one.
	      (cdr (memq row (org-element-contents table))))
	;; No rule below, or rule found ends the table (modulo some
	;; special row): TABLE-CELL is at the bottom of the table.
	(when rule-flag (push 'below borders))
	(push 'bottom borders)))
    ;; Right/left borders?  They can only be specified by column
    ;; groups.  Column groups are defined in a row starting with "/".
    ;; Also a column groups row only contains "<", "<>", ">" or blank
    ;; cells.
    (catch 'exit
      (let ((column (let ((cells (org-element-contents row)))
		      (- (length cells) (length (memq table-cell cells))))))
	(mapc
	 (lambda (row)
	   (unless (eq (org-element-property :type row) 'rule)
	     (when (equal (org-element-contents
			   (car (org-element-contents row)))
			  '("/"))
	       (let ((column-groups
		      (mapcar
		       (lambda (cell)
			 (let ((value (org-element-contents cell)))
			   (when (member value '(("<") ("<>") (">") nil))
			     (car value))))
		       (org-element-contents row))))
		 ;; There's a left border when previous cell, if
		 ;; any, ends a group, or current one starts one.
		 (when (or (and (not (zerop column))
				(member (elt column-groups (1- column))
					'(">" "<>")))
			   (member (elt column-groups column) '("<" "<>")))
		   (push 'left borders))
		 ;; There's a right border when next cell, if any,
		 ;; starts a group, or current one ends one.
		 (when (or (and (/= (1+ column) (length column-groups))
				(member (elt column-groups (1+ column))
					'("<" "<>")))
			   (member (elt column-groups column) '(">" "<>")))
		   (push 'right borders))
		 (throw 'exit nil)))))
	 ;; Table rows are read in reverse order so last column groups
	 ;; row has precedence over any previous one.
	 (reverse (org-element-contents table)))))
    ;; Return value.
    borders))

(defun org-export-table-cell-starts-colgroup-p (table-cell info)
  "Non-nil when TABLE-CELL is at the beginning of a row group.
INFO is a plist used as a communication channel."
  ;; A cell starts a column group either when it is at the beginning
  ;; of a row (or after the special column, if any) or when it has
  ;; a left border.
  (or (eq (org-element-map (org-export-get-parent table-cell) 'table-cell
	    'identity info 'first-match)
	  table-cell)
      (memq 'left (org-export-table-cell-borders table-cell info))))

(defun org-export-table-cell-ends-colgroup-p (table-cell info)
  "Non-nil when TABLE-CELL is at the end of a row group.
INFO is a plist used as a communication channel."
  ;; A cell ends a column group either when it is at the end of a row
  ;; or when it has a right border.
  (or (eq (car (last (org-element-contents
			 (org-export-get-parent table-cell))))
	     table-cell)
      (memq 'right (org-export-table-cell-borders table-cell info))))

(defun org-export-table-row-starts-rowgroup-p (table-row info)
  "Non-nil when TABLE-ROW is at the beginning of a column group.
INFO is a plist used as a communication channel."
  (unless (or (eq (org-element-property :type table-row) 'rule)
	      (org-export-table-row-is-special-p table-row info))
    (let ((borders (org-export-table-cell-borders
		    (car (org-element-contents table-row)) info)))
      (or (memq 'top borders) (memq 'above borders)))))

(defun org-export-table-row-ends-rowgroup-p (table-row info)
  "Non-nil when TABLE-ROW is at the end of a column group.
INFO is a plist used as a communication channel."
  (unless (or (eq (org-element-property :type table-row) 'rule)
	      (org-export-table-row-is-special-p table-row info))
    (let ((borders (org-export-table-cell-borders
		    (car (org-element-contents table-row)) info)))
      (or (memq 'bottom borders) (memq 'below borders)))))

(defun org-export-table-row-starts-header-p (table-row info)
  "Non-nil when TABLE-ROW is the first table header's row.
INFO is a plist used as a communication channel."
  (and (org-export-table-has-header-p
	(org-export-get-parent-table table-row) info)
       (org-export-table-row-starts-rowgroup-p table-row info)
       (= (org-export-table-row-group table-row info) 1)))

(defun org-export-table-row-ends-header-p (table-row info)
  "Non-nil when TABLE-ROW is the last table header's row.
INFO is a plist used as a communication channel."
  (and (org-export-table-has-header-p
	(org-export-get-parent-table table-row) info)
       (org-export-table-row-ends-rowgroup-p table-row info)
       (= (org-export-table-row-group table-row info) 1)))

(defun org-export-table-row-number (table-row info)
  "Return TABLE-ROW number.
INFO is a plist used as a communication channel.  Return value is
zero-based and ignores separators.  The function returns nil for
special colums and separators."
  (when (and (eq (org-element-property :type table-row) 'standard)
	     (not (org-export-table-row-is-special-p table-row info)))
    (let ((number 0))
      (org-element-map (org-export-get-parent-table table-row) 'table-row
	(lambda (row)
	  (cond ((eq row table-row) number)
		((eq (org-element-property :type row) 'standard)
		 (incf number) nil)))
	info 'first-match))))

(defun org-export-table-dimensions (table info)
  "Return TABLE dimensions.

INFO is a plist used as a communication channel.

Return value is a CONS like (ROWS . COLUMNS) where
ROWS (resp. COLUMNS) is the number of exportable
rows (resp. columns)."
  (let (first-row (columns 0) (rows 0))
    ;; Set number of rows, and extract first one.
    (org-element-map table 'table-row
      (lambda (row)
	(when (eq (org-element-property :type row) 'standard)
	  (incf rows)
	  (unless first-row (setq first-row row)))) info)
    ;; Set number of columns.
    (org-element-map first-row 'table-cell (lambda (cell) (incf columns)) info)
    ;; Return value.
    (cons rows columns)))

(defun org-export-table-cell-address (table-cell info)
  "Return address of a regular TABLE-CELL object.

TABLE-CELL is the cell considered.  INFO is a plist used as
a communication channel.

Address is a CONS cell (ROW . COLUMN), where ROW and COLUMN are
zero-based index.  Only exportable cells are considered.  The
function returns nil for other cells."
  (let* ((table-row (org-export-get-parent table-cell))
	 (row-number (org-export-table-row-number table-row info)))
    (when row-number
      (cons row-number
	    (let ((col-count 0))
	      (org-element-map table-row 'table-cell
		(lambda (cell)
		  (if (eq cell table-cell) col-count (incf col-count) nil))
		info 'first-match))))))

(defun org-export-get-table-cell-at (address table info)
  "Return regular table-cell object at ADDRESS in TABLE.

Address is a CONS cell (ROW . COLUMN), where ROW and COLUMN are
zero-based index.  TABLE is a table type element.  INFO is
a plist used as a communication channel.

If no table-cell, among exportable cells, is found at ADDRESS,
return nil."
  (let ((column-pos (cdr address)) (column-count 0))
    (org-element-map
	;; Row at (car address) or nil.
	(let ((row-pos (car address)) (row-count 0))
	  (org-element-map table 'table-row
	    (lambda (row)
	      (cond ((eq (org-element-property :type row) 'rule) nil)
		    ((= row-count row-pos) row)
		    (t (incf row-count) nil)))
	    info 'first-match))
	'table-cell
      (lambda (cell)
	(if (= column-count column-pos) cell
	  (incf column-count) nil))
      info 'first-match)))


;;;; For Tables Of Contents
;;
;; `org-export-collect-headlines' builds a list of all exportable
;; headline elements, maybe limited to a certain depth.  One can then
;; easily parse it and transcode it.
;;
;; Building lists of tables, figures or listings is quite similar.
;; Once the generic function `org-export-collect-elements' is defined,
;; `org-export-collect-tables', `org-export-collect-figures' and
;; `org-export-collect-listings' can be derived from it.

(defun org-export-collect-headlines (info &optional n)
  "Collect headlines in order to build a table of contents.

INFO is a plist used as a communication channel.

When optional argument N is an integer, it specifies the depth of
the table of contents.  Otherwise, it is set to the value of the
last headline level.  See `org-export-headline-levels' for more
information.

Return a list of all exportable headlines as parsed elements.
Footnote sections, if any, will be ignored."
  (unless (wholenump n) (setq n (plist-get info :headline-levels)))
  (org-element-map (plist-get info :parse-tree) 'headline
    (lambda (headline)
      (unless (org-element-property :footnote-section-p headline)
	;; Strip contents from HEADLINE.
	(let ((relative-level (org-export-get-relative-level headline info)))
	  (unless (> relative-level n) headline))))
    info))

(defun org-export-collect-elements (type info &optional predicate)
  "Collect referenceable elements of a determined type.

TYPE can be a symbol or a list of symbols specifying element
types to search.  Only elements with a caption are collected.

INFO is a plist used as a communication channel.

When non-nil, optional argument PREDICATE is a function accepting
one argument, an element of type TYPE.  It returns a non-nil
value when that element should be collected.

Return a list of all elements found, in order of appearance."
  (org-element-map (plist-get info :parse-tree) type
    (lambda (element)
      (and (org-element-property :caption element)
	   (or (not predicate) (funcall predicate element))
	   element))
    info))

(defun org-export-collect-tables (info)
  "Build a list of tables.
INFO is a plist used as a communication channel.

Return a list of table elements with a caption."
  (org-export-collect-elements 'table info))

(defun org-export-collect-figures (info predicate)
  "Build a list of figures.

INFO is a plist used as a communication channel.  PREDICATE is
a function which accepts one argument: a paragraph element and
whose return value is non-nil when that element should be
collected.

A figure is a paragraph type element, with a caption, verifying
PREDICATE.  The latter has to be provided since a \"figure\" is
a vague concept that may depend on back-end.

Return a list of elements recognized as figures."
  (org-export-collect-elements 'paragraph info predicate))

(defun org-export-collect-listings (info)
  "Build a list of src blocks.

INFO is a plist used as a communication channel.

Return a list of src-block elements with a caption."
  (org-export-collect-elements 'src-block info))


;;;; Smart Quotes
;;
;; The main function for the smart quotes sub-system is
;; `org-export-activate-smart-quotes', which replaces every quote in
;; a given string from the parse tree with its "smart" counterpart.
;;
;; Dictionary for smart quotes is stored in
;; `org-export-smart-quotes-alist'.
;;
;; Internally, regexps matching potential smart quotes (checks at
;; string boundaries are also necessary) are defined in
;; `org-export-smart-quotes-regexps'.

(defconst org-export-smart-quotes-alist
  '(("da"
     ;; one may use: »...«, "...", ›...‹, or '...'.
     ;; http://sproget.dk/raad-og-regler/retskrivningsregler/retskrivningsregler/a7-40-60/a7-58-anforselstegn/
     ;; LaTeX quotes require Babel!
     (opening-double-quote :utf-8 "»" :html "&raquo;" :latex ">>"
			   :texinfo "@guillemetright{}")
     (closing-double-quote :utf-8 "«" :html "&laquo;" :latex "<<"
			   :texinfo "@guillemetleft{}")
     (opening-single-quote :utf-8 "›" :html "&rsaquo;" :latex "\\frq{}"
			   :texinfo "@guilsinglright{}")
     (closing-single-quote :utf-8 "‹" :html "&lsaquo;" :latex "\\flq{}"
			   :texinfo "@guilsingleft{}")
     (apostrophe :utf-8 "’" :html "&rsquo;"))
    ("de"
     (opening-double-quote :utf-8 "„" :html "&bdquo;" :latex "\"`"
			   :texinfo "@quotedblbase{}")
     (closing-double-quote :utf-8 "“" :html "&ldquo;" :latex "\"'"
			   :texinfo "@quotedblleft{}")
     (opening-single-quote :utf-8 "‚" :html "&sbquo;" :latex "\\glq{}"
			   :texinfo "@quotesinglbase{}")
     (closing-single-quote :utf-8 "‘" :html "&lsquo;" :latex "\\grq{}"
			   :texinfo "@quoteleft{}")
     (apostrophe :utf-8 "’" :html "&rsquo;"))
    ("en"
     (opening-double-quote :utf-8 "“" :html "&ldquo;" :latex "``" :texinfo "``")
     (closing-double-quote :utf-8 "”" :html "&rdquo;" :latex "''" :texinfo "''")
     (opening-single-quote :utf-8 "‘" :html "&lsquo;" :latex "`" :texinfo "`")
     (closing-single-quote :utf-8 "’" :html "&rsquo;" :latex "'" :texinfo "'")
     (apostrophe :utf-8 "’" :html "&rsquo;"))
    ("es"
     (opening-double-quote :utf-8 "«" :html "&laquo;" :latex "\\guillemotleft{}"
			   :texinfo "@guillemetleft{}")
     (closing-double-quote :utf-8 "»" :html "&raquo;" :latex "\\guillemotright{}"
			   :texinfo "@guillemetright{}")
     (opening-single-quote :utf-8 "“" :html "&ldquo;" :latex "``" :texinfo "``")
     (closing-single-quote :utf-8 "”" :html "&rdquo;" :latex "''" :texinfo "''")
     (apostrophe :utf-8 "’" :html "&rsquo;"))
    ("fr"
     (opening-double-quote :utf-8 "« " :html "&laquo;&nbsp;" :latex "\\og "
			   :texinfo "@guillemetleft{}@tie{}")
     (closing-double-quote :utf-8 " »" :html "&nbsp;&raquo;" :latex "\\fg{}"
			   :texinfo "@tie{}@guillemetright{}")
     (opening-single-quote :utf-8 "« " :html "&laquo;&nbsp;" :latex "\\og "
			   :texinfo "@guillemetleft{}@tie{}")
     (closing-single-quote :utf-8 " »" :html "&nbsp;&raquo;" :latex "\\fg{}"
			   :texinfo "@tie{}@guillemetright{}")
     (apostrophe :utf-8 "’" :html "&rsquo;"))
    ("no"
     ;; https://nn.wikipedia.org/wiki/Sitatteikn
     (opening-double-quote :utf-8 "«" :html "&laquo;" :latex "\\guillemotleft{}"
			   :texinfo "@guillemetleft{}")
     (closing-double-quote :utf-8 "»" :html "&raquo;" :latex "\\guillemotright{}"
			   :texinfo "@guillemetright{}")
     (opening-single-quote :utf-8 "‘" :html "&lsquo;" :latex "`" :texinfo "`")
     (closing-single-quote :utf-8 "’" :html "&rsquo;" :latex "'" :texinfo "'")
     (apostrophe :utf-8 "’" :html "&rsquo;"))
    ("nb"
     ;; https://nn.wikipedia.org/wiki/Sitatteikn
     (opening-double-quote :utf-8 "«" :html "&laquo;" :latex "\\guillemotleft{}"
			   :texinfo "@guillemetleft{}")
     (closing-double-quote :utf-8 "»" :html "&raquo;" :latex "\\guillemotright{}"
			   :texinfo "@guillemetright{}")
     (opening-single-quote :utf-8 "‘" :html "&lsquo;" :latex "`" :texinfo "`")
     (closing-single-quote :utf-8 "’" :html "&rsquo;" :latex "'" :texinfo "'")
     (apostrophe :utf-8 "’" :html "&rsquo;"))
    ("nn"
     ;; https://nn.wikipedia.org/wiki/Sitatteikn
     (opening-double-quote :utf-8 "«" :html "&laquo;" :latex "\\guillemotleft{}"
			   :texinfo "@guillemetleft{}")
     (closing-double-quote :utf-8 "»" :html "&raquo;" :latex "\\guillemotright{}"
			   :texinfo "@guillemetright{}")
     (opening-single-quote :utf-8 "‘" :html "&lsquo;" :latex "`" :texinfo "`")
     (closing-single-quote :utf-8 "’" :html "&rsquo;" :latex "'" :texinfo "'")
     (apostrophe :utf-8 "’" :html "&rsquo;"))
    ("sv"
     ;; based on https://sv.wikipedia.org/wiki/Citattecken
     (opening-double-quote :utf-8 "”" :html "&rdquo;" :latex "’’" :texinfo "’’")
     (closing-double-quote :utf-8 "”" :html "&rdquo;" :latex "’’" :texinfo "’’")
     (opening-single-quote :utf-8 "’" :html "&rsquo;" :latex "’" :texinfo "`")
     (closing-single-quote :utf-8 "’" :html "&rsquo;" :latex "’" :texinfo "'")
     (apostrophe :utf-8 "’" :html "&rsquo;"))
    )
  "Smart quotes translations.

Alist whose CAR is a language string and CDR is an alist with
quote type as key and a plist associating various encodings to
their translation as value.

A quote type can be any symbol among `opening-double-quote',
`closing-double-quote', `opening-single-quote',
`closing-single-quote' and `apostrophe'.

Valid encodings include `:utf-8', `:html', `:latex' and
`:texinfo'.

If no translation is found, the quote character is left as-is.")

(defconst org-export-smart-quotes-regexps
  (list
   ;; Possible opening quote at beginning of string.
   "\\`\\([\"']\\)\\(\\w\\|\\s.\\|\\s_\\)"
   ;; Possible closing quote at beginning of string.
   "\\`\\([\"']\\)\\(\\s-\\|\\s)\\|\\s.\\)"
   ;; Possible apostrophe at beginning of string.
   "\\`\\('\\)\\S-"
   ;; Opening single and double quotes.
   "\\(?:\\s-\\|\\s(\\)\\([\"']\\)\\(?:\\w\\|\\s.\\|\\s_\\)"
   ;; Closing single and double quotes.
   "\\(?:\\w\\|\\s.\\|\\s_\\)\\([\"']\\)\\(?:\\s-\\|\\s)\\|\\s.\\)"
   ;; Apostrophe.
   "\\S-\\('\\)\\S-"
   ;; Possible opening quote at end of string.
   "\\(?:\\s-\\|\\s(\\)\\([\"']\\)\\'"
   ;; Possible closing quote at end of string.
   "\\(?:\\w\\|\\s.\\|\\s_\\)\\([\"']\\)\\'"
   ;; Possible apostrophe at end of string.
   "\\S-\\('\\)\\'")
  "List of regexps matching a quote or an apostrophe.
In every regexp, quote or apostrophe matched is put in group 1.")

(defun org-export-activate-smart-quotes (s encoding info &optional original)
  "Replace regular quotes with \"smart\" quotes in string S.

ENCODING is a symbol among `:html', `:latex', `:texinfo' and
`:utf-8'.  INFO is a plist used as a communication channel.

The function has to retrieve information about string
surroundings in parse tree.  It can only happen with an
unmodified string.  Thus, if S has already been through another
process, a non-nil ORIGINAL optional argument will provide that
original string.

Return the new string."
  (if (equal s "") ""
    (let* ((prev (org-export-get-previous-element (or original s) info))
	   ;; Try to be flexible when computing number of blanks
	   ;; before object.  The previous object may be a string
	   ;; introduced by the back-end and not completely parsed.
	   (pre-blank (and prev
			   (or (org-element-property :post-blank prev)
			       ;; A string with missing `:post-blank'
			       ;; property.
			       (and (stringp prev)
				    (string-match " *\\'" prev)
				    (length (match-string 0 prev)))
			       ;; Fallback value.
			       0)))
	   (next (org-export-get-next-element (or original s) info))
	   (get-smart-quote
	    (lambda (q type)
	      ;; Return smart quote associated to a give quote Q, as
	      ;; a string.  TYPE is a symbol among `open', `close' and
	      ;; `apostrophe'.
	      (let ((key (case type
			   (apostrophe 'apostrophe)
			   (open (if (equal "'" q) 'opening-single-quote
				   'opening-double-quote))
			   (otherwise (if (equal "'" q) 'closing-single-quote
					'closing-double-quote)))))
		(or (plist-get
		     (cdr (assq key
				(cdr (assoc (plist-get info :language)
					    org-export-smart-quotes-alist))))
		     encoding)
		    q)))))
      (if (or (equal "\"" s) (equal "'" s))
	  ;; Only a quote: no regexp can match.  We have to check both
	  ;; sides and decide what to do.
	  (cond ((and (not prev) (not next)) s)
		((not prev) (funcall get-smart-quote s 'open))
		((and (not next) (zerop pre-blank))
		 (funcall get-smart-quote s 'close))
		((not next) s)
		((zerop pre-blank) (funcall get-smart-quote s 'apostrophe))
		(t (funcall get-smart-quote 'open)))
	;; 1. Replace quote character at the beginning of S.
	(cond
	 ;; Apostrophe?
	 ((and prev (zerop pre-blank)
	       (string-match (nth 2 org-export-smart-quotes-regexps) s))
	  (setq s (replace-match
		   (funcall get-smart-quote (match-string 1 s) 'apostrophe)
		   nil t s 1)))
	 ;; Closing quote?
	 ((and prev (zerop pre-blank)
	       (string-match (nth 1 org-export-smart-quotes-regexps) s))
	  (setq s (replace-match
		   (funcall get-smart-quote (match-string 1 s) 'close)
		   nil t s 1)))
	 ;; Opening quote?
	 ((and (or (not prev) (> pre-blank 0))
	       (string-match (nth 0 org-export-smart-quotes-regexps) s))
	  (setq s (replace-match
		   (funcall get-smart-quote (match-string 1 s) 'open)
		   nil t s 1))))
	;; 2. Replace quotes in the middle of the string.
	(setq s (replace-regexp-in-string
		 ;; Opening quotes.
		 (nth 3 org-export-smart-quotes-regexps)
		 (lambda (text)
		   (funcall get-smart-quote (match-string 1 text) 'open))
		 s nil t 1))
	(setq s (replace-regexp-in-string
		 ;; Closing quotes.
		 (nth 4 org-export-smart-quotes-regexps)
		 (lambda (text)
		   (funcall get-smart-quote (match-string 1 text) 'close))
		 s nil t 1))
	(setq s (replace-regexp-in-string
		 ;; Apostrophes.
		 (nth 5 org-export-smart-quotes-regexps)
		 (lambda (text)
		   (funcall get-smart-quote (match-string 1 text) 'apostrophe))
		 s nil t 1))
	;; 3. Replace quote character at the end of S.
	(cond
	 ;; Apostrophe?
	 ((and next (string-match (nth 8 org-export-smart-quotes-regexps) s))
	  (setq s (replace-match
		   (funcall get-smart-quote (match-string 1 s) 'apostrophe)
		   nil t s 1)))
	 ;; Closing quote?
	 ((and (not next)
	       (string-match (nth 7 org-export-smart-quotes-regexps) s))
	  (setq s (replace-match
		   (funcall get-smart-quote (match-string 1 s) 'close)
		   nil t s 1)))
	 ;; Opening quote?
	 ((and next (string-match (nth 6 org-export-smart-quotes-regexps) s))
	  (setq s (replace-match
		   (funcall get-smart-quote (match-string 1 s) 'open)
		   nil t s 1))))
	;; Return string with smart quotes.
	s))))

;;;; Topology
;;
;; Here are various functions to retrieve information about the
;; neighbourhood of a given element or object.  Neighbours of interest
;; are direct parent (`org-export-get-parent'), parent headline
;; (`org-export-get-parent-headline'), first element containing an
;; object, (`org-export-get-parent-element'), parent table
;; (`org-export-get-parent-table'), previous element or object
;; (`org-export-get-previous-element') and next element or object
;; (`org-export-get-next-element').
;;
;; `org-export-get-genealogy' returns the full genealogy of a given
;; element or object, from closest parent to full parse tree.

(defsubst org-export-get-parent (blob)
  "Return BLOB parent or nil.
BLOB is the element or object considered."
  (org-element-property :parent blob))

(defun org-export-get-genealogy (blob)
  "Return full genealogy relative to a given element or object.

BLOB is the element or object being considered.

Ancestors are returned from closest to farthest, the last one
being the full parse tree."
  (let (genealogy (parent blob))
    (while (setq parent (org-element-property :parent parent))
      (push parent genealogy))
    (nreverse genealogy)))

(defun org-export-get-parent-headline (blob)
  "Return BLOB parent headline or nil.
BLOB is the element or object being considered."
  (let ((parent blob))
    (while (and (setq parent (org-element-property :parent parent))
		(not (eq (org-element-type parent) 'headline))))
    parent))

(defun org-export-get-parent-element (object)
  "Return first element containing OBJECT or nil.
OBJECT is the object to consider."
  (let ((parent object))
    (while (and (setq parent (org-element-property :parent parent))
		(memq (org-element-type parent) org-element-all-objects)))
    parent))

(defun org-export-get-parent-table (object)
  "Return OBJECT parent table or nil.
OBJECT is either a `table-cell' or `table-element' type object."
  (let ((parent object))
    (while (and (setq parent (org-element-property :parent parent))
		(not (eq (org-element-type parent) 'table))))
    parent))

(defun org-export-get-previous-element (blob info &optional n)
  "Return previous element or object.

BLOB is an element or object.  INFO is a plist used as
a communication channel.  Return previous exportable element or
object, a string, or nil.

When optional argument N is a positive integer, return a list
containing up to N siblings before BLOB, from farthest to
closest.  With any other non-nil value, return a list containing
all of them."
  (let ((siblings
	 ;; An object can belong to the contents of its parent or
	 ;; to a secondary string.  We check the latter option
	 ;; first.
	 (let ((parent (org-export-get-parent blob)))
	   (or (and (not (memq (org-element-type blob)
			       org-element-all-elements))
		    (let ((sec-value
			   (org-element-property
			    (cdr (assq (org-element-type parent)
				       org-element-secondary-value-alist))
			    parent)))
		      (and (memq blob sec-value) sec-value)))
	       (org-element-contents parent))))
	prev)
    (catch 'exit
      (mapc (lambda (obj)
	      (cond ((memq obj (plist-get info :ignore-list)))
		    ((null n) (throw 'exit obj))
		    ((not (wholenump n)) (push obj prev))
		    ((zerop n) (throw 'exit prev))
		    (t (decf n) (push obj prev))))
	    (cdr (memq blob (reverse siblings))))
      prev)))

(defun org-export-get-next-element (blob info &optional n)
  "Return next element or object.

BLOB is an element or object.  INFO is a plist used as
a communication channel.  Return next exportable element or
object, a string, or nil.

When optional argument N is a positive integer, return a list
containing up to N siblings after BLOB, from closest to farthest.
With any other non-nil value, return a list containing all of
them."
  (let ((siblings
	 ;; An object can belong to the contents of its parent or to
	 ;; a secondary string.  We check the latter option first.
	 (let ((parent (org-export-get-parent blob)))
	   (or (and (not (memq (org-element-type blob)
			       org-element-all-objects))
		    (let ((sec-value
			   (org-element-property
			    (cdr (assq (org-element-type parent)
				       org-element-secondary-value-alist))
			    parent)))
		      (cdr (memq blob sec-value))))
	       (cdr (memq blob (org-element-contents parent))))))
	next)
    (catch 'exit
      (mapc (lambda (obj)
	      (cond ((memq obj (plist-get info :ignore-list)))
		    ((null n) (throw 'exit obj))
		    ((not (wholenump n)) (push obj next))
		    ((zerop n) (throw 'exit (nreverse next)))
		    (t (decf n) (push obj next))))
	    siblings)
      (nreverse next))))


;;;; Translation
;;
;; `org-export-translate' translates a string according to the language
;; specified by the LANGUAGE keyword.  `org-export-dictionary' contains
;; the dictionary used for the translation.

(defconst org-export-dictionary
  '(("%e %n: %c"
     ("fr" :default "%e %n : %c" :html "%e&nbsp;%n&nbsp;: %c"))
    ("Author"
     ("ca" :default "Autor")
     ("cs" :default "Autor")
     ("da" :default "Forfatter")
     ("de" :default "Autor")
     ("eo" :html "A&#365;toro")
     ("es" :default "Autor")
     ("fi" :html "Tekij&auml;")
     ("fr" :default "Auteur")
     ("hu" :default "Szerz&otilde;")
     ("is" :html "H&ouml;fundur")
     ("it" :default "Autore")
     ("ja" :html "&#33879;&#32773;" :utf-8 "著者")
     ("nl" :default "Auteur")
     ("no" :default "Forfatter")
     ("nb" :default "Forfatter")
     ("nn" :default "Forfattar")
     ("pl" :default "Autor")
     ("ru" :html "&#1040;&#1074;&#1090;&#1086;&#1088;" :utf-8 "Автор")
     ("sv" :html "F&ouml;rfattare")
     ("uk" :html "&#1040;&#1074;&#1090;&#1086;&#1088;" :utf-8 "Автор")
     ("zh-CN" :html "&#20316;&#32773;" :utf-8 "作者")
     ("zh-TW" :html "&#20316;&#32773;" :utf-8 "作者"))
    ("Date"
     ("ca" :default "Data")
     ("cs" :default "Datum")
     ("da" :default "Dato")
     ("de" :default "Datum")
     ("eo" :default "Dato")
     ("es" :default "Fecha")
     ("fi" :html "P&auml;iv&auml;m&auml;&auml;r&auml;")
     ("hu" :html "D&aacute;tum")
     ("is" :default "Dagsetning")
     ("it" :default "Data")
     ("ja" :html "&#26085;&#20184;" :utf-8 "日付")
     ("nl" :default "Datum")
     ("no" :default "Dato")
     ("nb" :default "Dato")
     ("nn" :default "Dato")
     ("pl" :default "Data")
     ("ru" :html "&#1044;&#1072;&#1090;&#1072;" :utf-8 "Дата")
     ("sv" :default "Datum")
     ("uk" :html "&#1044;&#1072;&#1090;&#1072;" :utf-8 "Дата")
     ("zh-CN" :html "&#26085;&#26399;" :utf-8 "日期")
     ("zh-TW" :html "&#26085;&#26399;" :utf-8 "日期"))
    ("Equation"
     ("da" :default "Ligning")
     ("de" :default "Gleichung")
     ("es" :html "Ecuaci&oacute;n" :default "Ecuación")
     ("fr" :ascii "Equation" :default "Équation")
     ("no" :default "Ligning")
     ("nb" :default "Ligning")
     ("nn" :default "Likning")
     ("sv" :default "Ekvation")
     ("zh-CN" :html "&#26041;&#31243;" :utf-8 "方程"))
    ("Figure"
     ("da" :default "Figur")
     ("de" :default "Abbildung")
     ("es" :default "Figura")
     ("ja" :html "&#22259;" :utf-8 "図")
     ("no" :default "Illustrasjon")
     ("nb" :default "Illustrasjon")
     ("nn" :default "Illustrasjon")
     ("sv" :default "Illustration")
     ("zh-CN" :html "&#22270;" :utf-8 "图"))
    ("Figure %d:"
     ("da" :default "Figur %d")
     ("de" :default "Abbildung %d:")
     ("es" :default "Figura %d:")
     ("fr" :default "Figure %d :" :html "Figure&nbsp;%d&nbsp;:")
     ("ja" :html "&#22259;%d: " :utf-8 "図%d: ")
     ("no" :default "Illustrasjon %d")
     ("nb" :default "Illustrasjon %d")
     ("nn" :default "Illustrasjon %d")
     ("sv" :default "Illustration %d")
     ("zh-CN" :html "&#22270;%d&nbsp;" :utf-8 "图%d "))
    ("Footnotes"
     ("ca" :html "Peus de p&agrave;gina")
     ("cs" :default "Pozn\xe1mky pod carou")
     ("da" :default "Fodnoter")
     ("de" :html "Fu&szlig;noten" :default "Fußnoten")
     ("eo" :default "Piednotoj")
     ("es" :html "Nota al pie de p&aacute;gina" :default "Nota al pie de página")
     ("fi" :default "Alaviitteet")
     ("fr" :default "Notes de bas de page")
     ("hu" :html "L&aacute;bjegyzet")
     ("is" :html "Aftanm&aacute;lsgreinar")
     ("it" :html "Note a pi&egrave; di pagina")
     ("ja" :html "&#33050;&#27880;" :utf-8 "脚注")
     ("nl" :default "Voetnoten")
     ("no" :default "Fotnoter")
     ("nb" :default "Fotnoter")
     ("nn" :default "Fotnotar")
     ("pl" :default "Przypis")
     ("ru" :html "&#1057;&#1085;&#1086;&#1089;&#1082;&#1080;" :utf-8 "Сноски")
     ("sv" :default "Fotnoter")
     ("uk" :html "&#1055;&#1088;&#1080;&#1084;&#1110;&#1090;&#1082;&#1080;"
      :utf-8 "Примітки")
     ("zh-CN" :html "&#33050;&#27880;" :utf-8 "脚注")
     ("zh-TW" :html "&#33139;&#35387;" :utf-8 "腳註"))
    ("List of Listings"
     ("da" :default "Programmer")
     ("de" :default "Programmauflistungsverzeichnis")
     ("es" :default "Indice de Listados de programas")
     ("fr" :default "Liste des programmes")
     ("no" :default "Dataprogrammer")
     ("nb" :default "Dataprogrammer")
     ("zh-CN" :html "&#20195;&#30721;&#30446;&#24405;" :utf-8 "代码目录"))
    ("List of Tables"
     ("da" :default "Tabeller")
     ("de" :default "Tabellenverzeichnis")
     ("es" :default "Indice de tablas")
     ("fr" :default "Liste des tableaux")
     ("no" :default "Tabeller")
     ("nb" :default "Tabeller")
     ("nn" :default "Tabeller")
     ("sv" :default "Tabeller")
     ("zh-CN" :html "&#34920;&#26684;&#30446;&#24405;" :utf-8 "表格目录"))
    ("Listing %d:"
     ("da" :default "Program %d")
     ("de" :default "Programmlisting %d")
     ("es" :default "Listado de programa %d")
     ("fr" :default "Programme %d :" :html "Programme&nbsp;%d&nbsp;:")
     ("no" :default "Dataprogram")
     ("nb" :default "Dataprogram")
     ("zh-CN" :html "&#20195;&#30721;%d&nbsp;" :utf-8 "代码%d "))
    ("See section %s"
     ("da" :default "jævnfør afsnit %s")
     ("de" :default "siehe Abschnitt %s")
     ("es" :default "vea seccion %s")
     ("fr" :default "cf. section %s")
     ("zh-CN" :html "&#21442;&#35265;&#31532;%d&#33410;" :utf-8 "参见第%s节"))
    ("Table"
     ("de" :default "Tabelle")
     ("es" :default "Tabla")
     ("fr" :default "Tableau")
     ("ja" :html "&#34920;" :utf-8 "表")
     ("zh-CN" :html "&#34920;" :utf-8 "表"))
    ("Table %d:"
     ("da" :default "Tabel %d")
     ("de" :default "Tabelle %d")
     ("es" :default "Tabla %d")
     ("fr" :default "Tableau %d :")
     ("ja" :html "&#34920;%d:" :utf-8 "表%d:")
     ("no" :default "Tabell %d")
     ("nb" :default "Tabell %d")
     ("nn" :default "Tabell %d")
     ("sv" :default "Tabell %d")
     ("zh-CN" :html "&#34920;%d&nbsp;" :utf-8 "表%d "))
    ("Table of Contents"
     ("ca" :html "&Iacute;ndex")
     ("cs" :default "Obsah")
     ("da" :default "Indhold")
     ("de" :default "Inhaltsverzeichnis")
     ("eo" :default "Enhavo")
     ("es" :html "&Iacute;ndice")
     ("fi" :html "Sis&auml;llysluettelo")
     ("fr" :ascii "Sommaire" :default "Table des matières")
     ("hu" :html "Tartalomjegyz&eacute;k")
     ("is" :default "Efnisyfirlit")
     ("it" :default "Indice")
     ("ja" :html "&#30446;&#27425;" :utf-8 "目次")
     ("nl" :default "Inhoudsopgave")
     ("no" :default "Innhold")
     ("nb" :default "Innhold")
     ("nn" :default "Innhald")
     ("pl" :html "Spis tre&#x015b;ci")
     ("ru" :html "&#1057;&#1086;&#1076;&#1077;&#1088;&#1078;&#1072;&#1085;&#1080;&#1077;"
      :utf-8 "Содержание")
     ("sv" :html "Inneh&aring;ll")
     ("uk" :html "&#1047;&#1084;&#1110;&#1089;&#1090;" :utf-8 "Зміст")
     ("zh-CN" :html "&#30446;&#24405;" :utf-8 "目录")
     ("zh-TW" :html "&#30446;&#37636;" :utf-8 "目錄"))
    ("Unknown reference"
     ("da" :default "ukendt reference")
     ("de" :default "Unbekannter Verweis")
     ("es" :default "referencia desconocida")
     ("fr" :ascii "Destination inconnue" :default "Référence inconnue")
     ("zh-CN" :html "&#26410;&#30693;&#24341;&#29992;" :utf-8 "未知引用")))
  "Dictionary for export engine.

Alist whose CAR is the string to translate and CDR is an alist
whose CAR is the language string and CDR is a plist whose
properties are possible charsets and values translated terms.

It is used as a database for `org-export-translate'. Since this
function returns the string as-is if no translation was found,
the variable only needs to record values different from the
entry.")

(defun org-export-translate (s encoding info)
  "Translate string S according to language specification.

ENCODING is a symbol among `:ascii', `:html', `:latex', `:latin1'
and `:utf-8'.  INFO is a plist used as a communication channel.

Translation depends on `:language' property. Return the
translated string. If no translation is found, try to fall back
to `:default' encoding. If it fails, return S."
  (let* ((lang (plist-get info :language))
	 (translations (cdr (assoc lang
				   (cdr (assoc s org-export-dictionary))))))
    (or (plist-get translations encoding)
	(plist-get translations :default)
	s)))



;;; Asynchronous Export
;;
;; `org-export-async-start' is the entry point for asynchronous
;; export.  It recreates current buffer (including visibility,
;; narrowing and visited file) in an external Emacs process, and
;; evaluates a command there.  It then applies a function on the
;; returned results in the current process.
;;
;; At a higher level, `org-export-to-buffer' and `org-export-to-file'
;; allow to export to a buffer or a file, asynchronously or not.
;;
;; `org-export-output-file-name' is an auxiliary function meant to be
;; used with `org-export-to-file'.  With a given extension, it tries
;; to provide a canonical file name to write export output to.
;;
;; Asynchronously generated results are never displayed directly.
;; Instead, they are stored in `org-export-stack-contents'.  They can
;; then be retrieved by calling `org-export-stack'.
;;
;; Export Stack is viewed through a dedicated major mode
;;`org-export-stack-mode' and tools: `org-export-stack-refresh',
;;`org-export-stack-delete', `org-export-stack-view' and
;;`org-export-stack-clear'.
;;
;; For back-ends, `org-export-add-to-stack' add a new source to stack.
;; It should be used whenever `org-export-async-start' is called.

(defmacro org-export-async-start  (fun &rest body)
  "Call function FUN on the results returned by BODY evaluation.

BODY evaluation happens in an asynchronous process, from a buffer
which is an exact copy of the current one.

Use `org-export-add-to-stack' in FUN in order to register results
in the stack.

This is a low level function.  See also `org-export-to-buffer'
and `org-export-to-file' for more specialized functions."
  (declare (indent 1) (debug t))
  (org-with-gensyms (process temp-file copy-fun proc-buffer coding)
    ;; Write the full sexp evaluating BODY in a copy of the current
    ;; buffer to a temporary file, as it may be too long for program
    ;; args in `start-process'.
    `(with-temp-message "Initializing asynchronous export process"
       (let ((,copy-fun (org-export--generate-copy-script (current-buffer)))
             (,temp-file (make-temp-file "org-export-process"))
             (,coding buffer-file-coding-system))
         (with-temp-file ,temp-file
           (insert
            ;; Null characters (from variable values) are inserted
            ;; within the file.  As a consequence, coding system for
            ;; buffer contents will not be recognized properly.  So,
            ;; we make sure it is the same as the one used to display
            ;; the original buffer.
            (format ";; -*- coding: %s; -*-\n%S"
                    ,coding
                    `(with-temp-buffer
                       (when org-export-async-debug '(setq debug-on-error t))
                       ;; Ignore `kill-emacs-hook' and code evaluation
                       ;; queries from Babel as we need a truly
                       ;; non-interactive process.
                       (setq kill-emacs-hook nil
                             org-babel-confirm-evaluate-answer-no t)
                       ;; Initialize export framework.
                       (require 'ox)
                       ;; Re-create current buffer there.
                       (funcall ,,copy-fun)
                       (restore-buffer-modified-p nil)
                       ;; Sexp to evaluate in the buffer.
                       (print (progn ,,@body))))))
         ;; Start external process.
         (let* ((process-connection-type nil)
                (,proc-buffer (generate-new-buffer-name "*Org Export Process*"))
                (,process
                 (start-process
                  "org-export-process" ,proc-buffer
                  (expand-file-name invocation-name invocation-directory)
                  "-Q" "--batch"
                  "-l" org-export-async-init-file
                  "-l" ,temp-file)))
           ;; Register running process in stack.
           (org-export-add-to-stack (get-buffer ,proc-buffer) nil ,process)
           ;; Set-up sentinel in order to catch results.
           (let ((handler ,fun))
             (set-process-sentinel
              ,process
              `(lambda (p status)
                 (let ((proc-buffer (process-buffer p)))
                   (when (eq (process-status p) 'exit)
                     (unwind-protect
                         (if (zerop (process-exit-status p))
                             (unwind-protect
                                 (let ((results
                                        (with-current-buffer proc-buffer
                                          (goto-char (point-max))
                                          (backward-sexp)
                                          (read (current-buffer)))))
                                   (funcall ,handler results))
                               (unless org-export-async-debug
                                 (and (get-buffer proc-buffer)
                                      (kill-buffer proc-buffer))))
                           (org-export-add-to-stack proc-buffer nil p)
                           (ding)
                           (message "Process '%s' exited abnormally" p))
                       (unless org-export-async-debug
                         (delete-file ,,temp-file)))))))))))))

;;;###autoload
(defun org-export-to-buffer
  (backend buffer
	   &optional async subtreep visible-only body-only ext-plist
	   post-process)
  "Call `org-export-as' with output to a specified buffer.

BACKEND is either an export back-end, as returned by, e.g.,
`org-export-create-backend', or a symbol referring to
a registered back-end.

BUFFER is the name of the output buffer.  If it already exists,
it will be erased first, otherwise, it will be created.

A non-nil optional argument ASYNC means the process should happen
asynchronously.  The resulting buffer should then be accessible
through the `org-export-stack' interface.  When ASYNC is nil, the
buffer is displayed if `org-export-show-temporary-export-buffer'
is non-nil.

Optional arguments SUBTREEP, VISIBLE-ONLY, BODY-ONLY and
EXT-PLIST are similar to those used in `org-export-as', which
see.

Optional argument POST-PROCESS is a function which should accept
no argument.  It is called within the current process, from
BUFFER, with point at its beginning.  Export back-ends can use it
to set a major mode there, e.g,

  \(defun org-latex-export-as-latex
    \(&optional async subtreep visible-only body-only ext-plist)
    \(interactive)
    \(org-export-to-buffer 'latex \"*Org LATEX Export*\"
      async subtreep visible-only body-only ext-plist (lambda () (LaTeX-mode))))

This function returns BUFFER."
  (declare (indent 2))
  (if async
      (org-export-async-start
	  `(lambda (output)
	     (with-current-buffer (get-buffer-create ,buffer)
	       (erase-buffer)
	       (setq buffer-file-coding-system ',buffer-file-coding-system)
	       (insert output)
	       (goto-char (point-min))
	       (org-export-add-to-stack (current-buffer) ',backend)
	       (ignore-errors (funcall ,post-process))))
	`(org-export-as
	  ',backend ,subtreep ,visible-only ,body-only ',ext-plist))
    (let ((output
	   (org-export-as backend subtreep visible-only body-only ext-plist))
	  (buffer (get-buffer-create buffer))
	  (encoding buffer-file-coding-system))
      (when (and (org-string-nw-p output) (org-export--copy-to-kill-ring-p))
	(org-kill-new output))
      (with-current-buffer buffer
	(erase-buffer)
	(setq buffer-file-coding-system encoding)
	(insert output)
	(goto-char (point-min))
	(and (functionp post-process) (funcall post-process)))
      (when org-export-show-temporary-export-buffer
	(switch-to-buffer-other-window buffer))
      buffer)))

;;;###autoload
(defun org-export-to-file
  (backend file &optional async subtreep visible-only body-only ext-plist
	   post-process)
  "Call `org-export-as' with output to a specified file.

BACKEND is either an export back-end, as returned by, e.g.,
`org-export-create-backend', or a symbol referring to
a registered back-end.  FILE is the name of the output file, as
a string.

A non-nil optional argument ASYNC means the process should happen
asynchronously.  The resulting buffer file then be accessible
through the `org-export-stack' interface.

Optional arguments SUBTREEP, VISIBLE-ONLY, BODY-ONLY and
EXT-PLIST are similar to those used in `org-export-as', which
see.

Optional argument POST-PROCESS is called with FILE as its
argument, in the asynchronous process.  It has to return a file
name, or nil.  Export back-ends can use this to send the output
file through additional processing, e.g,

  \(defun org-latex-export-to-latex
    \(&optional async subtreep visible-only body-only ext-plist)
    \(interactive)
    \(let ((outfile (org-export-output-file-name \".tex\" subtreep)))
      \(org-export-to-file 'latex outfile
        async subtreep visible-only body-only ext-plist
        \(lambda (file) (org-latex-compile file)))

The function returns either a file name returned by POST-PROCESS,
or FILE."
  (declare (indent 2))
  (if (not (file-writable-p file)) (error "Output file not writable")
    (let ((encoding (or org-export-coding-system buffer-file-coding-system)))
      (if async
          (org-export-async-start
	      `(lambda (file)
		 (org-export-add-to-stack (expand-file-name file) ',backend))
	    `(let ((output
		    (org-export-as
		     ',backend ,subtreep ,visible-only ,body-only
		     ',ext-plist)))
	       (with-temp-buffer
		 (insert output)
		 (let ((coding-system-for-write ',encoding))
		   (write-file ,file)))
	       (or (ignore-errors (funcall ',post-process ,file)) ,file)))
        (let ((output (org-export-as
                       backend subtreep visible-only body-only ext-plist)))
          (with-temp-buffer
            (insert output)
            (let ((coding-system-for-write encoding))
	      (write-file file)))
          (when (and (org-export--copy-to-kill-ring-p) (org-string-nw-p output))
            (org-kill-new output))
          ;; Get proper return value.
          (or (and (functionp post-process) (funcall post-process file))
	      file))))))

(defun org-export-output-file-name (extension &optional subtreep pub-dir)
  "Return output file's name according to buffer specifications.

EXTENSION is a string representing the output file extension,
with the leading dot.

With a non-nil optional argument SUBTREEP, try to determine
output file's name by looking for \"EXPORT_FILE_NAME\" property
of subtree at point.

When optional argument PUB-DIR is set, use it as the publishing
directory.

When optional argument VISIBLE-ONLY is non-nil, don't export
contents of hidden elements.

Return file name as a string."
  (let* ((visited-file (buffer-file-name (buffer-base-buffer)))
	 (base-name
	  ;; File name may come from EXPORT_FILE_NAME subtree
	  ;; property, assuming point is at beginning of said
	  ;; sub-tree.
	  (file-name-sans-extension
	   (or (and subtreep
		    (org-entry-get
		     (save-excursion
		       (ignore-errors (org-back-to-heading) (point)))
		     "EXPORT_FILE_NAME" t))
	       ;; File name may be extracted from buffer's associated
	       ;; file, if any.
	       (and visited-file (file-name-nondirectory visited-file))
	       ;; Can't determine file name on our own: Ask user.
	       (let ((read-file-name-function
		      (and org-completion-use-ido 'ido-read-file-name)))
		 (read-file-name
		  "Output file: " pub-dir nil nil nil
		  (lambda (name)
		    (string= (file-name-extension name t) extension)))))))
	 (output-file
	  ;; Build file name.  Enforce EXTENSION over whatever user
	  ;; may have come up with.  PUB-DIR, if defined, always has
	  ;; precedence over any provided path.
	  (cond
	   (pub-dir
	    (concat (file-name-as-directory pub-dir)
		    (file-name-nondirectory base-name)
		    extension))
	   ((file-name-absolute-p base-name) (concat base-name extension))
	   (t (concat (file-name-as-directory ".") base-name extension)))))
    ;; If writing to OUTPUT-FILE would overwrite original file, append
    ;; EXTENSION another time to final name.
    (if (and visited-file (org-file-equal-p visited-file output-file))
	(concat output-file extension)
      output-file)))

(defun org-export-add-to-stack (source backend &optional process)
  "Add a new result to export stack if not present already.

SOURCE is a buffer or a file name containing export results.
BACKEND is a symbol representing export back-end used to generate
it.

Entries already pointing to SOURCE and unavailable entries are
removed beforehand.  Return the new stack."
  (setq org-export-stack-contents
	(cons (list source backend (or process (current-time)))
	      (org-export-stack-remove source))))

(defun org-export-stack ()
  "Menu for asynchronous export results and running processes."
  (interactive)
  (let ((buffer (get-buffer-create "*Org Export Stack*")))
    (set-buffer buffer)
    (when (zerop (buffer-size)) (org-export-stack-mode))
    (org-export-stack-refresh)
    (pop-to-buffer buffer))
  (message "Type \"q\" to quit, \"?\" for help"))

(defun org-export--stack-source-at-point ()
  "Return source from export results at point in stack."
  (let ((source (car (nth (1- (org-current-line)) org-export-stack-contents))))
    (if (not source) (error "Source unavailable, please refresh buffer")
      (let ((source-name (if (stringp source) source (buffer-name source))))
	(if (save-excursion
	      (beginning-of-line)
	      (looking-at (concat ".* +" (regexp-quote source-name) "$")))
	    source
	  ;; SOURCE is not consistent with current line.  The stack
	  ;; view is outdated.
	  (error "Source unavailable; type `g' to update buffer"))))))

(defun org-export-stack-clear ()
  "Remove all entries from export stack."
  (interactive)
  (setq org-export-stack-contents nil))

(defun org-export-stack-refresh (&rest dummy)
  "Refresh the asynchronous export stack.
DUMMY is ignored.  Unavailable sources are removed from the list.
Return the new stack."
  (let ((inhibit-read-only t))
    (org-preserve-lc
     (erase-buffer)
     (insert (concat
	      (let ((counter 0))
		(mapconcat
		 (lambda (entry)
		   (let ((proc-p (processp (nth 2 entry))))
		     (concat
		      ;; Back-end.
		      (format " %-12s  " (or (nth 1 entry) ""))
		      ;; Age.
		      (let ((data (nth 2 entry)))
			(if proc-p (format " %6s  " (process-status data))
			  ;; Compute age of the results.
			  (org-format-seconds
			   "%4h:%.2m  "
			   (float-time (time-since data)))))
		      ;; Source.
		      (format " %s"
			      (let ((source (car entry)))
				(if (stringp source) source
				  (buffer-name source)))))))
		 ;; Clear stack from exited processes, dead buffers or
		 ;; non-existent files.
		 (setq org-export-stack-contents
		       (org-remove-if-not
			(lambda (el)
			  (if (processp (nth 2 el))
			      (buffer-live-p (process-buffer (nth 2 el)))
			    (let ((source (car el)))
			      (if (bufferp source) (buffer-live-p source)
				(file-exists-p source)))))
			org-export-stack-contents)) "\n")))))))

(defun org-export-stack-remove (&optional source)
  "Remove export results at point from stack.
If optional argument SOURCE is non-nil, remove it instead."
  (interactive)
  (let ((source (or source (org-export--stack-source-at-point))))
    (setq org-export-stack-contents
	  (org-remove-if (lambda (el) (equal (car el) source))
			 org-export-stack-contents))))

(defun org-export-stack-view (&optional in-emacs)
  "View export results at point in stack.
With an optional prefix argument IN-EMACS, force viewing files
within Emacs."
  (interactive "P")
  (let ((source (org-export--stack-source-at-point)))
    (cond ((processp source)
	   (org-switch-to-buffer-other-window (process-buffer source)))
	  ((bufferp source) (org-switch-to-buffer-other-window source))
	  (t (org-open-file source in-emacs)))))

(defvar org-export-stack-mode-map
  (let ((km (make-sparse-keymap)))
    (define-key km " " 'next-line)
    (define-key km "n" 'next-line)
    (define-key km "\C-n" 'next-line)
    (define-key km [down] 'next-line)
    (define-key km "p" 'previous-line)
    (define-key km "\C-p" 'previous-line)
    (define-key km "\C-?" 'previous-line)
    (define-key km [up] 'previous-line)
    (define-key km "C" 'org-export-stack-clear)
    (define-key km "v" 'org-export-stack-view)
    (define-key km (kbd "RET") 'org-export-stack-view)
    (define-key km "d" 'org-export-stack-remove)
    km)
  "Keymap for Org Export Stack.")

(define-derived-mode org-export-stack-mode special-mode "Org-Stack"
  "Mode for displaying asynchronous export stack.

Type \\[org-export-stack] to visualize the asynchronous export
stack.

In an Org Export Stack buffer, use \\<org-export-stack-mode-map>\\[org-export-stack-view] to view export output
on current line, \\[org-export-stack-remove] to remove it from the stack and \\[org-export-stack-clear] to clear
stack completely.

Removing entries in an Org Export Stack buffer doesn't affect
files or buffers, only the display.

\\{org-export-stack-mode-map}"
  (abbrev-mode 0)
  (auto-fill-mode 0)
  (setq buffer-read-only t
	buffer-undo-list t
	truncate-lines t
	header-line-format
	'(:eval
	  (format "  %-12s | %6s | %s" "Back-End" "Age" "Source")))
  (org-add-hook 'post-command-hook 'org-export-stack-refresh nil t)
  (set (make-local-variable 'revert-buffer-function)
       'org-export-stack-refresh))



;;; The Dispatcher
;;
;; `org-export-dispatch' is the standard interactive way to start an
;; export process.  It uses `org-export--dispatch-ui' as a subroutine
;; for its interface, which, in turn, delegates response to key
;; pressed to `org-export--dispatch-action'.

;;;###autoload
(defun org-export-dispatch (&optional arg)
  "Export dispatcher for Org mode.

It provides an access to common export related tasks in a buffer.
Its interface comes in two flavours: standard and expert.

While both share the same set of bindings, only the former
displays the valid keys associations in a dedicated buffer.
Scrolling (resp. line-wise motion) in this buffer is done with
SPC and DEL (resp. C-n and C-p) keys.

Set variable `org-export-dispatch-use-expert-ui' to switch to one
flavour or the other.

When ARG is \\[universal-argument], repeat the last export action, with the same set
of options used back then, on the current buffer.

When ARG is \\[universal-argument] \\[universal-argument], display the asynchronous export stack."
  (interactive "P")
  (let* ((input
	  (cond ((equal arg '(16)) '(stack))
		((and arg org-export-dispatch-last-action))
		(t (save-window-excursion
		     (unwind-protect
			 (progn
			   ;; Remember where we are
			   (move-marker org-export-dispatch-last-position
					(point)
					(org-base-buffer (current-buffer)))
			   ;; Get and store an export command
			   (setq org-export-dispatch-last-action
				 (org-export--dispatch-ui
				  (list org-export-initial-scope
					(and org-export-in-background 'async))
				  nil
				  org-export-dispatch-use-expert-ui)))
		       (and (get-buffer "*Org Export Dispatcher*")
			    (kill-buffer "*Org Export Dispatcher*")))))))
	 (action (car input))
	 (optns (cdr input)))
    (unless (memq 'subtree optns)
      (move-marker org-export-dispatch-last-position nil))
    (case action
      ;; First handle special hard-coded actions.
      (template (org-export-insert-default-template nil optns))
      (stack (org-export-stack))
      (publish-current-file
       (org-publish-current-file (memq 'force optns) (memq 'async optns)))
      (publish-current-project
       (org-publish-current-project (memq 'force optns) (memq 'async optns)))
      (publish-choose-project
       (org-publish (assoc (org-icompleting-read
			    "Publish project: "
			    org-publish-project-alist nil t)
			   org-publish-project-alist)
		    (memq 'force optns)
		    (memq 'async optns)))
      (publish-all (org-publish-all (memq 'force optns) (memq 'async optns)))
      (otherwise
       (save-excursion
	 (when arg
	   ;; Repeating command, maybe move cursor to restore subtree
	   ;; context.
	   (if (eq (marker-buffer org-export-dispatch-last-position)
		   (org-base-buffer (current-buffer)))
	       (goto-char org-export-dispatch-last-position)
	     ;; We are in a different buffer, forget position.
	     (move-marker org-export-dispatch-last-position nil)))
	 (funcall action
		  ;; Return a symbol instead of a list to ease
		  ;; asynchronous export macro use.
		  (and (memq 'async optns) t)
		  (and (memq 'subtree optns) t)
		  (and (memq 'visible optns) t)
		  (and (memq 'body optns) t)))))))

(defun org-export--dispatch-ui (options first-key expertp)
  "Handle interface for `org-export-dispatch'.

OPTIONS is a list containing current interactive options set for
export.  It can contain any of the following symbols:
`body'    toggles a body-only export
`subtree' restricts export to current subtree
`visible' restricts export to visible part of buffer.
`force'   force publishing files.
`async'   use asynchronous export process

FIRST-KEY is the key pressed to select the first level menu.  It
is nil when this menu hasn't been selected yet.

EXPERTP, when non-nil, triggers expert UI.  In that case, no help
buffer is provided, but indications about currently active
options are given in the prompt.  Moreover, \[?] allows to switch
back to standard interface."
  (let* ((fontify-key
	  (lambda (key &optional access-key)
	    ;; Fontify KEY string.  Optional argument ACCESS-KEY, when
	    ;; non-nil is the required first-level key to activate
	    ;; KEY.  When its value is t, activate KEY independently
	    ;; on the first key, if any.  A nil value means KEY will
	    ;; only be activated at first level.
	    (if (or (eq access-key t) (eq access-key first-key))
		(org-propertize key 'face 'org-warning)
	      key)))
	 (fontify-value
	  (lambda (value)
	    ;; Fontify VALUE string.
	    (org-propertize value 'face 'font-lock-variable-name-face)))
	 ;; Prepare menu entries by extracting them from registered
	 ;; back-ends and sorting them by access key and by ordinal,
	 ;; if any.
	 (entries
	  (sort (sort (delq nil
			    (mapcar 'org-export-backend-menu
				    org-export--registered-backends))
		      (lambda (a b)
			(let ((key-a (nth 1 a))
			      (key-b (nth 1 b)))
			  (cond ((and (numberp key-a) (numberp key-b))
				 (< key-a key-b))
				((numberp key-b) t)))))
		'car-less-than-car))
	 ;; Compute a list of allowed keys based on the first key
	 ;; pressed, if any.  Some keys
	 ;; (?^B, ?^V, ?^S, ?^F, ?^A, ?&, ?# and ?q) are always
	 ;; available.
	 (allowed-keys
	  (nconc (list 2 22 19 6 1)
		 (if (not first-key) (org-uniquify (mapcar 'car entries))
		   (let (sub-menu)
		     (dolist (entry entries (sort (mapcar 'car sub-menu) '<))
		       (when (eq (car entry) first-key)
			 (setq sub-menu (append (nth 2 entry) sub-menu))))))
		 (cond ((eq first-key ?P) (list ?f ?p ?x ?a))
		       ((not first-key) (list ?P)))
		 (list ?& ?#)
		 (when expertp (list ??))
		 (list ?q)))
	 ;; Build the help menu for standard UI.
	 (help
	  (unless expertp
	    (concat
	     ;; Options are hard-coded.
	     (format "[%s] Body only:    %s           [%s] Visible only:     %s
\[%s] Export scope: %s       [%s] Force publishing: %s
\[%s] Async export: %s\n\n"
		     (funcall fontify-key "C-b" t)
		     (funcall fontify-value
			      (if (memq 'body options) "On " "Off"))
		     (funcall fontify-key "C-v" t)
		     (funcall fontify-value
			      (if (memq 'visible options) "On " "Off"))
		     (funcall fontify-key "C-s" t)
		     (funcall fontify-value
			      (if (memq 'subtree options) "Subtree" "Buffer "))
		     (funcall fontify-key "C-f" t)
		     (funcall fontify-value
			      (if (memq 'force options) "On " "Off"))
		     (funcall fontify-key "C-a" t)
		     (funcall fontify-value
			      (if (memq 'async options) "On " "Off")))
	     ;; Display registered back-end entries.  When a key
	     ;; appears for the second time, do not create another
	     ;; entry, but append its sub-menu to existing menu.
	     (let (last-key)
	       (mapconcat
		(lambda (entry)
		  (let ((top-key (car entry)))
		    (concat
		     (unless (eq top-key last-key)
		       (setq last-key top-key)
		       (format "\n[%s] %s\n"
			       (funcall fontify-key (char-to-string top-key))
			       (nth 1 entry)))
		     (let ((sub-menu (nth 2 entry)))
		       (unless (functionp sub-menu)
			 ;; Split sub-menu into two columns.
			 (let ((index -1))
			   (concat
			    (mapconcat
			     (lambda (sub-entry)
			       (incf index)
			       (format
				(if (zerop (mod index 2)) "    [%s] %-26s"
				  "[%s] %s\n")
				(funcall fontify-key
					 (char-to-string (car sub-entry))
					 top-key)
				(nth 1 sub-entry)))
			     sub-menu "")
			    (when (zerop (mod index 2)) "\n"))))))))
		entries ""))
	     ;; Publishing menu is hard-coded.
	     (format "\n[%s] Publish
    [%s] Current file              [%s] Current project
    [%s] Choose project            [%s] All projects\n\n\n"
		     (funcall fontify-key "P")
		     (funcall fontify-key "f" ?P)
		     (funcall fontify-key "p" ?P)
		     (funcall fontify-key "x" ?P)
		     (funcall fontify-key "a" ?P))
	     (format "[%s] Export stack                  [%s] Insert template\n"
		     (funcall fontify-key "&" t)
		     (funcall fontify-key "#" t))
	     (format "[%s] %s"
		     (funcall fontify-key "q" t)
		     (if first-key "Main menu" "Exit")))))
	 ;; Build prompts for both standard and expert UI.
	 (standard-prompt (unless expertp "Export command: "))
	 (expert-prompt
	  (when expertp
	    (format
	     "Export command (C-%s%s%s%s%s) [%s]: "
	     (if (memq 'body options) (funcall fontify-key "b" t) "b")
	     (if (memq 'visible options) (funcall fontify-key "v" t) "v")
	     (if (memq 'subtree options) (funcall fontify-key "s" t) "s")
	     (if (memq 'force options) (funcall fontify-key "f" t) "f")
	     (if (memq 'async options) (funcall fontify-key "a" t) "a")
	     (mapconcat (lambda (k)
			  ;; Strip control characters.
			  (unless (< k 27) (char-to-string k)))
			allowed-keys "")))))
    ;; With expert UI, just read key with a fancy prompt.  In standard
    ;; UI, display an intrusive help buffer.
    (if expertp
	(org-export--dispatch-action
	 expert-prompt allowed-keys entries options first-key expertp)
      ;; At first call, create frame layout in order to display menu.
      (unless (get-buffer "*Org Export Dispatcher*")
	(delete-other-windows)
	(org-switch-to-buffer-other-window
	 (get-buffer-create "*Org Export Dispatcher*"))
	(setq cursor-type nil
	      header-line-format "Use SPC, DEL, C-n or C-p to navigate.")
	;; Make sure that invisible cursor will not highlight square
	;; brackets.
	(set-syntax-table (copy-syntax-table))
	(modify-syntax-entry ?\[ "w"))
      ;; At this point, the buffer containing the menu exists and is
      ;; visible in the current window.  So, refresh it.
      (with-current-buffer "*Org Export Dispatcher*"
	;; Refresh help.  Maintain display continuity by re-visiting
	;; previous window position.
	(let ((pos (window-start)))
	  (erase-buffer)
	  (insert help)
	  (set-window-start nil pos)))
      (org-fit-window-to-buffer)
      (org-export--dispatch-action
       standard-prompt allowed-keys entries options first-key expertp))))

(defun org-export--dispatch-action
  (prompt allowed-keys entries options first-key expertp)
  "Read a character from command input and act accordingly.

PROMPT is the displayed prompt, as a string.  ALLOWED-KEYS is
a list of characters available at a given step in the process.
ENTRIES is a list of menu entries.  OPTIONS, FIRST-KEY and
EXPERTP are the same as defined in `org-export--dispatch-ui',
which see.

Toggle export options when required.  Otherwise, return value is
a list with action as CAR and a list of interactive export
options as CDR."
  (let (key)
    ;; Scrolling: when in non-expert mode, act on motion keys (C-n,
    ;; C-p, SPC, DEL).
    (while (and (setq key (read-char-exclusive prompt))
		(not expertp)
		(memq key '(14 16 ?\s ?\d)))
      (case key
	(14 (if (not (pos-visible-in-window-p (point-max)))
		(ignore-errors (scroll-up 1))
	      (message "End of buffer")
	      (sit-for 1)))
	(16 (if (not (pos-visible-in-window-p (point-min)))
		(ignore-errors (scroll-down 1))
	      (message "Beginning of buffer")
	      (sit-for 1)))
	(?\s (if (not (pos-visible-in-window-p (point-max)))
		 (scroll-up nil)
	       (message "End of buffer")
	       (sit-for 1)))
	(?\d (if (not (pos-visible-in-window-p (point-min)))
		 (scroll-down nil)
	       (message "Beginning of buffer")
	       (sit-for 1)))))
    (cond
     ;; Ignore undefined associations.
     ((not (memq key allowed-keys))
      (ding)
      (unless expertp (message "Invalid key") (sit-for 1))
      (org-export--dispatch-ui options first-key expertp))
     ;; q key at first level aborts export.  At second level, cancel
     ;; first key instead.
     ((eq key ?q) (if (not first-key) (error "Export aborted")
		    (org-export--dispatch-ui options nil expertp)))
     ;; Help key: Switch back to standard interface if expert UI was
     ;; active.
     ((eq key ??) (org-export--dispatch-ui options first-key nil))
     ;; Send request for template insertion along with export scope.
     ((eq key ?#) (cons 'template (memq 'subtree options)))
     ;; Switch to asynchronous export stack.
     ((eq key ?&) '(stack))
     ;; Toggle options: C-b (2) C-v (22) C-s (19) C-f (6) C-a (1).
     ((memq key '(2 22 19 6 1))
      (org-export--dispatch-ui
       (let ((option (case key (2 'body) (22 'visible) (19 'subtree)
			   (6 'force) (1 'async))))
	 (if (memq option options) (remq option options)
	   (cons option options)))
       first-key expertp))
     ;; Action selected: Send key and options back to
     ;; `org-export-dispatch'.
     ((or first-key (functionp (nth 2 (assq key entries))))
      (cons (cond
	     ((not first-key) (nth 2 (assq key entries)))
	     ;; Publishing actions are hard-coded.  Send a special
	     ;; signal to `org-export-dispatch'.
	     ((eq first-key ?P)
	      (case key
		(?f 'publish-current-file)
		(?p 'publish-current-project)
		(?x 'publish-choose-project)
		(?a 'publish-all)))
	     ;; Return first action associated to FIRST-KEY + KEY
	     ;; path. Indeed, derived backends can share the same
	     ;; FIRST-KEY.
	     (t (catch 'found
		  (mapc (lambda (entry)
			  (let ((match (assq key (nth 2 entry))))
			    (when match (throw 'found (nth 2 match)))))
			(member (assq first-key entries) entries)))))
	    options))
     ;; Otherwise, enter sub-menu.
     (t (org-export--dispatch-ui options key expertp)))))



(provide 'ox)

;; Local variables:
;; generated-autoload-file: "org-loaddefs.el"
;; End:

;;; ox.el ends here<|MERGE_RESOLUTION|>--- conflicted
+++ resolved
@@ -1747,8 +1747,8 @@
 	     ;; Return final value.
 	     plist))))
     ;; Read options in the current buffer.
-<<<<<<< HEAD
-    (setq plist (funcall get-options buffer-file-name nil))
+    (setq plist (funcall get-options
+			 (and buffer-file-name (list buffer-file-name)) nil))
     ;; Parse keywords specified in `org-element-document-properties'
     ;; and return PLIST.
     (dolist (keyword org-element-document-properties plist)
@@ -1759,24 +1759,6 @@
 		  (plist-put plist property
 			     (org-element-parse-secondary-string
 			      value (org-element-restriction 'keyword))))))))))
-=======
-    (setq plist
-	  (funcall get-options
-		   (and buffer-file-name (list buffer-file-name)) nil))
-    ;; Parse keywords specified in `org-element-document-properties'.
-    (mapc (lambda (keyword)
-	    ;; Find the property associated to the keyword.
-	    (let* ((prop (funcall find-opt keyword))
-		   (value (and prop (plist-get plist prop))))
-	      (when (stringp value)
-		(setq plist
-		      (plist-put plist prop
-				 (org-element-parse-secondary-string
-				  value (org-element-restriction 'keyword)))))))
-	  org-element-document-properties)
-    ;; Return value.
-    plist))
->>>>>>> c82cb4f7
 
 (defun org-export--get-buffer-attributes ()
   "Return properties related to buffer attributes, as a plist."
