--- conflicted
+++ resolved
@@ -5178,10 +5178,6 @@
 	  (lambda (text)
 	    (let ((start 0) current-status)
 	      (while (setq start (string-match "['\"]" text start))
-<<<<<<< HEAD
-		(cl-incf start)
-=======
->>>>>>> d66d6f55
 		(push
 		 (cond
 		  ((equal (match-string 0 text) "\"")
@@ -5235,7 +5231,7 @@
 		      (allow-close 'closing-single-quote)
 		      (t 'apostrophe)))))
 		 current-status)
-		(setq start (1+ start)))
+		(cl-incf start))
 	      (when current-status
 		(push (cons text (nreverse current-status)) full-status))))
 	  info nil org-element-recursive-objects)
