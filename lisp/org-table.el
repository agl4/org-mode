;;; org-table.el --- The Table Editor for Org        -*- lexical-binding: t; -*-

;; Copyright (C) 2004-2022 Free Software Foundation, Inc.

;; Author: Carsten Dominik <carsten.dominik@gmail.com>
;; Keywords: outlines, hypermedia, calendar, wp
;; Homepage: https://orgmode.org
;;
;; This file is part of GNU Emacs.
;;
;; GNU Emacs is free software: you can redistribute it and/or modify
;; it under the terms of the GNU General Public License as published by
;; the Free Software Foundation, either version 3 of the License, or
;; (at your option) any later version.

;; GNU Emacs is distributed in the hope that it will be useful,
;; but WITHOUT ANY WARRANTY; without even the implied warranty of
;; MERCHANTABILITY or FITNESS FOR A PARTICULAR PURPOSE.  See the
;; GNU General Public License for more details.

;; You should have received a copy of the GNU General Public License
;; along with GNU Emacs.  If not, see <https://www.gnu.org/licenses/>.
;;;;;;;;;;;;;;;;;;;;;;;;;;;;;;;;;;;;;;;;;;;;;;;;;;;;;;;;;;;;;;;;;;;;;;;;;;;;;
;;
;;; Commentary:

;; This file contains the table editor and spreadsheet for Org mode.

;; Watch out:  Here we are talking about two different kind of tables.
;; Most of the code is for the tables created with the Org mode table editor.
;; Sometimes, we talk about tables created and edited with the table.el
;; Emacs package.  We call the former org-type tables, and the latter
;; table.el-type tables.

;;; Code:

(require 'cl-lib)
(require 'org-macs)
(require 'org-compat)
(require 'org-keys)

(declare-function calc-eval "calc" (str &optional separator &rest args))
(declare-function face-remap-remove-relative "face-remap" (cookie))
(declare-function face-remap-add-relative "face-remap" (face &rest specs))
(declare-function org-at-timestamp-p "org" (&optional extended))
(declare-function org-delete-backward-char "org" (N))
(declare-function org-mode "org" ())
(declare-function org-duration-p "org-duration" (duration &optional canonical))
(declare-function org-duration-to-minutes "org-duration" (duration &optional canonical))
(declare-function org-element-at-point "org-element" ())
(declare-function org-element-contents "org-element" (element))
(declare-function org-element-extract-element "org-element" (element))
(declare-function org-element-interpret-data "org-element" (data))
(declare-function org-element-lineage "org-element" (blob &optional types with-self))
(declare-function org-element-map "org-element" (data types fun &optional info first-match no-recursion with-affiliated))
(declare-function org-element-parse-buffer "org-element" (&optional granularity visible-only))
(declare-function org-element-property "org-element" (property element))
(declare-function org-element-type "org-element" (element))
(declare-function org-entry-get "org" (pom property &optional inherit literal-nil))
(declare-function org-export-create-backend "ox" (&rest rest) t)
(declare-function org-export-data-with-backend "ox" (data backend info))
(declare-function org-export-filter-apply-functions "ox" (filters value info))
(declare-function org-export-first-sibling-p "ox" (blob info))
(declare-function org-export-get-backend "ox" (name))
(declare-function org-export-get-environment "ox" (&optional backend subtreep ext-plist))
(declare-function org-export-install-filters "ox" (info))
(declare-function org-export-table-has-special-column-p "ox" (table))
(declare-function org-export-table-row-is-special-p "ox" (table-row info))
(declare-function org-forward-paragraph "org" (&optional arg))
(declare-function org-id-find "org-id" (id &optional markerp))
(declare-function org-indent-line "org" ())
(declare-function org-load-modules-maybe "org" (&optional force))
(declare-function org-restart-font-lock "org" ())
(declare-function org-sort-remove-invisible "org" (s))
(declare-function org-time-stamp-format "org" (&optional long inactive))
(declare-function org-time-string-to-absolute "org" (s &optional daynr prefer buffer pos))
(declare-function org-time-string-to-time "org" (s))
(declare-function org-timestamp-up-day "org" (&optional arg))

(defvar constants-unit-system)
(defvar org-M-RET-may-split-line)
(defvar org-element-use-cache)
(defvar org-export-filters-alist)
(defvar org-finish-function)
(defvar org-inhibit-highlight-removal)
(defvar org-inhibit-startup)
(defvar org-selected-window)
(defvar org-self-insert-cluster-for-undo)
(defvar org-self-insert-command-undo-counter)
(defvar org-ts-regexp)
(defvar org-ts-regexp-both)
(defvar org-ts-regexp-inactive)
(defvar org-ts-regexp3)
(defvar org-window-configuration)
(defvar sort-fold-case)


;;; Customizables

(defgroup org-table nil
  "Options concerning tables in Org mode."
  :tag "Org Table"
  :group 'org)

(defcustom orgtbl-optimized t
  "Non-nil means use the optimized table editor version for `orgtbl-mode'.

In the optimized version, the table editor takes over all simple keys that
normally just insert a character.  In tables, the characters are inserted
in a way to minimize disturbing the table structure (i.e. in overwrite mode
for empty fields).  Outside tables, the correct binding of the keys is
restored.

Changing this variable requires a restart of Emacs to become
effective."
  :group 'org-table
  :type 'boolean)

(defcustom orgtbl-radio-table-templates
  '((latex-mode "% BEGIN RECEIVE ORGTBL %n
% END RECEIVE ORGTBL %n
\\begin{comment}
#+ORGTBL: SEND %n orgtbl-to-latex :splice nil :skip 0
| | |
\\end{comment}\n")
    (texinfo-mode "@c BEGIN RECEIVE ORGTBL %n
@c END RECEIVE ORGTBL %n
@ignore
#+ORGTBL: SEND %n orgtbl-to-html :splice nil :skip 0
| | |
@end ignore\n")
    (html-mode "<!-- BEGIN RECEIVE ORGTBL %n -->
<!-- END RECEIVE ORGTBL %n -->
<!--
#+ORGTBL: SEND %n orgtbl-to-html :splice nil :skip 0
| | |
-->\n")
    (org-mode "#+ BEGIN RECEIVE ORGTBL %n
#+ END RECEIVE ORGTBL %n

#+ORGTBL: SEND %n orgtbl-to-orgtbl :splice nil :skip 0
| | |
"))
  "Templates for radio tables in different major modes.
Each template must define lines that will be treated as a comment and that
must contain the \"BEGIN RECEIVE ORGTBL %n\" and \"END RECEIVE ORGTBL\"
lines where \"%n\" will be replaced with the name of the table during
insertion of the template.  The transformed table will later be inserted
between these lines.

The template should also contain a minimal table in a multiline comment.
If multiline comments are not possible in the buffer language,
you can pack it into a string that will not be used when the code
is compiled or executed.  Above the table will you need a line with
the fixed string \"#+ORGTBL: SEND\", followed by instruction on how to
convert the table into a data structure useful in the
language of the buffer.  Check the manual for the section on
\"Translator functions\", and more generally check out
the Info node `(org)Tables in arbitrary syntax'.

All occurrences of %n in a template will be replaced with the name of the
table, obtained by prompting the user."
  :group 'org-table
  :type '(repeat
	  (list (symbol :tag "Major mode")
		(string :tag "Format"))))

(defgroup org-table-settings nil
  "Settings for tables in Org mode."
  :tag "Org Table Settings"
  :group 'org-table)

(defcustom org-table-header-line-p nil
  "Activate `org-table-header-line-mode' by default?"
  :type 'boolean
  :package-version '(Org . "9.4")
  :group 'org-table)

(defcustom org-table-default-size "5x2"
  "The default size for newly created tables, Columns x Rows."
  :group 'org-table-settings
  :type 'string)

(defcustom org-table-number-regexp
  "^\\([<>]?[-+^.0-9]*[0-9][-+^.0-9eEdDx()%:]*\\|[<>]?[-+]?0[xX][[:xdigit:].]+\\|[<>]?[-+]?[0-9]+#[0-9a-zA-Z.]+\\|nan\\|[-+u]?inf\\)$"
  "Regular expression for recognizing numbers in table columns.
If a table column contains mostly numbers, it will be aligned to the
right.  If not, it will be aligned to the left.

The default value of this option is a regular expression which allows
anything which looks remotely like a number as used in scientific
context.  For example, all of the following will be considered a
number:
    12    12.2    2.4e-08    2x10^12    4.034+-0.02    2.7(10)  >3.5

Other options offered by the customize interface are more restrictive."
  :group 'org-table-settings
  :type '(choice
	  (const :tag "Positive Integers"
		 "^[0-9]+$")
	  (const :tag "Integers"
		 "^[-+]?[0-9]+$")
	  (const :tag "Floating Point Numbers"
		 "^[-+]?\\([0-9]*\\.[0-9]+\\|[0-9]+\\.[0-9]*\\)$")
	  (const :tag "Floating Point Number or Integer"
		 "^[-+]?\\([0-9]*\\.[0-9]+\\|[0-9]+\\.?[0-9]*\\)$")
	  (const :tag "Exponential, Floating point, Integer"
		 "^[-+]?[0-9.]+\\([eEdD][-+0-9]+\\)?$")
	  (const :tag "Very General Number-Like, including hex and Calc radix"
		 "^\\([<>]?[-+^.0-9]*[0-9][-+^.0-9eEdDx()%]*\\|[<>]?[-+]?0[xX][[:xdigit:].]+\\|[<>]?[-+]?[0-9]+#[0-9a-zA-Z.]+\\|nan\\|[-+u]?inf\\)$")
	  (const :tag "Very General Number-Like, including hex and Calc radix, allows comma as decimal mark"
		 "^\\([<>]?[-+^.,0-9]*[0-9][-+^.0-9eEdDx()%]*\\|[<>]?[-+]?0[xX][[:xdigit:].]+\\|[<>]?[-+]?[0-9]+#[0-9a-zA-Z.]+\\|nan\\|[-+u]?inf\\)$")
	  (regexp :tag "Regexp:")))

(defcustom org-table-number-fraction 0.5
  "Fraction of numbers in a column required to make the column align right.
In a column all non-white fields are considered.  If at least
this fraction of fields is matched by `org-table-number-regexp',
alignment to the right border applies."
  :group 'org-table-settings
  :type 'number)

(defcustom org-table-formula-field-format "%s"
  "Format for fields which contain the result of a formula.
For example, using \"~%s~\" will display the result within tilde
characters.  Beware that modifying the display can prevent the
field from being used in another formula."
  :group 'org-table-settings
  :version "24.1"
  :type 'string)

(defgroup org-table-editing nil
  "Behavior of tables during editing in Org mode."
  :tag "Org Table Editing"
  :group 'org-table)

(defcustom org-table-automatic-realign t
  "Non-nil means automatically re-align table when pressing TAB or RETURN.
When nil, aligning is only done with `\\[org-table-align]', or after column
removal/insertion."
  :group 'org-table-editing
  :type 'boolean)

(defcustom org-table-auto-blank-field t
  "Non-nil means automatically blank table field when starting to type into it.
This only happens when typing immediately after a field motion
command (TAB, S-TAB or RET)."
  :group 'org-table-editing
  :type 'boolean)

(defcustom org-table-exit-follow-field-mode-when-leaving-table t
  "Non-nil means automatically exit the follow mode.
When nil, the follow mode will stay on and be active in any table
the cursor enters.  Since the table follow filed mode messes with the
window configuration, it is not recommended to set this variable to nil,
except maybe locally in a special file that has mostly tables with long
fields."
  :group 'org-table
  :version "24.1"
  :type 'boolean)

(defcustom org-table-fix-formulas-confirm nil
  "Whether the user should confirm when Org fixes formulas."
  :group 'org-table-editing
  :version "24.1"
  :type '(choice
	  (const :tag "with yes-or-no" yes-or-no-p)
	  (const :tag "with y-or-n" y-or-n-p)
	  (const :tag "no confirmation" nil)))

(defcustom org-table-tab-jumps-over-hlines t
  "Non-nil means tab in the last column of a table with jump over a hline.
If a horizontal separator line is following the current line,
`org-table-next-field' can either create a new row before that line, or jump
over the line.  When this option is nil, a new line will be created before
this line."
  :group 'org-table-editing
  :type 'boolean)

(defcustom org-table-shrunk-column-indicator "…"
  "String to be displayed in a shrunk column."
  :group 'org-table-editing
  :type 'string
  :package-version '(Org . "9.2")
  :safe (lambda (v) (and (stringp v) (not (equal v "")))))

(defgroup org-table-calculation nil
  "Options concerning tables in Org mode."
  :tag "Org Table Calculation"
  :group 'org-table)

(defcustom org-table-use-standard-references 'from
  "Non-nil means using table references like B3 instead of @3$2.
Possible values are:
nil     never use them
from    accept as input, do not present for editing
t       accept as input and present for editing"
  :group 'org-table-calculation
  :type '(choice
	  (const :tag "Never, don't even check user input for them" nil)
	  (const :tag "Always, both as user input, and when editing" t)
	  (const :tag "Convert user input, don't offer during editing" from)))

(defcustom org-table-copy-increment t
  "Non-nil means increment when copying current field with \
`\\[org-table-copy-down]'."
  :group 'org-table-calculation
  :version "26.1"
  :package-version '(Org . "8.3")
  :type '(choice
	  (const :tag "Use the difference between the current and the above fields" t)
	  (integer :tag "Use a number" 1)
	  (const :tag "Don't increment the value when copying a field" nil)))

(defcustom org-calc-default-modes
  '(calc-internal-prec 12
		       calc-float-format  (float 8)
		       calc-angle-mode    deg
		       calc-prefer-frac   nil
		       calc-symbolic-mode nil
		       calc-date-format (YYYY "-" MM "-" DD " " Www (" " hh ":" mm))
		       calc-display-working-message t)
  "List with Calc mode settings for use in `calc-eval' for table formulas.
The list must contain alternating symbols (Calc modes variables and values).
Don't remove any of the default settings, just change the values.  Org mode
relies on the variables to be present in the list."
  :group 'org-table-calculation
  :type 'plist)

(defcustom org-table-duration-custom-format 'hours
  "Format for the output of calc computations like $1+$2;t.
The default value is `hours', and will output the results as a
number of hours.  Other allowed values are `seconds', `minutes' and
`days', and the output will be a fraction of seconds, minutes or
days.  `hh:mm' selects to use hours and minutes, ignoring seconds.
The `U' flag in a table formula will select this specific format for
a single formula."
  :group 'org-table-calculation
  :version "24.1"
  :type '(choice (symbol :tag "Seconds" 'seconds)
		 (symbol :tag "Minutes" 'minutes)
		 (symbol :tag "Hours  " 'hours)
		 (symbol :tag "Days   " 'days)
		 (symbol :tag "HH:MM  " 'hh:mm)))

(defcustom org-table-duration-hour-zero-padding t
  "Non-nil means hours in table duration computations should be zero-padded.
So this is about 08:32:34 versus 8:33:34."
  :group 'org-table-calculation
  :version "26.1"
  :package-version '(Org . "9.1")
  :type 'boolean
  :safe #'booleanp)

(defcustom org-table-formula-evaluate-inline t
  "Non-nil means TAB and RET evaluate a formula in current table field.
If the current field starts with an equal sign, it is assumed to be a formula
which should be evaluated as described in the manual and in the documentation
string of the command `org-table-eval-formula'.  This feature requires the
Emacs calc package.
When this variable is nil, formula calculation is only available through
the command `\\[org-table-eval-formula]'."
  :group 'org-table-calculation
  :type 'boolean)

(defcustom org-table-formula-use-constants t
  "Non-nil means interpret constants in formulas in tables.
A constant looks like `$c' or `$Grav' and will be replaced before evaluation
by the value given in `org-table-formula-constants', or by a value obtained
from the `constants.el' package."
  :group 'org-table-calculation
  :type 'boolean)

(defcustom org-table-formula-constants nil
  "Alist with constant names and values, for use in table formulas.
The car of each element is a name of a constant, without the `$' before it.
The cdr is the value as a string.  For example, if you'd like to use the
speed of light in a formula, you would configure

  (setq org-table-formula-constants \\='((\"c\" . \"299792458.\")))

and then use it in an equation like `$1*$c'.

Constants can also be defined on a per-file basis using a line like

#+CONSTANTS: c=299792458. pi=3.14 eps=2.4e-6"
  :group 'org-table-calculation
  :type '(repeat
	  (cons (string :tag "name")
		(string :tag "value"))))

(defcustom org-table-allow-automatic-line-recalculation t
  "Non-nil means lines marked with |#| or |*| will be recomputed automatically.
\\<org-mode-map>\
Automatically means when `TAB' or `RET' or `\\[org-ctrl-c-ctrl-c]' \
are pressed in the line."
  :group 'org-table-calculation
  :type 'boolean)

(defcustom org-table-relative-ref-may-cross-hline t
  "Non-nil means relative formula references may cross hlines.
Here are the allowed values:

nil    Relative references may not cross hlines.  They will reference the
       field next to the hline instead.  Coming from below, the reference
       will be to the field below the hline.  Coming from above, it will be
       to the field above.
t      Relative references may cross hlines.
error  An attempt to cross a hline will throw an error.

It is probably good to never set this variable to nil, for the sake of
portability of tables."
  :group 'org-table-calculation
  :type '(choice
	  (const :tag "Allow to cross" t)
	  (const :tag "Stick to hline" nil)
	  (const :tag "Error on attempt to cross" error)))

(defcustom org-table-formula-create-columns nil
  "Non-nil means evaluation of formula can add new columns.
When non-nil, evaluating an out-of-bounds field can insert as
many columns as needed.  When set to `warn', issue a warning when
doing so.  When set to `prompt', ask user before creating a new
column.  Otherwise, throw an error."
  :group 'org-table-calculation
  :package-version '(Org . "8.3")
  :type '(choice
	  (const :tag "Out-of-bounds field generates an error (default)" nil)
	  (const :tag "Out-of-bounds field silently adds columns as needed" t)
	  (const :tag "Out-of-bounds field adds columns, but issues a warning" warn)
	  (const :tag "Prompt user when setting an out-of-bounds field" prompt)))

(defgroup org-table-import-export nil
  "Options concerning table import and export in Org mode."
  :tag "Org Table Import Export"
  :group 'org-table)

(defcustom org-table-export-default-format "orgtbl-to-tsv"
  "Default export parameters for `org-table-export'.
These can be overridden for a specific table by setting the
TABLE_EXPORT_FORMAT property.  See the manual section on orgtbl
radio tables for the different export transformations and
available parameters."
  :group 'org-table-import-export
  :type 'string)

(defcustom org-table-convert-region-max-lines 999
  "Max lines that `org-table-convert-region' will attempt to process.

The function can be slow on larger regions; this safety feature
prevents it from hanging Emacs."
  :group 'org-table-import-export
  :type 'integer
  :package-version '(Org . "8.3"))


;;; Org table header minor mode
(defun org-table-row-get-visible-string (&optional pos)
  "Get the visible string of a table row.
This may be useful when columns have been shrunk."
  (save-excursion
    (when pos (goto-char pos))
    (goto-char (line-beginning-position))
    (let ((end (line-end-position)) str)
      (goto-char (1- pos))
      (while (progn (forward-char 1) (< (point) end))
	(let ((ov (car (overlays-at (point)))))
	  (if (not ov)
	      (push (char-to-string (char-after)) str)
	    (push (overlay-get ov 'display) str)
	    (goto-char (1- (overlay-end ov))))))
      (format "|%s" (mapconcat #'identity (reverse str) "")))))

(defvar-local org-table-header-overlay nil)
(defun org-table-header-set-header ()
  "Display the header of the table at point."
  (let ((gcol temporary-goal-column))
    (unwind-protect
        (progn
          (when (overlayp org-table-header-overlay)
            (delete-overlay org-table-header-overlay))
          (let* ((ws (window-start))
                 (beg (save-excursion
                        (goto-char (org-table-begin))
                        (while (or (org-at-table-hline-p)
                                   (looking-at-p ".*|\\s-+<[rcl]?\\([0-9]+\\)?>"))
                          (move-beginning-of-line 2))
                        (line-beginning-position)))
                 (end (save-excursion (goto-char beg) (point-at-eol))))
            (if (pos-visible-in-window-p beg)
                (when (overlayp org-table-header-overlay)
                  (delete-overlay org-table-header-overlay))
              (setq org-table-header-overlay
                    (make-overlay ws (+ ws (- end beg))))
              (org-overlay-display
               org-table-header-overlay
               (org-table-row-get-visible-string beg)
               'org-table-header))))
      (setq temporary-goal-column gcol))))

;;;###autoload
(define-minor-mode org-table-header-line-mode
  "Display the first row of the table at point in the header line."
  :lighter " TblHeader"
  (unless (eq major-mode 'org-mode)
    (user-error "Cannot turn org table header mode outside org-mode buffers"))
  (if org-table-header-line-mode
      (add-hook 'post-command-hook #'org-table-header-set-header nil t)
    (when (overlayp org-table-header-overlay)
      (delete-overlay org-table-header-overlay)
      (setq org-table-header-overlay nil))
    (remove-hook 'post-command-hook #'org-table-header-set-header t)))


;;; Regexps Constants

(defconst org-table-any-line-regexp "^[ \t]*\\(|\\|\\+-[-+]\\)"
  "Detect an org-type or table-type table.")

(defconst org-table-line-regexp "^[ \t]*|"
  "Detect an org-type table line.")

(defconst org-table-dataline-regexp "^[ \t]*|[^-]"
  "Detect an org-type table line.")

(defconst org-table-hline-regexp "^[ \t]*|-"
  "Detect an org-type table hline.")

(defconst org-table1-hline-regexp "^[ \t]*\\+-[-+]"
  "Detect a table-type table hline.")

(defconst org-table-any-border-regexp "^[ \t]*[^|+ \t]"
  "Detect the first line outside a table when searching from within it.
This works for both table types.")

(defconst org-TBLFM-regexp "^[ \t]*#\\+TBLFM: "
  "Detect a #+TBLFM line.")

(defvar org-table-TBLFM-begin-regexp "^[ \t]*|.*\n[ \t]*#\\+TBLFM: ")

(defconst org-table-auto-recalculate-regexp "^[ \t]*| *# *\\(|\\|$\\)"
  "Regexp matching a line marked for automatic recalculation.")

(defconst org-table-recalculate-regexp "^[ \t]*| *[#*] *\\(|\\|$\\)"
  "Regexp matching a line marked for recalculation.")

(defconst org-table-calculate-mark-regexp "^[ \t]*| *[!$^_#*] *\\(|\\|$\\)"
  "Regexp matching a line marked for calculation.")

(defconst org-table-border-regexp "^[ \t]*[^| \t]"
  "Regexp matching any line outside an Org table.")

(defconst org-table-range-regexp
  "@\\([-+]?I*[-+]?[0-9]*\\)\\(\\$[-+]?[0-9]+\\)?\\(\\.\\.@?\\([-+]?I*[-+]?[0-9]*\\)\\(\\$[-+]?[0-9]+\\)?\\)?"
  ;;   1                        2                    3          4                        5
  "Regular expression for matching ranges in formulas.")

(defconst org-table-range-regexp2
  (concat
   "\\(" "@[-0-9I$&]+" "\\|" "[a-zA-Z]\\{1,2\\}\\([0-9]+\\|&\\)" "\\|" "\\$[a-zA-Z0-9]+" "\\)"
   "\\.\\."
   "\\(" "@?[-0-9I$&]+" "\\|" "[a-zA-Z]\\{1,2\\}\\([0-9]+\\|&\\)" "\\|" "\\$[a-zA-Z0-9]+" "\\)")
  "Match a range for reference display.")

(defconst org-table-translate-regexp
  (concat "\\(" "@[-0-9I$]+" "\\|" "[a-zA-Z]\\{1,2\\}\\([0-9]+\\|&\\)" "\\)")
  "Match a reference that needs translation, for reference display.")

(defconst org-table-separator-space
  (propertize " " 'display '(space :relative-width 1))
  "Space used around fields when aligning the table.
This space serves as a segment separator for the purposes of the
bidirectional reordering.")


;;; Internal Variables

(defvar org-table-last-highlighted-reference nil)

(defvar org-table-formula-history nil)

(defvar org-field-marker nil)
(defvar org-table-buffer-is-an nil)

(defvar-local org-table-formula-constants-local nil
  "Local version of `org-table-formula-constants'.")

(defvar org-table-may-need-update t
  "Indicates that a table might need an update.
This variable is set by `org-before-change-function'.
`org-table-align' sets it back to nil.")

(defvar orgtbl-after-send-table-hook nil
  "Hook for functions attaching to `C-c C-c', if the table is sent.
This can be used to add additional functionality after the table is sent
to the receiver position, otherwise, if table is not sent, the functions
are not run.")

(defvar org-table-column-names nil
  "Alist with column names, derived from the `!' line.
This variable is initialized with `org-table-analyze'.")

(defvar org-table-column-name-regexp nil
  "Regular expression matching the current column names.
This variable is initialized with `org-table-analyze'.")

(defvar org-table-local-parameters nil
  "Alist with parameter names, derived from the `$' line.
This variable is initialized with `org-table-analyze'.")

(defvar org-table-named-field-locations nil
  "Alist with locations of named fields.
Associations follow the pattern (NAME LINE COLUMN) where
  NAME is the name of the field as a string,
  LINE is the number of lines from the beginning of the table,
  COLUMN is the column of the field, as an integer.
This variable is initialized with `org-table-analyze'.")

(defvar org-table-current-line-types nil
  "Table row types in current table.
This variable is initialized with `org-table-analyze'.")

(defvar org-table-current-begin-pos nil
  "Current table begin position, as a marker.
This variable is initialized with `org-table-analyze'.")

(defvar org-table-current-ncol nil
  "Number of columns in current table.
This variable is initialized with `org-table-analyze'.")

(defvar org-table-dlines nil
  "Vector of data line line numbers in the current table.
Line numbers are counted from the beginning of the table.  This
variable is initialized with `org-table-analyze'.")

(defvar org-table-hlines nil
  "Vector of hline line numbers in the current table.
Line numbers are counted from the beginning of the table.  This
variable is initialized with `org-table-analyze'.")

(defvar org-table-aligned-begin-marker (make-marker)
  "Marker at the beginning of the table last aligned.
Used to check if cursor still is in that table, to minimize realignment.")

(defvar org-table-aligned-end-marker (make-marker)
  "Marker at the end of the table last aligned.
Used to check if cursor still is in that table, to minimize realignment.")

(defvar org-table-last-alignment nil
  "List of flags for flushright alignment, from the last re-alignment.
This is being used to correctly align a single field after TAB or RET.")

(defvar org-table-last-column-widths nil
  "List of max width of fields in each column.
This is being used to correctly align a single field after TAB or RET.")

(defvar-local org-table-formula-debug nil
  "Non-nil means debug table formulas.
When nil, simply write \"#ERROR\" in corrupted fields.")

(defvar-local org-table-overlay-coordinates nil
  "Overlay coordinates after each align of a table.")

(defvar org-last-recalc-line nil)

(defvar org-show-positions nil)

(defvar org-table-rectangle-overlays nil)

(defvar org-table-clip nil
  "Clipboard for table regions.")

(defvar org-timecnt nil)

(defvar org-recalc-commands nil
  "List of commands triggering the recalculation of a line.
Will be filled automatically during use.")

(defvar org-recalc-marks
  '((" " . "Unmarked: no special line, no automatic recalculation")
    ("#" . "Automatically recalculate this line upon TAB, RET, and C-c C-c in the line")
    ("*" . "Recalculate only when entire table is recalculated with `C-u C-c *'")
    ("!" . "Column name definition line.  Reference in formula as $name.")
    ("$" . "Parameter definition line name=value.  Reference in formula as $name.")
    ("_" . "Names for values in row below this one.")
    ("^" . "Names for values in row above this one.")))

(defvar org-pos nil)


;;; Macros and Inlined Functions

(defmacro org-table-with-shrunk-columns (&rest body)
  "Expand all columns before executing BODY, then shrink them again."
  (declare (debug (body)))
  (org-with-gensyms (shrunk-columns begin end)
    `(let ((,begin (copy-marker (org-table-begin)))
	   (,end (copy-marker (org-table-end) t))
	   (,shrunk-columns (org-table--list-shrunk-columns)))
       (org-with-point-at ,begin (org-table-expand ,begin ,end))
       (unwind-protect
	   (progn ,@body)
	 (org-table--shrink-columns ,shrunk-columns ,begin ,end)
	 (set-marker ,begin nil)
	 (set-marker ,end nil)))))

(defmacro org-table-with-shrunk-field (&rest body)
  "Save field shrunk state, execute BODY and restore state."
  (declare (debug (body)))
  (org-with-gensyms (end shrunk size)
    `(let* ((,shrunk (save-match-data (org-table--shrunk-field)))
	    (,end (and ,shrunk (copy-marker (overlay-end ,shrunk) t)))
	    (,size (and ,shrunk (- ,end (overlay-start ,shrunk)))))
       (when ,shrunk (delete-overlay ,shrunk))
       (unwind-protect (progn ,@body)
	 (when ,shrunk (move-overlay ,shrunk (- ,end ,size) ,end))))))

(defmacro org-table-save-field (&rest body)
  "Save current field; execute BODY; restore field.
Field is restored even in case of abnormal exit."
  (declare (debug (body)))
  (org-with-gensyms (line column)
    `(let ((,line (copy-marker (line-beginning-position)))
	   (,column (org-table-current-column)))
       (unwind-protect
	   (progn ,@body)
	 (goto-char ,line)
	 (org-table-goto-column ,column)
	 (set-marker ,line nil)))))


;;; Predicates

(defun org-at-TBLFM-p (&optional pos)
  "Non-nil when point (or POS) is in #+TBLFM line."
  (save-excursion
    (goto-char (or pos (point)))
    (beginning-of-line)
    (and (let ((case-fold-search t)) (looking-at org-TBLFM-regexp))
	 (eq (org-element-type (org-element-at-point)) 'table))))

(defun org-at-table-p (&optional table-type)
  "Non-nil if the cursor is inside an Org table.
If TABLE-TYPE is non-nil, also check for table.el-type tables."
  (and (org-match-line (if table-type "[ \t]*[|+]" "[ \t]*|"))
       (or (not (derived-mode-p 'org-mode))
	   (let ((e (org-element-lineage (org-element-at-point) '(table) t)))
	     (and e (or table-type
			(eq 'org (org-element-property :type e))))))))

(defun org-at-table.el-p ()
  "Non-nil when point is at a table.el table."
  (and (org-match-line "[ \t]*[|+]")
       (let ((element (org-element-at-point)))
	 (and (eq (org-element-type element) 'table)
	      (eq (org-element-property :type element) 'table.el)))))

(defun org-at-table-hline-p ()
  "Non-nil when point is inside a hline in a table.
Assume point is already in a table."
  (org-match-line org-table-hline-regexp))

(defun org-table-check-inside-data-field (&optional noerror assume-table)
  "Non-nil when point is inside a table data field.
Raise an error otherwise, unless NOERROR is non-nil.  In that
case, return nil if point is not inside a data field.  When
optional argument ASSUME-TABLE is non-nil, assume point is within
a table."
  (cond ((and (or assume-table (org-at-table-p))
	      (not (save-excursion (skip-chars-backward " \t") (bolp)))
	      (not (org-at-table-hline-p))
	      (not (looking-at-p "[ \t]*$"))))
	(noerror nil)
	(t (user-error "Not in table data field"))))


;;; Create, Import, and Convert Tables

;;;###autoload
(defun org-table-create-with-table.el ()
  "Use the table.el package to insert a new table.
If there is already a table at point, convert between Org tables
and table.el tables."
  (interactive)
  (require 'table)
  (cond
   ((and (org-at-table.el-p)
	 (y-or-n-p "Convert table to Org table? "))
    (org-table-convert))
   ((and (org-at-table-p)
	 (y-or-n-p "Convert table to table.el table? "))
    (org-table-align)
    (org-table-convert))
   (t (call-interactively 'table-insert))))

;;;###autoload
(defun org-table-create-or-convert-from-region (arg)
  "Convert region to table, or create an empty table.
If there is an active region, convert it to a table, using the function
`org-table-convert-region'.  See the documentation of that function
to learn how the prefix argument is interpreted to determine the field
separator.
If there is no such region, create an empty table with `org-table-create'."
  (interactive "P")
  (if (org-region-active-p)
      (org-table-convert-region (region-beginning) (region-end) arg)
    (org-table-create arg)))

;;;###autoload
(defun org-table-create (&optional size)
  "Query for a size and insert a table skeleton.
SIZE is a string Columns x Rows like for example \"3x2\"."
  (interactive "P")
  (unless size
    (setq size (read-string
		(concat "Table size Columns x Rows [e.g. "
			org-table-default-size "]: ")
		"" nil org-table-default-size)))

  (let* ((pos (point))
	 (indent (make-string (current-column) ?\ ))
	 (split (org-split-string size " *x *"))
	 (rows (string-to-number (nth 1 split)))
	 (columns (string-to-number (car split)))
	 (line (concat (apply 'concat indent "|" (make-list columns "  |"))
		       "\n")))
    (if (string-match "^[ \t]*$" (buffer-substring-no-properties
				  (point-at-bol) (point)))
	(beginning-of-line 1)
      (newline))
    ;; (mapcar (lambda (x) (insert line)) (make-list rows t))
    (dotimes (_ rows) (insert line))
    (goto-char pos)
    (when (> rows 1)
      ;; Insert a hline after the first row.
      (end-of-line 1)
      (insert "\n|-")
      (goto-char pos))
    (org-table-align)))

;;;###autoload
(defun org-table-convert-region (beg0 end0 &optional separator)
  "Convert region to a table.

The region goes from BEG0 to END0, but these borders will be moved
slightly, to make sure a beginning of line in the first line is included.

SEPARATOR specifies the field separator in the lines.  It can have the
following values:

(4)     Use the comma as a field separator
(16)    Use a TAB as field separator
(64)    Prompt for a regular expression as field separator
integer  When a number, use that many spaces, or a TAB, as field separator
regexp   When a regular expression, use it to match the separator
nil      When nil, the command tries to be smart and figure out the
         separator in the following way:
         - when each line contains a TAB, assume TAB-separated material
         - when each line contains a comma, assume CSV material
         - else, assume one or more SPACE characters as separator."
  (interactive "r\nP")
  (let* ((beg (min beg0 end0))
	 (end (max beg0 end0))
	 re)
    (when (> (count-lines beg end) org-table-convert-region-max-lines)
      (user-error "Region is longer than `org-table-convert-region-max-lines' (%s) lines; not converting"
		  org-table-convert-region-max-lines))
    (when (equal separator '(64))
      (setq separator (read-regexp "Regexp for field separator")))
    (goto-char beg)
    (beginning-of-line 1)
    (setq beg (point-marker))
    (goto-char end)
    (if (bolp) (backward-char 1) (end-of-line 1))
    (setq end (point-marker))
    ;; Get the right field separator
    (unless separator
      (goto-char beg)
      (setq separator
	    (cond
	     ((not (re-search-forward "^[^\n\t]+$" end t)) '(16))
	     ((not (re-search-forward "^[^\n,]+$" end t)) '(4))
	     (t 1))))
    (goto-char beg)
    (if (equal separator '(4))
	(while (< (point) end)
	  ;; parse the csv stuff
	  (cond
	   ((looking-at "^") (insert "| "))
	   ((looking-at "[ \t]*$") (replace-match " |") (beginning-of-line 2))
	   ((looking-at "[ \t]*\"\\([^\"\n]*\\)\"")
	    (replace-match "\\1")
	    (if (looking-at "\"") (insert "\"")))
	   ((looking-at "[^,\n]+") (goto-char (match-end 0)))
	   ((looking-at "[ \t]*,") (replace-match " | "))
	   (t (beginning-of-line 2))))
      (setq re (cond
		((equal separator '(4)) "^\\|\"?[ \t]*,[ \t]*\"?")
		((equal separator '(16)) "^\\|\t")
		((integerp separator)
		 (if (< separator 1)
		     (user-error "Number of spaces in separator must be >= 1")
		   (format "^ *\\| *\t *\\| \\{%d,\\}" separator)))
		((stringp separator)
		 (format "^ *\\|%s" separator))
		(t (error "This should not happen"))))
      (while (re-search-forward re end t)
	(replace-match "| " t t)))
    (goto-char beg)
    (org-table-align)))

;;;###autoload
(defun org-table-import (file separator)
  "Import FILE as a table.

The command tries to be smart and figure out the separator in the
following way:

- when each line contains a TAB, assume TAB-separated material;
- when each line contains a comma, assume CSV material;
- else, assume one or more SPACE characters as separator.

When non-nil, SEPARATOR specifies the field separator in the
lines.  It can have the following values:

- (4)     Use the comma as a field separator.
- (16)    Use a TAB as field separator.
- (64)    Prompt for a regular expression as field separator.
- integer When a number, use that many spaces, or a TAB, as field separator.
- regexp  When a regular expression, use it to match the separator."
  (interactive "f\nP")
  (when (and (called-interactively-p 'any)
	     (not (string-match-p (rx "." (or "txt" "tsv" "csv") eos) file))
             (not (yes-or-no-p "The file's extension is not .txt, .tsv or .csv.  Import? ")))
    (user-error "Cannot import such file"))
  (unless (bolp) (insert "\n"))
  (let ((beg (point))
	(pm (point-max)))
    (insert-file-contents file)
    (org-table-convert-region beg (+ (point) (- (point-max) pm)) separator)))

(defun org-table-convert ()
  "Convert from Org table to table.el and back.
Obviously, this only works within limits.  When an Org table is converted
to table.el, all horizontal separator lines get lost, because table.el uses
these as cell boundaries and has no notion of horizontal lines.  A table.el
table can be converted to an Org table only if it does not do row or column
spanning.  Multiline cells will become multiple cells.  Beware, Org mode
does not test if the table can be successfully converted - it blindly
applies a recipe that works for simple tables."
  (interactive)
  (require 'table)
  (if (org-at-table.el-p)
      ;; convert to Org table
      (let ((beg (copy-marker (org-table-begin t)))
	    (end (copy-marker (org-table-end t))))
	(table-unrecognize-region beg end)
	(goto-char beg)
	(while (re-search-forward "^\\([ \t]*\\)\\+-.*\n" end t)
	  (replace-match ""))
	(goto-char beg))
    (if (org-at-table-p)
	;; convert to table.el table
	(let ((beg (copy-marker (org-table-begin)))
	      (end (copy-marker (org-table-end))))
	  ;; first, get rid of all horizontal lines
	  (goto-char beg)
	  (while (re-search-forward "^\\([ \t]*\\)|-.*\n" end t)
	    (replace-match ""))
	  ;; insert a hline before first
	  (goto-char beg)
	  (org-table-insert-hline 'above)
	  (beginning-of-line -1)
	  ;; insert a hline after each line
	  (while (progn (beginning-of-line 3) (< (point) end))
	    (org-table-insert-hline))
	  (goto-char beg)
	  (setq end (move-marker end (org-table-end)))
	  ;; replace "+" at beginning and ending of hlines
	  (while (re-search-forward "^\\([ \t]*\\)|-" end t)
	    (replace-match "\\1+-"))
	  (goto-char beg)
	  (while (re-search-forward "-|[ \t]*$" end t)
	    (replace-match "-+"))
	  (goto-char beg)))))


;;; Navigation and Structure Editing

;;;###autoload
(defun org-table-begin (&optional table-type)
  "Find the beginning of the table and return its position.
With a non-nil optional argument TABLE-TYPE, return the beginning
of a table.el-type table.  This function assumes point is on
a table."
  (cond (table-type
	 (org-element-property :post-affiliated (org-element-at-point)))
	((save-excursion
	   (and (re-search-backward org-table-border-regexp nil t)
		(line-beginning-position 2))))
	(t (point-min))))

;;;###autoload
(defun org-table-end (&optional table-type)
  "Find the end of the table and return its position.
With a non-nil optional argument TABLE-TYPE, return the end of
a table.el-type table.  This function assumes point is on
a table."
  (save-excursion
    (cond (table-type
	   (goto-char (org-element-property :end (org-element-at-point)))
	   (skip-chars-backward " \t\n")
	   (line-beginning-position 2))
	  ((re-search-forward org-table-border-regexp nil t)
	   (match-beginning 0))
	  ;; When the line right after the table is the last line in
	  ;; the buffer with trailing spaces but no final newline
	  ;; character, be sure to catch the correct ending at its
	  ;; beginning.  In any other case, ending is expected to be
	  ;; at point max.
	  (t (goto-char (point-max))
	     (skip-chars-backward " \t")
	     (if (bolp) (point) (line-end-position))))))

;;;###autoload
(defun org-table-next-field ()
  "Go to the next field in the current table, creating new lines as needed.
Before doing so, re-align the table if necessary."
  (interactive)
  (org-table-maybe-eval-formula)
  (org-table-maybe-recalculate-line)
  (when (and org-table-automatic-realign
	     org-table-may-need-update)
    (org-table-align))
  (let ((end (org-table-end)))
    (if (org-at-table-hline-p)
	(end-of-line 1))
    (condition-case nil
	(progn
	  (re-search-forward "|" end)
	  (if (looking-at "[ \t]*$")
	      (re-search-forward "|" end))
	  (if (and (looking-at "-")
		   org-table-tab-jumps-over-hlines
		   (re-search-forward "^[ \t]*|\\([^-]\\)" end t))
	      (goto-char (match-beginning 1)))
	  (if (looking-at "-")
	      (progn
		(beginning-of-line 0)
		(org-table-insert-row 'below))
	    (if (looking-at " ") (forward-char 1))))
      (error
       (org-table-insert-row 'below)))))

;;;###autoload
(defun org-table-previous-field ()
  "Go to the previous field in the table.
Before doing so, re-align the table if necessary."
  (interactive)
  (org-table-justify-field-maybe)
  (org-table-maybe-recalculate-line)
  (when (and org-table-automatic-realign
	     org-table-may-need-update)
    (org-table-align))
  (when (org-at-table-hline-p)
    (end-of-line))
  (let ((start (org-table-begin))
	(origin (point)))
    (condition-case nil
	(progn
	  (search-backward "|" start nil 2)
	  (while (looking-at-p "|\\(?:-\\|[ \t]*$\\)")
	    (search-backward "|" start)))
      (error
       (goto-char origin)
       (user-error "Cannot move to previous table field"))))
  (when (looking-at "| ?")
    (goto-char (match-end 0))))

(defun org-table-beginning-of-field (&optional n)
  "Move to the beginning of the current table field.
If already at or before the beginning, move to the beginning of the
previous field.
With numeric argument N, move N-1 fields backward first."
  (interactive "p")
  (let ((pos (point)))
    (while (> n 1)
      (setq n (1- n))
      (org-table-previous-field))
    (if (not (re-search-backward "|" (point-at-bol 0) t))
	(user-error "No more table fields before the current")
      (goto-char (match-end 0))
      (and (looking-at " ") (forward-char 1)))
    (when (>= (point) pos) (org-table-beginning-of-field 2))))

(defun org-table-end-of-field (&optional n)
  "Move to the end of the current table field.
If already at or after the end, move to the end of the next table field.
With numeric argument N, move N-1 fields forward first."
  (interactive "p")
  (let ((pos (point)))
    (while (> n 1)
      (setq n (1- n))
      (org-table-next-field))
    (when (re-search-forward "|" (point-at-eol 1) t)
      (backward-char 1)
      (skip-chars-backward " ")
      (when (and (equal (char-before (point)) ?|) (equal (char-after (point)) ?\s))
	(forward-char 1)))
    (when (<= (point) pos) (org-table-end-of-field 2))))

;;;###autoload
(defun org-table-next-row ()
  "Go to the next row (same column) in the current table.
Before doing so, re-align the table if necessary."
  (interactive)
  (org-table-maybe-eval-formula)
  (org-table-maybe-recalculate-line)
  (if (and org-table-automatic-realign
	   org-table-may-need-update)
      (org-table-align))
  (let ((col (org-table-current-column)))
    (beginning-of-line 2)
    (unless (bolp) (insert "\n"))	;missing newline at eob
    (when (or (not (org-at-table-p))
	      (org-at-table-hline-p))
      (beginning-of-line 0)
      (org-table-insert-row 'below))
    (org-table-goto-column col)
    (skip-chars-backward "^|\n\r")
    (when (looking-at " ") (forward-char))))

(defun org-table-get (line column)
  "Get the field in table line LINE, column COLUMN.
If LINE is larger than the number of data lines in the table, the function
returns nil.  However, if COLUMN is too large, we will simply return an
empty string.
If LINE is nil, use the current line.
If COLUMN is nil, use the current column."
  (setq column (or column (org-table-current-column)))
  (save-excursion
    (and (or (not line) (org-table-goto-line line))
	 (org-trim (org-table-get-field column)))))

(defun org-table-put (line column value &optional align)
  "Put VALUE into line LINE, column COLUMN.
When ALIGN is set, also realign the table."
  (setq column (or column (org-table-current-column)))
  (prog1 (save-excursion
	   (and (or (not line) (org-table-goto-line line))
		(progn (org-table-goto-column column nil 'force) t)
		(org-table-get-field column value)))
    (and align (org-table-align))))

(defun org-table-current-line ()
  "Return the index of the current data line."
  (let ((pos (point)) (end (org-table-end)) (cnt 0))
    (save-excursion
      (goto-char (org-table-begin))
      (while (and (re-search-forward org-table-dataline-regexp end t)
		  (setq cnt (1+ cnt))
		  (< (point-at-eol) pos))))
    cnt))

(defun org-table-current-column ()
  "Return current column number."
  (interactive)
  (save-excursion
    (let ((pos (point)))
      (beginning-of-line)
      (if (not (search-forward "|" pos t)) 0
	(let ((column 1)
	      (separator (if (org-at-table-hline-p) "[+|]" "|")))
	  (while (re-search-forward separator pos t) (cl-incf column))
	  column)))))

(defun org-table-current-dline ()
  "Find out what table data line we are in.
Only data lines count for this."
  (save-excursion
    (let ((c 0)
	  (pos (line-beginning-position)))
      (goto-char (org-table-begin))
      (while (<= (point) pos)
	(when (looking-at org-table-dataline-regexp) (cl-incf c))
	(forward-line))
      c)))

(defun org-table-goto-line (N)
  "Go to the Nth data line in the current table.
Return t when the line exists, nil if it does not exist."
  (goto-char (org-table-begin))
  (let ((end (org-table-end)) (cnt 0))
    (while (and (re-search-forward org-table-dataline-regexp end t)
		(< (setq cnt (1+ cnt)) N)))
    (= cnt N)))

;;;###autoload
(defun org-table-blank-field ()
  "Blank the current table field or active region."
  (interactive)
  (org-table-check-inside-data-field)
  (if (and (called-interactively-p 'any) (org-region-active-p))
      (let (org-table-clip)
	(org-table-cut-region (region-beginning) (region-end)))
    (skip-chars-backward "^|")
    (backward-char 1)
    (if (looking-at "|[^|\n]+")
	(let* ((pos (match-beginning 0))
	       (match (match-string 0))
	       (len (org-string-width match)))
	  (replace-match (concat "|" (make-string (1- len) ?\ )))
	  (goto-char (+ 2 pos))
	  (substring match 1)))))

(defun org-table-get-field (&optional n replace)
  "Return the value of the field in column N of current row.
N defaults to current column.  If REPLACE is a string, replace
field with this value.  The return value is always the old
value."
  (when n (org-table-goto-column n))
  (skip-chars-backward "^|\n")
  (if (or (bolp) (looking-at-p "[ \t]*$"))
      ;; Before first column or after last one.
      ""
    (looking-at "[^|\r\n]*")
    (let* ((pos (match-beginning 0))
	   (val (buffer-substring pos (match-end 0))))
      (when replace
	(org-table-with-shrunk-field
	 (replace-match (if (equal replace "") " " replace) t t)))
      (goto-char (min (line-end-position) (1+ pos)))
      val)))

;;;###autoload
(defun org-table-field-info (_arg)
  "Show info about the current field, and highlight any reference at point."
  (interactive "P")
  (unless (org-at-table-p) (user-error "Not at a table"))
  (org-table-analyze)
  (save-excursion
    (let* ((pos (point))
	   (col (org-table-current-column))
	   (cname (car (rassoc (number-to-string col) org-table-column-names)))
	   (name (car (rassoc (list (count-lines org-table-current-begin-pos
						 (line-beginning-position))
				    col)
			      org-table-named-field-locations)))
	   (eql (org-table-expand-lhs-ranges
		 (mapcar
		  (lambda (e)
		    (cons (org-table-formula-handle-first/last-rc (car e))
			  (cdr e)))
		  (org-table-get-stored-formulas))))
	   (dline (org-table-current-dline))
	   (ref (format "@%d$%d" dline col))
	   (ref1 (org-table-convert-refs-to-an ref))
	   ;; Prioritize field formulas over column formulas.
	   (fequation (or (assoc name eql) (assoc ref eql)))
	   (cequation (assoc (format "$%d" col) eql))
	   (eqn (or fequation cequation)))
      (let ((p (and eqn (get-text-property 0 :orig-eqn (car eqn)))))
	(when p (setq eqn p)))
      (goto-char pos)
      (ignore-errors (org-table-show-reference 'local))
      (message "line @%d, col $%s%s, ref @%d$%d or %s%s%s"
	       dline col
	       (if cname (concat " or $" cname) "")
	       dline col ref1
	       (if name (concat " or $" name) "")
	       ;; FIXME: formula info not correct if special table line
	       (if eqn
		   (concat ", formula: "
			   (org-table-formula-to-user
			    (concat
			     (if (or (string-prefix-p "$" (car eqn))
				     (string-prefix-p "@" (car eqn)))
				 ""
			       "$")
			     (car eqn) "=" (cdr eqn))))
		 "")))))

(defun org-table-goto-field (ref &optional create-column-p)
  "Move point to a specific field in the current table.

REF is either the name of a field its absolute reference, as
a string.  No column is created unless CREATE-COLUMN-P is
non-nil.  If it is a function, it is called with the column
number as its argument as is used as a predicate to know if the
column can be created.

This function assumes the table is already analyzed (i.e., using
`org-table-analyze')."
  (let* ((coordinates
	  (cond
	   ((cdr (assoc ref org-table-named-field-locations)))
	   ((string-match "\\`@\\([1-9][0-9]*\\)\\$\\([1-9][0-9]*\\)\\'" ref)
	    (list (condition-case nil
		      (aref org-table-dlines
			    (string-to-number (match-string 1 ref)))
		    (error (user-error "Invalid row number in %s" ref)))
		  (string-to-number (match-string 2 ref))))
	   (t (user-error "Unknown field: %s" ref))))
	 (line (car coordinates))
	 (column (nth 1 coordinates))
	 (create-new-column (if (functionp create-column-p)
				(funcall create-column-p column)
			      create-column-p)))
    (when coordinates
      (goto-char org-table-current-begin-pos)
      (forward-line line)
      (org-table-goto-column column nil create-new-column))))

;;;###autoload
(defun org-table-goto-column (n &optional on-delim force)
  "Move the cursor to the Nth column in the current table line.
With optional argument ON-DELIM, stop with point before the left delimiter
of the field.
If there are less than N fields, just go to after the last delimiter.
However, when FORCE is non-nil, create new columns if necessary."
  (interactive "p")
  (beginning-of-line 1)
  (when (> n 0)
    (while (and (> (setq n (1- n)) -1)
		(or (search-forward "|" (point-at-eol) t)
		    (and force
			 (progn (end-of-line 1)
				(skip-chars-backward "^|")
				(insert " | ")
				t)))))
    (when (and force (not (looking-at ".*|")))
      (save-excursion (end-of-line 1) (insert " | ")))
    (if on-delim
	(backward-char 1)
      (if (looking-at " ") (forward-char 1)))))

;;;###autoload
(defun org-table-insert-column ()
  "Insert a new column into the table."
  (interactive)
  (unless (org-at-table-p) (user-error "Not at a table"))
  (org-table-find-dataline)
  (let ((col (max 1 (org-table-current-column)))
	(beg (org-table-begin))
	(end (copy-marker (org-table-end)))
	(shrunk-columns (org-table--list-shrunk-columns)))
    (org-table-expand beg end)
    (save-excursion
      (goto-char beg)
      (while (< (point) end)
	(unless (org-at-table-hline-p)
	  (org-table-goto-column col t)
	  (insert "|"))
	(forward-line)))
    (org-table-goto-column col)
    (org-table-align)
    ;; Shift appropriately stored shrunk column numbers, then hide the
    ;; columns again.
    (org-table--shrink-columns (mapcar (lambda (c) (if (< c col) c (1+ c)))
				       shrunk-columns)
			       beg end)
    (set-marker end nil)
    ;; Fix TBLFM formulas, if desirable.
    (when (or (not org-table-fix-formulas-confirm)
	      (funcall org-table-fix-formulas-confirm "Fix formulas? "))
      (org-table-fix-formulas "$" nil (1- col) 1))))

(defun org-table-find-dataline ()
  "Find a data line in the current table, which is needed for column commands.
This function assumes point is in a table.  Raise an error when
there is no data row below."
  (or (not (org-at-table-hline-p))
      (let ((col (current-column))
	    (end (org-table-end)))
	(forward-line)
	(while (and (< (point) end) (org-at-table-hline-p))
	  (forward-line))
	(when (>= (point) end)
	  (user-error "Cannot find data row for column operation"))
	(org-move-to-column col)
	t)))

(defun org-table-line-to-dline (line &optional above)
  "Turn a buffer line number into a data line number.

If there is no data line in this line, return nil.

If there is no matching dline (most likely the reference was
a hline), the first dline below it is used.  When ABOVE is
non-nil, the one above is used."
  (let ((min 1)
	(max (1- (length org-table-dlines))))
    (cond ((or (> (aref org-table-dlines min) line)
	       (< (aref org-table-dlines max) line))
	   nil)
	  ((= line (aref org-table-dlines max)) max)
	  (t (catch 'exit
	       (while (> (- max min) 1)
		 (let* ((mean (/ (+ max min) 2))
			(v (aref org-table-dlines mean)))
		   (cond ((= v line) (throw 'exit mean))
			 ((> v line) (setq max mean))
			 (t (setq min mean)))))
	       (cond ((= line (aref org-table-dlines max)) max)
		     ((= line (aref org-table-dlines min)) min)
		     (above min)
		     (t max)))))))

(defun org-table--swap-cells (row1 col1 row2 col2)
  "Swap two cells indicated by the coordinates provided.
ROW1, COL1, ROW2, COL2 are integers indicating the row/column
position of the two cells that will be swapped in the table."
  (let ((content1 (org-table-get row1 col1))
	(content2 (org-table-get row2 col2)))
    (org-table-put row1 col1 content2)
    (org-table-put row2 col2 content1)))

(defun org-table--move-cell (direction)
  "Move the current cell in a cardinal direction.
DIRECTION is a symbol among `up', `down', `left', and `right'.
The contents the current cell are swapped with cell in the
indicated direction.  Raise an error if the move cannot be done."
  (let ((row-shift (pcase direction (`up -1) (`down 1) (_ 0)))
	(column-shift (pcase direction (`left -1) (`right 1) (_ 0))))
    (when (and (= 0 row-shift) (= 0 column-shift))
      (error "Invalid direction: %S" direction))
    ;; Initialize `org-table-current-ncol' and `org-table-dlines'.
    (org-table-analyze)
    (let* ((row (org-table-current-line))
	   (column (org-table-current-column))
	   (target-row (+ row row-shift))
	   (target-column (+ column column-shift))
	   (org-table-current-nrow (1- (length org-table-dlines))))
      (when (or (< target-column 1)
		(< target-row 1)
		(> target-column org-table-current-ncol)
		(> target-row org-table-current-nrow))
	(user-error "Cannot move cell further"))
      (org-table--swap-cells row column target-row target-column)
      (org-table-goto-line target-row)
      (org-table-goto-column target-column))))

;;;###autoload
(defun org-table-move-cell-up ()
  "Move a single cell up in a table.
Swap with anything in target cell."
  (interactive)
  (unless (org-table-check-inside-data-field)
    (error "No table at point"))
  (org-table--move-cell 'up)
  (org-table-align))

;;;###autoload
(defun org-table-move-cell-down ()
  "Move a single cell down in a table.
Swap with anything in target cell."
  (interactive)
  (unless (org-table-check-inside-data-field)
    (error "No table at point"))
  (org-table--move-cell 'down)
  (org-table-align))

;;;###autoload
(defun org-table-move-cell-left ()
  "Move a single cell left in a table.
Swap with anything in target cell."
  (interactive)
  (unless (org-table-check-inside-data-field)
    (error "No table at point"))
  (org-table--move-cell 'left)
  (org-table-align))

;;;###autoload
(defun org-table-move-cell-right ()
  "Move a single cell right in a table.
Swap with anything in target cell."
  (interactive)
  (unless (org-table-check-inside-data-field)
    (error "No table at point"))
  (org-table--move-cell 'right)
  (org-table-align))

;;;###autoload
(defun org-table-delete-column ()
  "Delete a column from the table."
  (interactive)
  (unless (org-at-table-p) (user-error "Not at a table"))
  (org-table-find-dataline)
  (when (save-excursion (skip-chars-forward " \t") (eolp))
    (search-backward "|"))		;snap into last column
  (org-table-check-inside-data-field nil t)
  (let* ((col (org-table-current-column))
	 (beg (org-table-begin))
	 (end (copy-marker (org-table-end)))
	 (shrunk-columns (remq col (org-table--list-shrunk-columns))))
    (org-table-expand beg end)
    (org-table-save-field
     (goto-char beg)
     (while (< (point) end)
       (if (org-at-table-hline-p)
	   nil
	 (org-table-goto-column col t)
	 (and (looking-at "|[^|\n]+|")
	      (replace-match "|")))
       (forward-line)))
    (org-table-align)
    ;; Shift appropriately stored shrunk column numbers, then hide the
    ;; columns again.
    (org-table--shrink-columns (mapcar (lambda (c) (if (< c col) c (1- c)))
				       shrunk-columns)
			       beg end)
    (set-marker end nil)
    ;; Fix TBLFM formulas, if desirable.
    (when (or (not org-table-fix-formulas-confirm)
	      (funcall org-table-fix-formulas-confirm "Fix formulas? "))
      (org-table-fix-formulas
       "$" (list (cons (number-to-string col) "INVALID")) col -1 col))))

;;;###autoload
(defun org-table-move-column-right ()
  "Move column to the right."
  (interactive)
  (org-table-move-column nil))

;;;###autoload
(defun org-table-move-column-left ()
  "Move column to the left."
  (interactive)
  (org-table-move-column 'left))

;;;###autoload
(defun org-table-move-column (&optional left)
  "Move the current column to the right.  With arg LEFT, move to the left."
  (interactive "P")
  (unless (org-at-table-p) (user-error "Not at a table"))
  (org-table-find-dataline)
  (org-table-check-inside-data-field nil t)
  (let* ((col (org-table-current-column))
	 (col1 (if left (1- col) col))
	 (colpos (if left (1- col) (1+ col)))
	 (beg (org-table-begin))
	 (end (copy-marker (org-table-end))))
    (when (and left (= col 1))
      (user-error "Cannot move column further left"))
    (when (and (not left) (looking-at "[^|\n]*|[^|\n]*$"))
      (user-error "Cannot move column further right"))
    (let ((shrunk-columns (org-table--list-shrunk-columns)))
      (org-table-expand beg end)
      (org-table-save-field
       (goto-char beg)
       (while (< (point) end)
	 (unless (org-at-table-hline-p)
	   (org-table-goto-column col1 t)
	   (when (looking-at "|\\([^|\n]+\\)|\\([^|\n]+\\)|")
	     (transpose-regions
	      (match-beginning 1) (match-end 1)
	      (match-beginning 2) (match-end 2))))
	 (forward-line)))
      (org-table-goto-column colpos)
      (org-table-align)
      ;; Shift appropriately stored shrunk column numbers, then shrink
      ;; the columns again.
      (org-table--shrink-columns
       (mapcar (lambda (c)
		 (cond ((and (= col c) left) (1- c))
		       ((= col c) (1+ c))
		       ((and (= col (1+ c)) left) (1+ c))
		       ((and (= col (1- c)) (not left) (1- c)))
		       (t c)))
	       shrunk-columns)
       beg end)
      (set-marker end nil)
      ;; Fix TBLFM formulas, if desirable.
      (when (or (not org-table-fix-formulas-confirm)
		(funcall org-table-fix-formulas-confirm "Fix formulas? "))
	(org-table-fix-formulas
	 "$" (list (cons (number-to-string col) (number-to-string colpos))
		   (cons (number-to-string colpos) (number-to-string col))))))))

;;;###autoload
(defun org-table-move-row-down ()
  "Move table row down."
  (interactive)
  (org-table-move-row nil))

;;;###autoload
(defun org-table-move-row-up ()
  "Move table row up."
  (interactive)
  (org-table-move-row 'up))

;;;###autoload
(defun org-table-move-row (&optional up)
  "Move the current table line down.  With arg UP, move it up."
  (interactive "P")
  (let* ((col (current-column))
	 (pos (point))
	 (hline1p (save-excursion (beginning-of-line 1)
				  (looking-at org-table-hline-regexp)))
	 (dline1 (org-table-current-dline))
	 (dline2 (+ dline1 (if up -1 1)))
	 (tonew (if up 0 2))
	 hline2p)
    (when (and up (= (point-min) (line-beginning-position)))
      (user-error "Cannot move row further"))
    (beginning-of-line tonew)
    (when (or (and (not up) (eobp)) (not (org-at-table-p)))
      (goto-char pos)
      (user-error "Cannot move row further"))
    (org-table-with-shrunk-columns
     (setq hline2p (looking-at org-table-hline-regexp))
     (goto-char pos)
     (let ((row (delete-and-extract-region (line-beginning-position)
					   (line-beginning-position 2))))
       (beginning-of-line tonew)
       (unless (bolp) (insert "\n"))	;at eob without a newline
       (insert row)
       (unless (bolp) (insert "\n"))	;missing final newline in ROW
       (beginning-of-line 0)
       (org-move-to-column col)
       (unless (or hline1p hline2p
		   (not (or (not org-table-fix-formulas-confirm)
			    (funcall org-table-fix-formulas-confirm
				     "Fix formulas? "))))
	 (org-table-fix-formulas
	  "@" (list
	       (cons (number-to-string dline1) (number-to-string dline2))
	       (cons (number-to-string dline2) (number-to-string dline1)))))))))

;;;###autoload
(defun org-table-insert-row (&optional arg)
  "Insert a new row above the current line into the table.
With prefix ARG, insert below the current line."
  (interactive "P")
  (unless (org-at-table-p) (user-error "Not at a table"))
  (org-table-with-shrunk-columns
   (let* ((line (buffer-substring (line-beginning-position) (line-end-position)))
	  (new (org-table-clean-line line)))
     ;; Fix the first field if necessary
     (when (string-match "^[ \t]*| *[#*$] *|" line)
       (setq new (replace-match (match-string 0 line) t t new)))
     (beginning-of-line (if arg 2 1))
     ;; Buffer may not end of a newline character, so ensure
     ;; (beginning-of-line 2) moves point to a new line.
     (unless (bolp) (insert "\n"))
     (let (org-table-may-need-update) (insert-before-markers new "\n"))
     (beginning-of-line 0)
     (re-search-forward "| ?" (line-end-position) t)
     (when (or org-table-may-need-update org-table-overlay-coordinates)
       (org-table-align))
     (when (or (not org-table-fix-formulas-confirm)
	       (funcall org-table-fix-formulas-confirm "Fix formulas? "))
       (org-table-fix-formulas "@" nil (1- (org-table-current-dline)) 1)))))

;;;###autoload
(defun org-table-insert-hline (&optional above)
  "Insert a horizontal-line below the current line into the table.
With prefix ABOVE, insert above the current line."
  (interactive "P")
  (unless (org-at-table-p) (user-error "Not at a table"))
  (when (eobp) (save-excursion (insert "\n")))
  (unless (string-match-p "|[ \t]*$" (org-current-line-string))
    (org-table-align))
  (org-table-with-shrunk-columns
   (let ((line (org-table-clean-line
		(buffer-substring (point-at-bol) (point-at-eol))))
	 (col (current-column)))
     (while (string-match "|\\( +\\)|" line)
       (setq line (replace-match
		   (concat "+" (make-string (- (match-end 1) (match-beginning 1))
					    ?-) "|") t t line)))
     (and (string-match "\\+" line) (setq line (replace-match "|" t t line)))
     (beginning-of-line (if above 1 2))
     (insert line "\n")
     (beginning-of-line (if above 1 -1))
     (org-move-to-column col)
     (when org-table-overlay-coordinates (org-table-align)))))

;;;###autoload
(defun org-table-hline-and-move (&optional same-column)
  "Insert a hline and move to the row below that line."
  (interactive "P")
  (let ((col (org-table-current-column)))
    (org-table-maybe-eval-formula)
    (org-table-maybe-recalculate-line)
    (org-table-insert-hline)
    (end-of-line 2)
    (if (looking-at "\n[ \t]*|-")
	(progn (insert "\n|") (org-table-align))
      (org-table-next-field))
    (if same-column (org-table-goto-column col))))

(defun org-table-clean-line (s)
  "Convert a table line S into a string with only \"|\" and space.
In particular, this does handle wide and invisible characters."
  (if (string-match "^[ \t]*|-" s)
      ;; It's a hline, just map the characters
      (setq s (mapconcat (lambda (x) (if (member x '(?| ?+)) "|" " ")) s ""))
    (while (string-match "|\\([ \t]*?[^ \t\r\n|][^\r\n|]*\\)|" s)
      (setq s (replace-match
	       (concat "|" (make-string (org-string-width (match-string 1 s))
					?\ ) "|")
	       t t s)))
    s))

;;;###autoload
(defun org-table-kill-row ()
  "Delete the current row or horizontal line from the table."
  (interactive)
  (unless (org-at-table-p) (user-error "Not at a table"))
  (let ((col (current-column))
	(dline (and (not (org-match-line org-table-hline-regexp))
		    (org-table-current-dline))))
    (org-table-with-shrunk-columns
     (kill-region (point-at-bol) (min (1+ (point-at-eol)) (point-max)))
     (if (not (org-at-table-p)) (beginning-of-line 0))
     (org-move-to-column col)
     (when (and dline
		(or (not org-table-fix-formulas-confirm)
		    (funcall org-table-fix-formulas-confirm "Fix formulas? ")))
       (org-table-fix-formulas
	"@" (list (cons (number-to-string dline) "INVALID")) dline -1 dline)))))

;;;###autoload
(defun org-table-cut-region (beg end)
  "Copy region in table to the clipboard and blank all relevant fields.
If there is no active region, use just the field at point."
  (interactive (list
		(if (org-region-active-p) (region-beginning) (point))
		(if (org-region-active-p) (region-end) (point))))
  (org-table-copy-region beg end 'cut))

(defun org-table--increment-field (field previous)
  "Increment string FIELD according to PREVIOUS field.

Increment FIELD only if it is a string representing a number, per
Emacs Lisp syntax, a timestamp, or is either prefixed or suffixed
with a number.  In any other case, return FIELD as-is.

If PREVIOUS has the same structure as FIELD, e.g.,
a number-prefixed string with the same pattern, the increment
step is the difference between numbers (or timestamps, measured
in days) in PREVIOUS and FIELD.  Otherwise, it uses
`org-table-copy-increment', if the variable contains a number, or
default to 1.

The function assumes `org-table-copy-increment' is non-nil."
  (let* ((default-step (if (numberp org-table-copy-increment)
			   org-table-copy-increment
			 1))
	 (number-regexp			;Lisp read syntax for numbers
	  (rx (and string-start
		   (opt (any "+-"))
		   (or (and (one-or-more digit) (opt "."))
		       (and (zero-or-more digit) "." (one-or-more digit)))
		   (opt (any "eE") (opt (opt (any "+-")) (one-or-more digit)))
		   string-end)))
	 (number-prefix-regexp (rx (and string-start (one-or-more digit))))
	 (number-suffix-regexp (rx (and (one-or-more digit) string-end)))
	 (analyze
	  (lambda (field)
	    ;; Analyze string FIELD and return information related to
	    ;; increment or nil.  When non-nil, return value has the
	    ;; following scheme: (TYPE VALUE PATTERN) where
	    ;; - TYPE is a symbol among `number', `prefix', `suffix'
	    ;;   and `timestamp',
	    ;; - VALUE is a timestamp if TYPE is `timestamp', or
	    ;;   a number otherwise,
	    ;; - PATTERN is the field without its prefix, or suffix if
	    ;;   TYPE is either `prefix' or `suffix' , or nil
	    ;;   otherwise.
	    (cond ((not (org-string-nw-p field)) nil)
		  ((string-match-p number-regexp field)
		   (list 'number
			 (string-to-number field)
			 nil))
		  ((string-match number-prefix-regexp field)
		   (list 'prefix
			 (string-to-number (match-string 0 field))
			 (substring field (match-end 0))))
		  ((string-match number-suffix-regexp field)
		   (list 'suffix
			 (string-to-number (match-string 0 field))
			 (substring field 0 (match-beginning 0))))
		  ((string-match-p org-ts-regexp3 field)
		   (list 'timestamp field nil))
		  (t nil))))
	 (next-number-string
	  (lambda (n1 &optional n2)
	    ;; Increment number N1 and return it as a string.  If N2
	    ;; is also a number, deduce increment step from the
	    ;; difference between N1 and N2.  Otherwise, increment
	    ;; step is `default-step'.
	    (number-to-string (if n2 (+ n1 (- n1 n2)) (+ n1 default-step)))))
	 (shift-timestamp
	  (lambda (t1 &optional t2)
	    ;; Increment timestamp T1 and return it.  If T2 is also
	    ;; a timestamp, deduce increment step from the difference,
	    ;; in days, between T1 and T2.  Otherwise, increment by
	    ;; `default-step' days.
	    (with-temp-buffer
	      (insert t1)
	      (org-timestamp-up-day (if (not t2) default-step
				      (- (org-time-string-to-absolute t1)
					 (org-time-string-to-absolute t2))))
	      (buffer-string)))))
    ;; Check if both PREVIOUS and FIELD have the same type.  Also, if
    ;; the case of prefixed or suffixed numbers, make sure their
    ;; pattern, i.e., the part of the string without the prefix or the
    ;; suffix, is the same.
    (pcase (cons (funcall analyze field) (funcall analyze previous))
      (`((number ,n1 ,_) . (number ,n2 ,_))
       (funcall next-number-string n1 n2))
      (`((number ,n ,_) . ,_)
       (funcall next-number-string n))
      (`((prefix ,n1 ,p1) . (prefix ,n2 ,p2))
       (concat (funcall next-number-string n1 (and (equal p1 p2) n2)) p1))
      (`((prefix ,n ,p) . ,_)
       (concat (funcall next-number-string n) p))
      (`((suffix ,n1 ,p1) . (suffix ,n2 ,p2))
       (concat p1 (funcall next-number-string n1 (and (equal p1 p2) n2))))
      (`((suffix ,n ,p) . ,_)
       (concat p (funcall next-number-string n)))
      (`((timestamp ,t1 ,_) . (timestamp ,t2 ,_))
       (funcall shift-timestamp t1 t2))
      (`((timestamp ,t1 ,_) . ,_)
       (funcall shift-timestamp t1))
      (_ field))))

;;;###autoload
(defun org-table-copy-down (n)
  "Copy the value of the current field one row below.

If the field at the cursor is empty, copy the content of the
nearest non-empty field above.  With argument N, use the Nth
non-empty field.

If the current field is not empty, it is copied down to the next
row, and the cursor is moved with it.  Therefore, repeating this
command causes the column to be filled row-by-row.

If the variable `org-table-copy-increment' is non-nil and the
field is a number, a timestamp, or is either prefixed or suffixed
with a number, it will be incremented while copying.  By default,
increment by the difference between the value in the current
field and the one in the field above, if any.  To increment using
a fixed integer, set `org-table-copy-increment' to a number.  In
the case of a timestamp, increment by days.

However, when N is 0, do not increment the field at all."
  (interactive "p")
  (org-table-check-inside-data-field)
  (let* ((beg (org-table-begin))
	 (column (org-table-current-column))
	 (initial-field (save-excursion
			  (let ((f (org-string-nw-p (org-table-get-field))))
			    (and f (org-trim f)))))
	 field field-above next-field)
    (save-excursion
      ;; Get reference field.
      (if initial-field (setq field initial-field)
	(beginning-of-line)
	(setq field
	      (catch :exit
		(while (re-search-backward org-table-dataline-regexp beg t)
		  (let ((f (org-string-nw-p (org-table-get-field column))))
		    (cond ((and (> n 1) f) (cl-decf n))
			  (f (throw :exit (org-trim f)))
			  (t nil))
		    (beginning-of-line)))
		(user-error "No non-empty field found"))))
      ;; Check if increment is appropriate, and how it should be done.
      (when (and org-table-copy-increment (/= n 0))
	;; If increment step is not explicit, get non-empty field just
	;; above the field being incremented to guess it.
	(unless (numberp org-table-copy-increment)
	  (setq field-above
		(let ((f (unless (= beg (line-beginning-position))
			   (forward-line -1)
			   (not (org-at-table-hline-p))
			   (org-table-get-field column))))
		  (and (org-string-nw-p f)
		       (org-trim f)))))
	;; Compute next field.
	(setq next-field (org-table--increment-field field field-above))))
    ;; Since initial field in not empty, we modify row below instead.
    ;; Skip alignment since we do it at the end of the process anyway.
    (when initial-field
      (let ((org-table-may-need-update nil)) (org-table-next-row))
      (org-table-blank-field))
    ;; Insert the new field.  NEW-FIELD may be nil if
    ;; `org-table-increment' is nil, or N = 0.  In that case, copy
    ;; FIELD.
    (insert (or next-field field))
    (org-table-maybe-recalculate-line)
    (org-table-align)))

;;;###autoload
(defun org-table-copy-region (beg end &optional cut)
  "Copy rectangular region in table to clipboard.
A special clipboard is used which can only be accessed with
`org-table-paste-rectangle'.  Return the region copied, as a list
of lists of fields."
  (interactive (list
		(if (org-region-active-p) (region-beginning) (point))
		(if (org-region-active-p) (region-end) (point))
		current-prefix-arg))
  (goto-char (min beg end))
  (org-table-check-inside-data-field)
  (let ((beg (line-beginning-position))
	(c01 (org-table-current-column))
	region)
    (goto-char (max beg end))
    (org-table-check-inside-data-field nil t)
    (let* ((end (copy-marker (line-end-position)))
	   (c02 (org-table-current-column))
	   (column-start (min c01 c02))
	   (column-end (max c01 c02))
	   (column-number (1+ (- column-end column-start)))
	   (rpl (and cut "  ")))
      (goto-char beg)
      (while (< (point) end)
	(unless (org-at-table-hline-p)
	  ;; Collect every cell between COLUMN-START and COLUMN-END.
	  (let (cols)
	    (dotimes (c column-number)
	      (push (org-table-get-field (+ c column-start) rpl) cols))
	    (push (nreverse cols) region)))
	(forward-line))
      (set-marker end nil))
    (when cut (org-table-align))
    (when (called-interactively-p 'any)
      (message (substitute-command-keys "Cells in the region copied, use \
\\[org-table-paste-rectangle] to paste them in a table.")))
    (setq org-table-clip (nreverse region))))

;;;###autoload
(defun org-table-paste-rectangle ()
  "Paste a rectangular region into a table.
The upper right corner ends up in the current field.  All involved fields
will be overwritten.  If the rectangle does not fit into the present table,
the table is enlarged as needed.  The process ignores horizontal separator
lines."
  (interactive)
  (unless (consp org-table-clip)
    (user-error "First cut/copy a region to paste!"))
  (org-table-check-inside-data-field)
  (let* ((column (org-table-current-column))
	 (org-table-automatic-realign nil))
    (org-table-save-field
     (dolist (row org-table-clip)
       (while (org-at-table-hline-p) (forward-line))
       ;; If we left the table, create a new row.
       (when (and (bolp) (not (looking-at "[ \t]*|")))
	 (end-of-line 0)
	 (org-table-next-field))
       (let ((c column))
	 (dolist (field row)
	   (org-table-goto-column c nil 'force)
	   (org-table-get-field nil field)
	   (cl-incf c)))
       (forward-line)))
    (org-table-align)))


;;; Follow Field minor mode

(define-minor-mode org-table-follow-field-mode
  "Minor mode to make the table field editor window follow the cursor.
When this mode is active, the field editor window will always show the
current field.  The mode exits automatically when the cursor leaves the
table (but see `org-table-exit-follow-field-mode-when-leaving-table')."
  :lighter " TblFollow"
  (if org-table-follow-field-mode
      (add-hook 'post-command-hook 'org-table-follow-fields-with-editor
		'append 'local)
    (remove-hook 'post-command-hook 'org-table-follow-fields-with-editor 'local)
    (let* ((buf (get-buffer "*Org Table Edit Field*"))
	   (win (and buf (get-buffer-window buf))))
      (when win (delete-window win))
      (when buf
	(with-current-buffer buf
	  (move-marker org-field-marker nil))
	(kill-buffer buf)))))

;;;###autoload
(defun org-table-edit-field (arg)
  "Edit table field in a different window.
This is mainly useful for fields that contain hidden parts.

When called with a `\\[universal-argument]' prefix, just make the full field
visible so that it can be edited in place.

When called with a `\\[universal-argument] \\[universal-argument]' prefix, \
toggle `org-table-follow-field-mode'."
  (interactive "P")
  (unless (org-at-table-p) (user-error "Not at a table"))
  (cond
   ((equal arg '(16))
    (org-table-follow-field-mode (if org-table-follow-field-mode -1 1)))
   (arg
    (let ((b (save-excursion (skip-chars-backward "^|") (point)))
	  (e (save-excursion (skip-chars-forward "^|\r\n") (point))))
      (remove-text-properties b e '(invisible t intangible t))
      (if font-lock-mode
	  (font-lock-fontify-block))))
   (t
    (let ((pos (point-marker))
	  (coord
	   (if (eq org-table-use-standard-references t)
	       (concat (org-number-to-letters (org-table-current-column))
		       (number-to-string (org-table-current-dline)))
	     (concat "@" (number-to-string (org-table-current-dline))
		     "$" (number-to-string (org-table-current-column)))))
	  (field (org-table-get-field))
	  (cw (current-window-configuration))
	  p)
      (goto-char pos)
      (org-switch-to-buffer-other-window "*Org Table Edit Field*")
      (when (and (local-variable-p 'org-field-marker)
		 (markerp org-field-marker))
	(move-marker org-field-marker nil))
      (erase-buffer)
      (insert "#\n# Edit field " coord " and finish with C-c C-c\n#\n")
      (let ((org-inhibit-startup t)) (org-mode))
      (auto-fill-mode -1)
      (setq truncate-lines nil)
      (setq word-wrap t)
      (goto-char (setq p (point-max)))
      (insert (org-trim field))
      (remove-text-properties p (point-max) '(invisible t intangible t))
      (goto-char p)
      (setq-local org-finish-function 'org-table-finish-edit-field)
      (setq-local org-window-configuration cw)
      (setq-local org-field-marker pos)
      (message "Edit and finish with C-c C-c")))))

(defun org-table-follow-fields-with-editor ()
  (if (and org-table-exit-follow-field-mode-when-leaving-table
	   (not (org-at-table-p)))
      ;; We have left the table, exit the follow mode
      (org-table-follow-field-mode -1)
    (when (org-table-check-inside-data-field 'noerror)
      (let ((win (selected-window)))
	(org-table-edit-field nil)
	(org-fit-window-to-buffer)
	(select-window win)))))

(defun org-table-finish-edit-field ()
  "Finish editing a table data field.
Remove all newline characters, insert the result into the table, realign
the table and kill the editing buffer."
  (let ((pos org-field-marker)
	(cw org-window-configuration)
	(cb (current-buffer))
	text)
    (goto-char (point-min))
    (while (re-search-forward "^#.*\n?" nil t) (replace-match ""))
    (while (re-search-forward "[ \t]*\n[ \t\n]*" nil t)
      (replace-match " "))
    (setq text (org-trim (buffer-string)))
    (set-window-configuration cw)
    (kill-buffer cb)
    (select-window (get-buffer-window (marker-buffer pos)))
    (goto-char pos)
    (move-marker pos nil)
    (org-table-check-inside-data-field)
    (org-table-get-field nil text)
    (org-table-align)
    (message "New field value inserted")))


;;; Formulas

(defun org-table-current-field-formula (&optional key noerror)
  "Return the formula active for the current field.

Assumes that table is already analyzed.  If KEY is given, return
the key to this formula.  Otherwise return the formula preceded
with \"=\" or \":=\"."
  (let* ((line (count-lines org-table-current-begin-pos
			    (line-beginning-position)))
	 (row (org-table-line-to-dline line)))
    (cond
     (row
      (let* ((col (org-table-current-column))
	     (name (car (rassoc (list line col)
				org-table-named-field-locations)))
	     (scol (format "$%d" col))
	     (ref (format "@%d$%d" (org-table-current-dline) col))
	     (stored-list (org-table-get-stored-formulas noerror))
	     (ass (or (assoc name stored-list)
		      (assoc ref stored-list)
		      (assoc scol stored-list))))
	(cond (key (car ass))
	      (ass (concat (if (string-match-p "^[0-9]+$" (car ass)) "=" ":=")
			   (cdr ass))))))
     (noerror nil)
     (t (error "No formula active for the current field")))))

(defun org-table-get-formula (&optional equation named)
  "Read a formula from the minibuffer, offer stored formula as default.
When NAMED is non-nil, look for a named equation."
  (let* ((stored-list (org-table-get-stored-formulas))
	 (name (car (rassoc (list (count-lines org-table-current-begin-pos
					       (line-beginning-position))
				  (org-table-current-column))
			    org-table-named-field-locations)))
	 (ref (format "@%d$%d"
		      (org-table-current-dline)
		      (org-table-current-column)))
	 (scol (cond
		((not named) (format "$%d" (org-table-current-column)))
		(name)
		(t ref)))
	 (name (or name ref))
	 (org-table-may-need-update nil)
	 (stored (cdr (assoc scol stored-list)))
	 (eq (cond
	      ((and stored equation (string-match-p "^ *=? *$" equation))
	       stored)
	      ((stringp equation) equation)
	      (t
	       (org-table-formula-from-user
		(read-string
		 (org-table-formula-to-user
		  (format "%s formula %s=" (if named "Field" "Column") scol))
		 (if stored (org-table-formula-to-user stored) "")
		 'org-table-formula-history)))))
	 mustsave)
    (unless (org-string-nw-p eq)
      ;; Remove formula.
      (setq stored-list (delq (assoc scol stored-list) stored-list))
      (org-table-store-formulas stored-list)
      (user-error "Formula removed"))
    (when (string-match "^ *=?" eq) (setq eq (replace-match "" t t eq)))
    (when (string-match " *$" eq) (setq eq (replace-match "" t t eq)))
    (when (and name (not named))
      ;; We set the column equation, delete the named one.
      (setq stored-list (delq (assoc name stored-list) stored-list)
	    mustsave t))
    (if stored
	(setcdr (assoc scol stored-list) eq)
      (setq stored-list (cons (cons scol eq) stored-list)))
    (when (or mustsave (not (equal stored eq)))
      (org-table-store-formulas stored-list))
    eq))

(defun org-table-store-formulas (alist &optional location)
  "Store the list of formulas below the current table.
If optional argument LOCATION is a buffer position, insert it at
LOCATION instead."
  (save-excursion
    (if location
	(progn (goto-char location) (beginning-of-line))
      (goto-char (org-table-end)))
    (let ((case-fold-search t))
      (if (looking-at "\\([ \t]*\n\\)*[ \t]*\\(#\\+TBLFM:\\)\\(.*\n?\\)")
	  (progn
	    ;; Don't overwrite TBLFM, we might use text properties to
	    ;; store stuff.
	    (goto-char (match-beginning 3))
	    (delete-region (match-beginning 3) (match-end 0)))
	(org-indent-line)
	(insert "#+TBLFM:"))
      (insert " "
	      (mapconcat (lambda (x) (concat (car x) "=" (cdr x)))
			 (sort alist #'org-table-formula-less-p)
			 "::")
	      "\n"))))

(defsubst org-table-formula-make-cmp-string (a)
  (when (string-match "\\`\\$[<>]" a)
    (let ((arrow (string-to-char (substring a 1))))
      ;; Fake a high number to make sure this is sorted at the end.
      (setq a (org-table-formula-handle-first/last-rc a))
      (setq a (format "$%d" (+ 10000
			       (if (= arrow ?<) -1000 0)
			       (string-to-number (substring a 1)))))))
  (when (string-match
	 "^\\(@\\([0-9]+\\)\\)?\\(\\$?\\([0-9]+\\)\\)?\\(\\$?[a-zA-Z0-9]+\\)?"
	 a)
    (concat
     (if (match-end 2)
	 (format "@%05d" (string-to-number (match-string 2 a))) "")
     (if (match-end 4)
	 (format "$%05d" (string-to-number (match-string 4 a))) "")
     (if (match-end 5)
	 (concat "@@" (match-string 5 a))))))

(defun org-table-formula-less-p (a b)
  "Compare two formulas for sorting."
  (let ((as (org-table-formula-make-cmp-string (car a)))
	(bs (org-table-formula-make-cmp-string (car b))))
    (and as bs (string< as bs))))

;;;###autoload
(defun org-table-get-stored-formulas (&optional noerror location)
  "Return an alist with the stored formulas directly after current table.
By default, only return active formulas, i.e., formulas located
on the first line after the table.  However, if optional argument
LOCATION is a buffer position, consider the formulas there."
  (save-excursion
    (if location
	(progn (goto-char location) (beginning-of-line))
      (goto-char (org-table-end)))
    (let ((case-fold-search t))
      (when (looking-at "\\([ \t]*\n\\)*[ \t]*#\\+TBLFM: *\\(.*\\)")
	(let ((strings (org-split-string (match-string-no-properties 2)
					 " *:: *"))
	      eq-alist seen)
	  (dolist (string strings (nreverse eq-alist))
	    (when (string-match "\\`\\(@[-+I<>0-9.$@]+\\|\\$\\([_a-zA-Z0-9]+\\|\
\[<>]+\\)\\) *= *\\(.*[^ \t]\\)"
				string)
	      (let ((lhs
		     (let ((m (match-string 1 string)))
		       (cond
			((not (match-end 2)) m)
			;; Is it a column reference?
			((string-match-p "\\`\\$\\([0-9]+\\|[<>]+\\)\\'" m) m)
			;; Since named columns are not possible in
			;; LHS, assume this is a named field.
			(t (match-string 2 string)))))
		    (rhs (match-string 3 string)))
		(push (cons lhs rhs) eq-alist)
		(cond
		 ((not (member lhs seen)) (push lhs seen))
		 (noerror
		  (message
		   "Double definition `%s=' in TBLFM line, please fix by hand"
		   lhs)
		  (ding)
		  (sit-for 2))
		 (t
		  (user-error
		   "Double definition `%s=' in TBLFM line, please fix by hand"
		   lhs)))))))))))

(defun org-table-fix-formulas (key replace &optional limit delta remove)
  "Modify the equations after the table structure has been edited.
KEY is \"@\" or \"$\".  REPLACE is an alist of numbers to replace.
For all numbers larger than LIMIT, shift them by DELTA."
  (save-excursion
    (goto-char (org-table-end))
    (while (let ((case-fold-search t)) (looking-at "[ \t]*#\\+tblfm:"))
      (let ((re (concat key "\\([0-9]+\\)"))
	    (re2
	     (when remove
	       (if (equal key "$")
		   (format "\\(@[0-9]+\\)?%s%d=.*?\\(::\\|$\\)"
			   (regexp-quote key) remove)
		 (format "@%d\\$[0-9]+=.*?\\(::\\|$\\)" remove))))
	    s n a)
	(when remove
	  (while (re-search-forward re2 (point-at-eol) t)
	    (unless (save-match-data (org-in-regexp "remote([^)]+?)"))
	      (if (equal (char-before (match-beginning 0)) ?.)
		  (user-error
		   "Change makes TBLFM term %s invalid, use undo to recover"
		   (match-string 0))
		(replace-match "")))))
	(while (re-search-forward re (point-at-eol) t)
	  (unless (save-match-data (org-in-regexp "remote([^)]+?)"))
	    (setq s (match-string 1) n (string-to-number s))
	    (cond
	     ((setq a (assoc s replace))
	      (replace-match (concat key (cdr a)) t t))
	     ((and limit (> n limit))
	      (replace-match (concat key (number-to-string (+ n delta))) t t)))))
	(message "The formulas in #+TBLFM have been updated"))
      (forward-line))))

;;;###autoload
(defun org-table-maybe-eval-formula ()
  "Check if the current field starts with \"=\" or \":=\".
If yes, store the formula and apply it."
  ;; We already know we are in a table.  Get field will only return a formula
  ;; when appropriate.  It might return a separator line, but no problem.
  (when org-table-formula-evaluate-inline
    (let* ((field (org-trim (or (org-table-get-field) "")))
	   named eq)
      (when (string-match "^:?=\\(.*[^=]\\)$" field)
	(setq named (equal (string-to-char field) ?:)
	      eq (match-string 1 field))
	(org-table-eval-formula (and named '(4))
				(org-table-formula-from-user eq))))))

;;;###autoload
(defun org-table-rotate-recalc-marks (&optional newchar)
  "Rotate the recalculation mark in the first column.
If in any row, the first field is not consistent with a mark,
insert a new column for the markers.
When there is an active region, change all the lines in the region,
after prompting for the marking character.
After each change, a message will be displayed indicating the meaning
of the new mark."
  (interactive)
  (unless (org-at-table-p) (user-error "Not at a table"))
  (let* ((region (org-region-active-p))
	 (l1 (and region
		  (save-excursion (goto-char (region-beginning))
				  (copy-marker (line-beginning-position)))))
	 (l2 (and region
		  (save-excursion (goto-char (region-end))
				  (copy-marker (line-beginning-position)))))
	 (l (copy-marker (line-beginning-position)))
	 (col (org-table-current-column))
	 (newchar (if region
		      (char-to-string
		       (read-char-exclusive
			"Change region to what mark?  Type # * ! $ or SPC: "))
		    newchar))
	 (no-special-column
	  (save-excursion
	    (goto-char (org-table-begin))
	    (re-search-forward
	     "^[ \t]*|[^-|][^|]*[^#!$*_^| \t][^|]*|" (org-table-end) t))))
    (when (and newchar (not (assoc newchar org-recalc-marks)))
      (user-error "Invalid character `%s' in `org-table-rotate-recalc-marks'"
		  newchar))
    (when l1 (goto-char l1))
    (save-excursion
      (beginning-of-line)
      (unless (looking-at org-table-dataline-regexp)
	(user-error "Not at a table data line")))
    (when no-special-column
      (org-table-goto-column 1)
      (org-table-insert-column))
    (let ((previous-line-end (line-end-position))
	  (newchar
	   (save-excursion
	     (beginning-of-line)
	     (cond ((not (looking-at "^[ \t]*| *\\([#!$*^_ ]\\) *|")) "#")
		   (newchar)
		   (t (cadr (member (match-string 1)
				    (append (mapcar #'car org-recalc-marks)
					    '(" ")))))))))
      ;; Rotate mark in first row.
      (org-table-get-field 1 (format " %s " newchar))
      ;; Rotate marks in additional rows if a region is active.
      (when region
	(save-excursion
	  (forward-line)
	  (while (<= (point) l2)
	    (when (looking-at org-table-dataline-regexp)
	      (org-table-get-field 1 (format " %s " newchar)))
	    (forward-line))))
      ;; Only align if rotation actually changed lines' length.
      (when (/= previous-line-end (line-end-position)) (org-table-align)))
    (goto-char l)
    (org-table-goto-column (if no-special-column (1+ col) col))
    (when l1 (set-marker l1 nil))
    (when l2 (set-marker l2 nil))
    (set-marker l nil)
    (when (called-interactively-p 'interactive)
      (message "%s" (cdr (assoc newchar org-recalc-marks))))))

;;;###autoload
(defun org-table-maybe-recalculate-line ()
  "Recompute the current line if marked for it, and if we haven't just done it."
  (interactive)
  (and org-table-allow-automatic-line-recalculation
       (not (and (memq last-command org-recalc-commands)
		 (eq org-last-recalc-line (line-beginning-position))))
       (save-excursion (beginning-of-line 1)
		       (looking-at org-table-auto-recalculate-regexp))
       (org-table-recalculate) t))

;;;###autoload
(defun org-table-eval-formula (&optional arg equation
					 suppress-align suppress-const
					 suppress-store suppress-analysis)
  "Replace the table field value at the cursor by the result of a calculation.

In a table, this command replaces the value in the current field with the
result of a formula.  It also installs the formula as the \"current\" column
formula, by storing it in a special line below the table.  When called
with a `\\[universal-argument]' prefix the formula is installed as a \
field formula.

When called with a `\\[universal-argument] \\[universal-argument]' prefix, \
insert the active equation for the field
back into the current field, so that it can be edited there.  This is \
useful
in order to use \\<org-table-fedit-map>`\\[org-table-show-reference]' to \
check the referenced fields.

When called, the command first prompts for a formula, which is read in
the minibuffer.  Previously entered formulas are available through the
history list, and the last used formula is offered as a default.
These stored formulas are adapted correctly when moving, inserting, or
deleting columns with the corresponding commands.

The formula can be any algebraic expression understood by the Calc package.
For details, see the Org mode manual.

This function can also be called from Lisp programs and offers
additional arguments: EQUATION can be the formula to apply.  If this
argument is given, the user will not be prompted.

SUPPRESS-ALIGN is used to speed-up recursive calls by by-passing
unnecessary aligns.

SUPPRESS-CONST suppresses the interpretation of constants in the
formula, assuming that this has been done already outside the
function.

SUPPRESS-STORE means the formula should not be stored, either
because it is already stored, or because it is a modified
equation that should not overwrite the stored one.

SUPPRESS-ANALYSIS prevents analyzing the table and checking
location of point."
  (interactive "P")
  (unless suppress-analysis
    (org-table-check-inside-data-field nil t)
    (org-table-analyze))
  (if (equal arg '(16))
      (let ((eq (org-table-current-field-formula)))
	(org-table-get-field nil eq)
	(org-table-align)
	(setq org-table-may-need-update t))
    (let* (fields
	   (ndown (if (integerp arg) arg 1))
	   (org-table-automatic-realign nil)
	   (case-fold-search nil)
	   (down (> ndown 1))
	   (formula (if (and equation suppress-store)
			equation
		      (org-table-get-formula equation (equal arg '(4)))))
	   (n0 (org-table-current-column))
	   (calc-modes (copy-sequence org-calc-default-modes))
	   (numbers nil)	   ; was a variable, now fixed default
	   (keep-empty nil)
	   form form0 formrpl formrg bw fmt ev orig lispp literal
	   duration duration-output-format)
      ;; Parse the format string.  Since we have a lot of modes, this is
      ;; a lot of work.  However, I think calc still uses most of the time.
      (if (string-match "\\(.*\\);\\(.*\\)" formula)
	  (progn
	    (setq fmt (concat (cdr (assoc "%" org-table-local-parameters))
			      (match-string-no-properties 2 formula)))
	    (setq formula (match-string-no-properties 1 formula))
	    (while (string-match "\\([pnfse]\\)\\(-?[0-9]+\\)" fmt)
	      (let ((c (string-to-char (match-string 1 fmt)))
		    (n (string-to-number (match-string 2 fmt))))
		(cl-case c
		  (?p (setf (cl-getf calc-modes 'calc-internal-prec) n))
		  (?n (setf (cl-getf calc-modes 'calc-float-format) (list 'float n)))
		  (?f (setf (cl-getf calc-modes 'calc-float-format) (list 'fix n)))
		  (?s (setf (cl-getf calc-modes 'calc-float-format) (list 'sci n)))
		  (?e (setf (cl-getf calc-modes 'calc-float-format) (list 'eng n)))))
	      ;; Remove matched flags from the mode string.
	      (setq fmt (replace-match "" t t fmt)))
	    (while (string-match "\\([tTUNLEDRFSu]\\)" fmt)
	      (let ((c (string-to-char (match-string 1 fmt))))
		(cl-case c
		  (?t (setq duration t numbers t
                            duration-output-format org-table-duration-custom-format))
		  (?T (setq duration t numbers t duration-output-format nil))
		  (?U (setq duration t numbers t duration-output-format 'hh:mm))
		  (?N (setq numbers t))
		  (?L (setq literal t))
		  (?E (setq keep-empty t))
		  (?D (setf (cl-getf calc-modes 'calc-angle-mode) 'deg))
		  (?R (setf (cl-getf calc-modes 'calc-angle-mode) 'rad))
		  (?F (setf (cl-getf calc-modes 'calc-prefer-frac) t))
		  (?S (setf (cl-getf calc-modes 'calc-symbolic-mode) t))
		  (?u (setf (cl-getf calc-modes 'calc-simplify-mode) 'units))))
	      ;; Remove matched flags from the mode string.
	      (setq fmt (replace-match "" t t fmt)))
	    (unless (string-match "\\S-" fmt)
	      (setq fmt nil))))
      (when (and (not suppress-const) org-table-formula-use-constants)
	(setq formula (org-table-formula-substitute-names formula)))
      (setq orig (or (get-text-property 1 :orig-formula formula) "?"))
      (setq formula (org-table-formula-handle-first/last-rc formula))
      (while (> ndown 0)
	(setq fields (org-split-string
		      (org-trim
		       (buffer-substring-no-properties
			(line-beginning-position) (line-end-position)))
		      " *| *"))
	;; replace fields with duration values if relevant
	(if duration
	    (setq fields
		  (mapcar (lambda (x) (org-table-time-string-to-seconds x))
			  fields)))
	(if (eq numbers t)
	    (setq fields (mapcar
			  (lambda (x)
			    (if (string-match "\\S-" x)
				(number-to-string (string-to-number x))
			      x))
			  fields)))
	(setq ndown (1- ndown))
	(setq form (copy-sequence formula)
	      lispp (and (> (length form) 2) (equal (substring form 0 2) "'(")))
	(if (and lispp literal) (setq lispp 'literal))

	;; Insert row and column number of formula result field
	(while (string-match "[@$]#" form)
	  (setq form
		(replace-match
		 (format "%d"
			 (save-match-data
			   (if (equal (substring form (match-beginning 0)
						 (1+ (match-beginning 0)))
				      "@")
			       (org-table-current-dline)
			     (org-table-current-column))))
		 t t form)))

	;; Check for old vertical references
	(org-table--error-on-old-row-references form)
	;; Insert remote references
	(setq form (org-table-remote-reference-indirection form))
	(while (string-match "\\<remote([ \t]*\\([^,)]+\\)[ \t]*,[ \t]*\\([^\n)]+\\))" form)
	  (setq form
		(replace-match
		 (save-match-data
		   (org-table-make-reference
		    (let ((rmtrng (org-table-get-remote-range
				   (match-string 1 form) (match-string 2 form))))
		      (if duration
			  (if (listp rmtrng)
			      (mapcar (lambda(x) (org-table-time-string-to-seconds x)) rmtrng)
			    (org-table-time-string-to-seconds rmtrng))
			rmtrng))
		    keep-empty numbers lispp))
		 t t form)))
	;; Insert complex ranges
	(while (and (string-match org-table-range-regexp form)
		    (> (length (match-string 0 form)) 1))
	  (setq formrg
		(save-match-data
		  (org-table-get-range
		   (match-string 0 form) org-table-current-begin-pos n0)))
	  (setq formrpl
		(save-match-data
		  (org-table-make-reference
		   ;; possibly handle durations
		   (if duration
		       (if (listp formrg)
			   (mapcar (lambda(x) (org-table-time-string-to-seconds x)) formrg)
			 (org-table-time-string-to-seconds formrg))
		     formrg)
		   keep-empty numbers lispp)))
	  (if (not (save-match-data
		     (string-match (regexp-quote form) formrpl)))
	      (setq form (replace-match formrpl t t form))
	    (user-error "Spreadsheet error: invalid reference \"%s\"" form)))
	;; Insert simple ranges, i.e. included in the current row.
	(while (string-match
		"\\$\\(\\([-+]\\)?[0-9]+\\)\\.\\.\\$\\(\\([-+]\\)?[0-9]+\\)"
		form)
	  (setq form
		(replace-match
		 (save-match-data
		   (org-table-make-reference
		    (cl-subseq fields
			       (+ (if (match-end 2) n0 0)
				  (string-to-number (match-string 1 form))
				  -1)
			       (+ (if (match-end 4) n0 0)
				  (string-to-number (match-string 3 form))))
		    keep-empty numbers lispp))
		 t t form)))
	(setq form0 form)
	;; Insert the references to fields in same row
	(while (string-match "\\$\\(\\([-+]\\)?[0-9]+\\)" form)
	  (let* ((n (+ (string-to-number (match-string 1 form))
		       (if (match-end 2) n0 0)))
		 (x (nth (1- (if (= n 0) n0 (max n 1))) fields)))
	    (setq formrpl (save-match-data
			    (org-table-make-reference
			     x keep-empty numbers lispp)))
	    (when (or (not x)
		      (save-match-data
			(string-match (regexp-quote formula) formrpl)))
	      (user-error "Invalid field specifier \"%s\""
			  (match-string 0 form))))
	  (setq form (replace-match formrpl t t form)))

	(if lispp
	    (setq ev (condition-case nil
			 (eval (eval (read form)))
		       (error "#ERROR"))
		  ev (if (numberp ev) (number-to-string ev) ev)
		  ev (if duration (org-table-time-seconds-to-string
				   (string-to-number ev)
				   duration-output-format)
		       ev))

	  ;; Use <...> time-stamps so that Calc can handle them.
	  (setq form
		(replace-regexp-in-string org-ts-regexp-inactive "<\\1>" form))
	  ;; Internationalize local time-stamps by setting locale to
	  ;; "C".
	  (setq form
		(replace-regexp-in-string
		 org-ts-regexp
		 (lambda (ts)
		   (let ((system-time-locale "C"))
		     (format-time-string
		      (org-time-stamp-format
		       (string-match-p "[0-9]\\{1,2\\}:[0-9]\\{2\\}" ts))
		      (apply #'encode-time
			     (save-match-data (org-parse-time-string ts))))))
		 form t t))

	  (setq ev (if (and duration (string-match "^[0-9]+:[0-9]+\\(?::[0-9]+\\)?$" form))
		       form
		     (calc-eval (cons form calc-modes)
				(when (and (not keep-empty) numbers) 'num)))
		ev (if duration (org-table-time-seconds-to-string
				 (if (string-match "^[0-9]+:[0-9]+\\(?::[0-9]+\\)?$" ev)
				     (string-to-number (org-table-time-string-to-seconds ev))
				   (string-to-number ev))
				 duration-output-format)
		     ev)))

	(when org-table-formula-debug
	  (let ((wcf (current-window-configuration)))
	    (with-output-to-temp-buffer "*Substitution History*"
	      (princ (format "Substitution history of formula
Orig:   %s
$xyz->  %s
@r$c->  %s
$1->    %s\n" orig formula form0 form))
	      (if (consp ev)
		  (princ (format "        %s^\nError:  %s"
				 (make-string (car ev) ?\-) (nth 1 ev)))
		(princ (format "Result: %s\nFormat: %s\nFinal:  %s"
			       ev (or fmt "NONE")
			       (if fmt (format fmt (string-to-number ev)) ev)))))
	    (setq bw (get-buffer-window "*Substitution History*"))
	    (org-fit-window-to-buffer bw)
	    (unless (and (called-interactively-p 'any) (not ndown))
	      (unless (let (inhibit-redisplay)
			(y-or-n-p "Debugging Formula.  Continue to next? "))
		(org-table-align)
		(user-error "Abort"))
	      (delete-window bw)
	      (message "")
	      (set-window-configuration wcf))))
	(when (consp ev) (setq fmt nil ev "#ERROR"))
	(org-table-justify-field-maybe
	 (format org-table-formula-field-format
		 (cond
		  ((not (stringp ev)) ev)
		  (fmt (format fmt (string-to-number ev)))
		  ;; Replace any active time stamp in the result with
		  ;; an inactive one.  Dates in tables are likely
		  ;; piece of regular data, not meant to appear in the
		  ;; agenda.
		  (t (replace-regexp-in-string org-ts-regexp "[\\1]" ev)))))
	(if (and down (> ndown 0) (looking-at ".*\n[ \t]*|[^-]"))
	    (call-interactively 'org-return)
	  (setq ndown 0)))
      (and down (org-table-maybe-recalculate-line))
      (or suppress-align (and org-table-may-need-update
			      (org-table-align))))))

(defun org-table-put-field-property (prop value)
  (save-excursion
    (put-text-property (progn (skip-chars-backward "^|") (point))
		       (progn (skip-chars-forward "^|") (point))
		       prop value)))

(defun org-table-get-range (desc &optional tbeg col highlight corners-only)
  "Get a calc vector from a column, according to descriptor DESC.

Optional arguments TBEG and COL can give the beginning of the table and
the current column, to avoid unnecessary parsing.

HIGHLIGHT means just highlight the range.

When CORNERS-ONLY is set, only return the corners of the range as
a list (line1 column1 line2 column2) where line1 and line2 are
line numbers relative to beginning of table, or TBEG, and column1
and column2 are table column numbers."
  (let* ((desc (if (string-match-p "\\`\\$[0-9]+\\.\\.\\$[0-9]+\\'" desc)
		   (replace-regexp-in-string "\\$" "@0$" desc)
		 desc))
	 (col (or col (org-table-current-column)))
	 (tbeg (or tbeg (org-table-begin)))
	 (thisline (count-lines tbeg (line-beginning-position))))
    (unless (string-match org-table-range-regexp desc)
      (user-error "Invalid table range specifier `%s'" desc))
    (let ((rangep (match-end 3))
	  (r1 (let ((r (and (match-end 1) (match-string 1 desc))))
		(or (save-match-data
		      (and (org-string-nw-p r)
			   (org-table--descriptor-line r thisline)))
		    thisline)))
	  (r2 (let ((r (and (match-end 4) (match-string 4 desc))))
		(or (save-match-data
		      (and (org-string-nw-p r)
			   (org-table--descriptor-line r thisline)))
		    thisline)))
	  (c1 (let ((c (and (match-end 2) (substring (match-string 2 desc) 1))))
		(if (or (not c) (= (string-to-number c) 0)) col
		  (+ (string-to-number c)
		     (if (memq (string-to-char c) '(?- ?+)) col 0)))))
	  (c2 (let ((c (and (match-end 5) (substring (match-string 5 desc) 1))))
		(if (or (not c) (= (string-to-number c) 0)) col
		  (+ (string-to-number c)
		     (if (memq (string-to-char c) '(?- ?+)) col 0))))))
      (save-excursion
	(if (and (not corners-only)
		 (or (not rangep) (and (= r1 r2) (= c1 c2))))
	    ;; Just one field.
	    (progn
	      (forward-line (- r1 thisline))
	      (while (not (looking-at org-table-dataline-regexp))
		(forward-line))
	      (prog1 (org-trim (org-table-get-field c1))
		(when highlight (org-table-highlight-rectangle))))
	  ;; A range, return a vector.  First sort the numbers to get
	  ;; a regular rectangle.
	  (let ((first-row (min r1 r2))
		(last-row (max r1 r2))
		(first-column (min c1 c2))
		(last-column (max c1 c2)))
	    (if corners-only (list first-row first-column last-row last-column)
	      ;; Copy the range values into a list.
	      (forward-line (- first-row thisline))
	      (while (not (looking-at org-table-dataline-regexp))
		(forward-line)
		(cl-incf first-row))
	      (org-table-goto-column first-column)
	      (let ((beg (point)))
		(forward-line (- last-row first-row))
		(while (not (looking-at org-table-dataline-regexp))
		  (forward-line -1))
		(org-table-goto-column last-column)
		(let ((end (point)))
		  (when highlight
		    (org-table-highlight-rectangle
		     beg (progn (skip-chars-forward "^|\n") (point))))
		  ;; Return string representation of calc vector.
		  (mapcar #'org-trim
			  (apply #'append
				 (org-table-copy-region beg end))))))))))))

(defun org-table--descriptor-line (desc cline)
  "Return relative line number corresponding to descriptor DESC.
The cursor is currently in relative line number CLINE."
  (if (string-match "\\`[0-9]+\\'" desc)
      (aref org-table-dlines (string-to-number desc))
    (when (or (not (string-match
		    "^\\(\\([-+]\\)?\\(I+\\)\\)?\\(\\([-+]\\)?\\([0-9]+\\)\\)?"
		    ;;  1  2          3           4  5          6
		    desc))
	      (and (not (match-end 3)) (not (match-end 6)))
	      (and (match-end 3) (match-end 6) (not (match-end 5))))
      (user-error "Invalid row descriptor `%s'" desc))
    (let* ((hn (and (match-end 3) (- (match-end 3) (match-beginning 3))))
	   (hdir (match-string 2 desc))
	   (odir (match-string 5 desc))
	   (on (and (match-end 6) (string-to-number (match-string 6 desc))))
	   (rel (and (match-end 6)
		     (or (and (match-end 1) (not (match-end 3)))
			 (match-end 5)))))
      (when (and hn (not hdir))
	(setq cline 0)
	(setq hdir "+")
	(when (eq (aref org-table-current-line-types 0) 'hline) (cl-decf hn)))
      (when (and (not hn) on (not odir)) (user-error "Should never happen"))
      (when hn
	(setq cline
	      (org-table--row-type 'hline hn cline (equal hdir "-") nil desc)))
      (when on
	(setq cline
	      (org-table--row-type 'dline on cline (equal odir "-") rel desc)))
      cline)))

(defun org-table--row-type (type n i backwards relative desc)
  "Return relative line of Nth row with type TYPE.
Search starts from relative line I.  When BACKWARDS in non-nil,
look before I.  When RELATIVE is non-nil, the reference is
relative.  DESC is the original descriptor that started the
search, as a string."
  (let ((l (length org-table-current-line-types)))
    (catch :exit
      (dotimes (_ n)
	(while (and (cl-incf i (if backwards -1 1))
		    (>= i 0)
		    (< i l)
		    (not (eq (aref org-table-current-line-types i) type))
		    ;; We are going to cross a hline.  Check if this is
		    ;; an authorized move.
		    (cond
		     ((not relative))
		     ((not (eq (aref org-table-current-line-types i) 'hline)))
		     ((eq org-table-relative-ref-may-cross-hline t))
		     ((eq org-table-relative-ref-may-cross-hline 'error)
		      (user-error "Row descriptor %s crosses hline" desc))
		     (t (cl-decf i (if backwards -1 1)) ; Step back.
			(throw :exit nil)))))))
    (cond ((or (< i 0) (>= i l))
	   (user-error "Row descriptor %s leads outside table" desc))
	  ;; The last hline doesn't exist.  Instead, point to last row
	  ;; in table.
	  ((= i (1- l)) (1- i))
	  (t i))))

(defun org-table--error-on-old-row-references (s)
  (when (string-match "&[-+0-9I]" s)
    (user-error "Formula contains old &row reference, please rewrite using @-syntax")))

(defun org-table-make-reference (elements keep-empty numbers lispp)
  "Convert list ELEMENTS to something appropriate to insert into formula.
KEEP-EMPTY indicated to keep empty fields, default is to skip them.
NUMBERS indicates that everything should be converted to numbers.
LISPP non-nil means to return something appropriate for a Lisp
list, `literal' is for the format specifier L."
  ;; Calc nan (not a number) is used for the conversion of the empty
  ;; field to a reference for several reasons: (i) It is accepted in a
  ;; Calc formula (e. g. "" or "()" would result in a Calc error).
  ;; (ii) In a single field (not in range) it can be distinguished
  ;; from "(nan)" which is the reference made from a single field
  ;; containing "nan".
  (if (stringp elements)
      ;; field reference
      (if lispp
	  (if (eq lispp 'literal)
	      elements
	    (if (and (eq elements "") (not keep-empty))
		""
	      (prin1-to-string
	       (if numbers (string-to-number elements) elements))))
	(if (string-match "\\S-" elements)
	    (progn
	      (when numbers (setq elements (number-to-string
					    (string-to-number elements))))
	      (concat "(" elements ")"))
	  (if (or (not keep-empty) numbers) "(0)" "nan")))
    ;; range reference
    (unless keep-empty
      (setq elements
	    (delq nil
		  (mapcar (lambda (x) (if (string-match "\\S-" x) x nil))
			  elements))))
    (setq elements (or elements '()))  ; if delq returns nil then we need '()
    (if lispp
	(mapconcat
	 (lambda (x)
	   (if (eq lispp 'literal)
	       x
	     (prin1-to-string (if numbers (string-to-number x) x))))
	 elements " ")
      (concat "[" (mapconcat
		   (lambda (x)
		     (if (string-match "\\S-" x)
			 (if numbers
			     (number-to-string (string-to-number x))
			   x)
		       (if (or (not keep-empty) numbers) "0" "nan")))
		   elements
		   ",") "]"))))

(defun org-table-message-once-per-second (t1 &rest args)
  "If there has been more than one second since T1, display message.
ARGS are passed as arguments to the `message' function.  Returns
current time if a message is printed, otherwise returns T1.  If
T1 is nil, always messages."
  (let ((curtime (current-time)))
    (if (or (not t1) (org-time-less-p 1 (org-time-subtract curtime t1)))
	(progn (apply 'message args)
	       curtime)
      t1)))

;;;###autoload
(defun org-table-recalculate (&optional all noalign)
  "Recalculate the current table line by applying all stored formulas.

With prefix arg ALL, do this for all lines in the table.

When called with a `\\[universal-argument] \\[universal-argument]' prefix, or \
if ALL is the symbol `iterate',
recompute the table until it no longer changes.

If NOALIGN is not nil, do not re-align the table after the computations
are done.  This is typically used internally to save time, if it is
known that the table will be realigned a little later anyway."
  (interactive "P")
  (unless (memq this-command org-recalc-commands)
    (push this-command org-recalc-commands))
  (unless (org-at-table-p) (user-error "Not at a table"))
  (if (or (eq all 'iterate) (equal all '(16)))
      (org-table-iterate)
    (org-table-analyze)
    (let* ((eqlist (sort (org-table-get-stored-formulas)
			 (lambda (a b) (string< (car a) (car b)))))
	   (inhibit-redisplay (not debug-on-error))
	   (line-re org-table-dataline-regexp)
	   (log-first-time (current-time))
	   (log-last-time log-first-time)
	   (cnt 0)
	   beg end eqlcol eqlfield)
      ;; Insert constants in all formulas.
      (when eqlist
	(org-table-with-shrunk-columns
	 (org-table-save-field
	  ;; Expand equations, then split the equation list between
	  ;; column formulas and field formulas.
	  (dolist (eq eqlist)
	    (let* ((rhs (org-table-formula-substitute-names
			 (org-table-formula-handle-first/last-rc (cdr eq))))
		   (old-lhs (car eq))
		   (lhs
		    (org-table-formula-handle-first/last-rc
		     (cond
		      ((string-match "\\`@-?I+" old-lhs)
		       (user-error "Can't assign to hline relative reference"))
		      ((string-match "\\`\\$[<>]" old-lhs)
		       (let ((new (org-table-formula-handle-first/last-rc
				   old-lhs)))
			 (when (assoc new eqlist)
			   (user-error "\"%s=\" formula tries to overwrite \
existing formula for column %s"
				       old-lhs
				       new))
			 new))
		      (t old-lhs)))))
	      (if (string-match-p "\\`\\$[0-9]+\\'" lhs)
		  (push (cons lhs rhs) eqlcol)
		(push (cons lhs rhs) eqlfield))))
	  (setq eqlcol (nreverse eqlcol))
	  ;; Expand ranges in lhs of formulas
	  (setq eqlfield (org-table-expand-lhs-ranges (nreverse eqlfield)))
	  ;; Get the correct line range to process.
	  (if all
	      (progn
		(setq end (copy-marker (org-table-end)))
		(goto-char (setq beg org-table-current-begin-pos))
		(cond
		 ((re-search-forward org-table-calculate-mark-regexp end t)
		  ;; This is a table with marked lines, compute selected
		  ;; lines.
		  (setq line-re org-table-recalculate-regexp))
		 ;; Move forward to the first non-header line.
		 ((and (re-search-forward org-table-dataline-regexp end t)
		       (re-search-forward org-table-hline-regexp end t)
		       (re-search-forward org-table-dataline-regexp end t))
		  (setq beg (match-beginning 0)))
		 ;; Just leave BEG at the start of the table.
		 (t nil)))
	    (setq beg (line-beginning-position)
		  end (copy-marker (line-beginning-position 2))))
	  (goto-char beg)
	  ;; Mark named fields untouchable.  Also check if several
	  ;; field/range formulas try to set the same field.
	  (remove-text-properties beg end '(:org-untouchable t))
	  (let ((current-line (count-lines org-table-current-begin-pos
					   (line-beginning-position)))
		seen-fields)
	    (dolist (eq eqlfield)
	      (let* ((name (car eq))
		     (location (assoc name org-table-named-field-locations))
		     (eq-line (or (nth 1 location)
				  (and (string-match "\\`@\\([0-9]+\\)" name)
				       (aref org-table-dlines
					     (string-to-number
					      (match-string 1 name))))))
		     (reference
		      (if location
			  ;; Turn field coordinates associated to NAME
			  ;; into an absolute reference.
			  (format "@%d$%d"
				  (org-table-line-to-dline eq-line)
				  (nth 2 location))
			name)))
		(when (member reference seen-fields)
		  (user-error "Several field/range formulas try to set %s"
			      reference))
		(push reference seen-fields)
		(when (or all (eq eq-line current-line))
		  (org-table-goto-field name)
		  (org-table-put-field-property :org-untouchable t)))))
	  ;; Evaluate the column formulas, but skip fields covered by
	  ;; field formulas.
	  (goto-char beg)
	  (while (re-search-forward line-re end t)
	    (unless (string-match "\\` *[_^!$/] *\\'" (org-table-get-field 1))
	      ;; Unprotected line, recalculate.
	      (cl-incf cnt)
	      (when all
		(setq log-last-time
		      (org-table-message-once-per-second
		       log-last-time
		       "Re-applying formulas to full table...(line %d)" cnt)))
	      (if (markerp org-last-recalc-line)
		  (move-marker org-last-recalc-line (line-beginning-position))
		(setq org-last-recalc-line
		      (copy-marker (line-beginning-position))))
	      (dolist (entry eqlcol)
		(goto-char org-last-recalc-line)
		(org-table-goto-column
		 (string-to-number (substring (car entry) 1)) nil 'force)
		(unless (get-text-property (point) :org-untouchable)
		  (org-table-eval-formula
		   nil (cdr entry) 'noalign 'nocst 'nostore 'noanalysis)))))
	  ;; Evaluate the field formulas.
	  (dolist (eq eqlfield)
	    (let ((reference (car eq))
		  (formula (cdr eq)))
	      (setq log-last-time
		    (org-table-message-once-per-second
		     (and all log-last-time)
		     "Re-applying formula to field: %s" (car eq)))
	      (org-table-goto-field
	       reference
	       ;; Possibly create a new column, as long as
	       ;; `org-table-formula-create-columns' allows it.
	       (let ((column-count (progn (end-of-line)
					  (1- (org-table-current-column)))))
		 (lambda (column)
		   (when (> column 1000)
		     (user-error "Formula column target too large"))
		   (and (> column column-count)
			(or (eq org-table-formula-create-columns t)
			    (and (eq org-table-formula-create-columns 'warn)
				 (progn
				   (org-display-warning
				    "Out-of-bounds formula added columns")
				   t))
			    (and (eq org-table-formula-create-columns 'prompt)
				 (yes-or-no-p
				  "Out-of-bounds formula.  Add columns? "))
			    (user-error
			     "Missing columns in the table.  Aborting"))))))
	      (org-table-eval-formula nil formula t t t t)))
	  ;; Clean up marker.
	  (set-marker end nil)))
	(unless noalign
	  (when org-table-may-need-update (org-table-align))
	  (when all
	    (org-table-message-once-per-second
	     log-first-time "Re-applying formulas to %d lines... done" cnt)))
	(org-table-message-once-per-second
	 (and all log-first-time) "Re-applying formulas... done")))))

;;;###autoload
(defun org-table-iterate (&optional arg)
  "Recalculate the table until it does not change anymore.
The maximum number of iterations is 10, but you can choose a different value
with the prefix ARG."
  (interactive "P")
  (let ((imax (if arg (prefix-numeric-value arg) 10))
	(i 0)
	(lasttbl (buffer-substring (org-table-begin) (org-table-end)))
	thistbl)
    (catch 'exit
      (while (< i imax)
	(setq i (1+ i))
	(org-table-recalculate 'all)
	(setq thistbl (buffer-substring (org-table-begin) (org-table-end)))
	(if (not (string= lasttbl thistbl))
	    (setq lasttbl thistbl)
	  (if (> i 1)
	      (message "Convergence after %d iterations" i)
	    (message "Table was already stable"))
	  (throw 'exit t)))
      (user-error "No convergence after %d iterations" i))))

;;;###autoload
(defun org-table-recalculate-buffer-tables ()
  "Recalculate all tables in the current buffer."
  (interactive)
  (org-with-wide-buffer
   (org-table-map-tables
    (lambda ()
      ;; Reason for separate `org-table-align': When repeating
      ;; (org-table-recalculate t) `org-table-may-need-update' gets in
      ;; the way.
      (org-table-recalculate t t)
      (org-table-align))
    t)))

;;;###autoload
(defun org-table-iterate-buffer-tables ()
  "Iterate all tables in the buffer, to converge inter-table dependencies."
  (interactive)
  (let* ((imax 10)
	 (i imax)
	 (checksum (md5 (buffer-string)))
	 c1)
    (org-with-wide-buffer
     (catch 'exit
       (while (> i 0)
	 (setq i (1- i))
	 (org-table-map-tables (lambda () (org-table-recalculate t t)) t)
	 (if (equal checksum (setq c1 (md5 (buffer-string))))
	     (progn
	       (org-table-map-tables #'org-table-align t)
	       (message "Convergence after %d iterations" (- imax i))
	       (throw 'exit t))
	   (setq checksum c1)))
       (org-table-map-tables #'org-table-align t)
       (user-error "No convergence after %d iterations" imax)))))

(defun org-table-calc-current-TBLFM (&optional arg)
  "Apply the #+TBLFM in the line at point to the table."
  (interactive "P")
  (unless (org-at-TBLFM-p) (user-error "Not at a #+TBLFM line"))
  (let ((formula (buffer-substring
		  (line-beginning-position)
		  (line-end-position))))
    (save-excursion
      ;; Insert a temporary formula at right after the table
      (goto-char (org-table-TBLFM-begin))
      (let ((s (point-marker)))
	(insert formula "\n")
	(let ((e (point-marker)))
	  ;; Recalculate the table.
	  (beginning-of-line 0)		; move to the inserted line
	  (skip-chars-backward " \r\n\t")
	  (unwind-protect
	      (org-call-with-arg #'org-table-recalculate (or arg t))
	    ;; Delete the formula inserted temporarily.
	    (delete-region s e)
	    (set-marker s nil)
	    (set-marker e nil)))))))

(defun org-table-TBLFM-begin ()
  "Find the beginning of the TBLFM lines and return its position.
Return nil when the beginning of TBLFM line was not found."
  (save-excursion
    (when (progn (forward-line 1)
		 (re-search-backward org-table-TBLFM-begin-regexp nil t))
      (line-beginning-position 2))))

(defun org-table-expand-lhs-ranges (equations)
  "Expand list of formulas.
If some of the RHS in the formulas are ranges or a row reference,
expand them to individual field equations for each field.  This
function assumes the table is already analyzed (i.e., using
`org-table-analyze')."
  (let (res)
    (dolist (e equations (nreverse res))
      (let ((lhs (car e))
	    (rhs (cdr e)))
	(cond
	 ((string-match-p "\\`@[-+0-9]+\\$-?[0-9]+\\'" lhs)
	  ;; This just refers to one fixed field.
	  (push e res))
	 ((string-match-p "\\`[a-zA-Z][_a-zA-Z0-9]*\\'" lhs)
	  ;; This just refers to one fixed named field.
	  (push e res))
	 ((string-match-p "\\`\\$[0-9]+\\'" lhs)
	  ;; Column formulas are treated specially and are not
	  ;; expanded.
	  (push e res))
	 ((string-match "\\`@[0-9]+\\'" lhs)
	  (dotimes (ic org-table-current-ncol)
	    (push (cons (propertize (format "%s$%d" lhs (1+ ic)) :orig-eqn e)
			rhs)
		  res)))
	 (t
	  (let* ((range (org-table-get-range
			 lhs org-table-current-begin-pos 1 nil 'corners))
		 (r1 (org-table-line-to-dline (nth 0 range)))
		 (c1 (nth 1 range))
		 (r2 (org-table-line-to-dline (nth 2 range) 'above))
		 (c2 (nth 3 range)))
	    (cl-loop for ir from r1 to r2 do
		     (cl-loop for ic from c1 to c2 do
			      (push (cons (propertize
					   (format "@%d$%d" ir ic) :orig-eqn e)
					  rhs)
				    res))))))))))

(defun org-table-formula-handle-first/last-rc (s)
  "Replace @<, @>, $<, $> with first/last row/column of the table.
So @< and $< will always be replaced with @1 and $1, respectively.
The advantage of these special markers are that structure editing of
the table will not change them, while @1 and $1 will be modified
when a line/row is swapped out of that privileged position.  So for
formulas that use a range of rows or columns, it may often be better
to anchor the formula with \"I\" row markers, or to offset from the
borders of the table using the @< @> $< $> makers."
  (let (n nmax len char (start 0))
    (while (string-match "\\([@$]\\)\\(<+\\|>+\\)\\|\\(remote([^)]+)\\)"
			 s start)
      (if (match-end 3)
	  (setq start (match-end 3))
	(setq nmax (if (equal (match-string 1 s) "@")
		       (1- (length org-table-dlines))
		     org-table-current-ncol)
	      len (- (match-end 2) (match-beginning 2))
	      char (string-to-char (match-string 2 s))
	      n (if (= char ?<)
		    len
		  (- nmax len -1)))
	(if (or (< n 1) (> n nmax))
	    (user-error "Reference \"%s\" in expression \"%s\" points outside table"
			(match-string 0 s) s))
	(setq start (match-beginning 0))
	(setq s (replace-match (format "%s%d" (match-string 1 s) n) t t s)))))
  s)

(defun org-table-formula-substitute-names (f)
  "Replace $const with values in string F."
  (let ((start 0)
	(pp (/= (string-to-char f) ?'))
	(duration (string-match-p ";.*[Tt].*\\'" f))
	(new (replace-regexp-in-string	; Check for column names.
	      org-table-column-name-regexp
	      (lambda (m)
		(concat "$" (cdr (assoc (match-string 1 m)
					org-table-column-names))))
	      f t t)))
    ;; Parameters and constants.
    (while (setq start
		 (string-match
		  "\\$\\([a-zA-Z][_a-zA-Z0-9]*\\)\\|\\(\\<remote([^)]*)\\)"
		  new start))
      (if (match-end 2) (setq start (match-end 2))
	(cl-incf start)
	;; When a duration is expected, convert value on the fly.
	(let ((value
	       (save-match-data
		 (let ((v (org-table-get-constant (match-string 1 new))))
		   (if (and (org-string-nw-p v) duration)
		       (org-table-time-string-to-seconds v)
		     v)))))
	  (when value
	    (setq new (replace-match
		       (concat (and pp "(") value (and pp ")")) t t new))))))
    (if org-table-formula-debug (propertize new :orig-formula f) new)))

(defun org-table-get-constant (const)
  "Find the value for a parameter or constant in a formula.
Parameters get priority."
  (or (cdr (assoc const org-table-local-parameters))
      (cdr (assoc const org-table-formula-constants-local))
      (cdr (assoc const org-table-formula-constants))
      (and (fboundp 'constants-get) (constants-get const))
      (and (string= (substring const 0 (min 5 (length const))) "PROP_")
	   (org-entry-get nil (substring const 5) 'inherit))
      "#UNDEFINED_NAME"))

(defvar org-table-fedit-map
  (let ((map (make-sparse-keymap)))
    (org-defkey map "\C-x\C-s"      'org-table-fedit-finish)
    (org-defkey map "\C-c\C-s"      'org-table-fedit-finish)
    (org-defkey map "\C-c\C-c"      'org-table-fedit-finish)
    (org-defkey map "\C-c'"         'org-table-fedit-finish)
    (org-defkey map "\C-c\C-q"      'org-table-fedit-abort)
    (org-defkey map "\C-c?"	    'org-table-show-reference)
    (org-defkey map [(meta shift up)]    'org-table-fedit-line-up)
    (org-defkey map [(meta shift down)]  'org-table-fedit-line-down)
    (org-defkey map [(shift up)]    'org-table-fedit-ref-up)
    (org-defkey map [(shift down)]  'org-table-fedit-ref-down)
    (org-defkey map [(shift left)]  'org-table-fedit-ref-left)
    (org-defkey map [(shift right)] 'org-table-fedit-ref-right)
    (org-defkey map [(meta up)]     'org-table-fedit-scroll-down)
    (org-defkey map [(meta down)]   'org-table-fedit-scroll)
    (org-defkey map [(meta tab)]    'lisp-complete-symbol)
    (org-defkey map "\M-\C-i"       'lisp-complete-symbol)
    (org-defkey map [(tab)]	    'org-table-fedit-lisp-indent)
    (org-defkey map "\C-i"	    'org-table-fedit-lisp-indent)
    (org-defkey map "\C-c\C-r" 'org-table-fedit-toggle-ref-type)
    (org-defkey map "\C-c}"    'org-table-fedit-toggle-coordinates)
    map))

(easy-menu-define org-table-fedit-menu org-table-fedit-map "Org Edit Formulas Menu."
  '("Edit-Formulas"
    ["Finish and Install" org-table-fedit-finish t]
    ["Finish, Install, and Apply" (org-table-fedit-finish t) :keys "C-u C-c C-c"]
    ["Abort" org-table-fedit-abort t]
    "--"
    ["Pretty-Print Lisp Formula" org-table-fedit-lisp-indent t]
    ["Complete Lisp Symbol" lisp-complete-symbol t]
    "--"
    "Shift Reference at Point"
    ["Up" org-table-fedit-ref-up t]
    ["Down" org-table-fedit-ref-down t]
    ["Left" org-table-fedit-ref-left t]
    ["Right" org-table-fedit-ref-right t]
    "-"
    "Change Test Row for Column Formulas"
    ["Up" org-table-fedit-line-up t]
    ["Down" org-table-fedit-line-down t]
    "--"
    ["Scroll Table Window" org-table-fedit-scroll t]
    ["Scroll Table Window down" org-table-fedit-scroll-down t]
    ["Show Table Grid" org-table-fedit-toggle-coordinates
     :style toggle :selected (with-current-buffer (marker-buffer org-pos)
			       org-table-overlay-coordinates)]
    "--"
    ["Standard Refs (B3 instead of @3$2)" org-table-fedit-toggle-ref-type
     :style toggle :selected org-table-buffer-is-an]))

(defvar org-table--fedit-source nil
  "Position of the TBLFM line being edited.")

;;;###autoload
(defun org-table-edit-formulas ()
  "Edit the formulas of the current table in a separate buffer."
  (interactive)
  (let ((at-tblfm (org-at-TBLFM-p)))
    (unless (or at-tblfm (org-at-table-p))
      (user-error "Not at a table"))
    (save-excursion
      ;; Move point within the table before analyzing it.
      (when at-tblfm (re-search-backward "^[ \t]*|"))
      (org-table-analyze))
    (let ((key (org-table-current-field-formula 'key 'noerror))
	  (eql (sort (org-table-get-stored-formulas t (and at-tblfm (point)))
		     #'org-table-formula-less-p))
	  (pos (point-marker))
	  (source (copy-marker (line-beginning-position)))
	  (startline 1)
	  (wc (current-window-configuration))
	  (sel-win (selected-window))
	  (titles '((column . "# Column Formulas\n")
		    (field . "# Field and Range Formulas\n")
		    (named . "# Named Field Formulas\n"))))
      (org-switch-to-buffer-other-window "*Edit Formulas*")
      (erase-buffer)
      ;; Keep global-font-lock-mode from turning on font-lock-mode
      (let ((font-lock-global-modes '(not fundamental-mode)))
	(fundamental-mode))
      (setq-local font-lock-global-modes (list 'not major-mode))
      (setq-local org-pos pos)
      (setq-local org-table--fedit-source source)
      (setq-local org-window-configuration wc)
      (setq-local org-selected-window sel-win)
      (use-local-map org-table-fedit-map)
      (add-hook 'post-command-hook #'org-table-fedit-post-command t t)
      (setq startline (org-current-line))
      (dolist (entry eql)
	(let* ((type (cond
		      ((string-match "\\`\\$\\([0-9]+\\|[<>]+\\)\\'"
				     (car entry))
		       'column)
		      ((equal (string-to-char (car entry)) ?@) 'field)
		      (t 'named)))
	       (title (assq type titles)))
	  (when title
	    (unless (bobp) (insert "\n"))
	    (insert
	     (org-add-props (cdr title) nil 'face font-lock-comment-face))
	    (setq titles (remove title titles)))
	  (when (equal key (car entry)) (setq startline (org-current-line)))
	  (let ((s (concat
		    (if (memq (string-to-char (car entry)) '(?@ ?$)) "" "$")
		    (car entry) " = " (cdr entry) "\n")))
	    (remove-text-properties 0 (length s) '(face nil) s)
	    (insert s))))
      (when (eq org-table-use-standard-references t)
	(org-table-fedit-toggle-ref-type))
      (org-goto-line startline)
      (message "%s" (substitute-command-keys "\\<org-mode-map>\
Edit formulas, finish with `\\[org-ctrl-c-ctrl-c]' or `\\[org-edit-special]'.  \
See menu for more commands.")))))

(defun org-table-fedit-post-command ()
  (when (not (memq this-command '(lisp-complete-symbol)))
    (let ((win (selected-window)))
      (save-excursion
	(ignore-errors (org-table-show-reference))
	(select-window win)))))

(defun org-table-formula-to-user (s)
  "Convert a formula from internal to user representation."
  (if (eq org-table-use-standard-references t)
      (org-table-convert-refs-to-an s)
    s))

(defun org-table-formula-from-user (s)
  "Convert a formula from user to internal representation."
  (if org-table-use-standard-references
      (org-table-convert-refs-to-rc s)
    s))

(defun org-table-convert-refs-to-rc (s)
  "Convert spreadsheet references from A7 to @7$28.
Works for single references, but also for entire formulas and even the
full TBLFM line."
  (let ((start 0))
    (while (string-match "\\<\\([a-zA-Z]+\\)\\([0-9]+\\>\\|&\\)\\|\\(;[^\r\n:]+\\|\\<remote([^,)]*)\\)" s start)
      (cond
       ((match-end 3)
	;; format match, just advance
	(setq start (match-end 0)))
       ((and (> (match-beginning 0) 0)
	     (equal ?. (aref s (max (1- (match-beginning 0)) 0)))
	     (not (equal ?. (aref s (max (- (match-beginning 0) 2) 0)))))
	;; 3.e5 or something like this.
	(setq start (match-end 0)))
       ((or (> (- (match-end 1) (match-beginning 1)) 2)
	    ;; (member (match-string 1 s)
	    ;;	    '("arctan" "exp" "expm" "lnp" "log" "stir"))
	    )
	;; function name, just advance
	(setq start (match-end 0)))
       (t
	(setq start (match-beginning 0)
	      s (replace-match
		 (if (equal (match-string 2 s) "&")
		     (format "$%d" (org-letters-to-number (match-string 1 s)))
		   (format "@%d$%d"
			   (string-to-number (match-string 2 s))
			   (org-letters-to-number (match-string 1 s))))
		 t t s)))))
    s))

(defun org-table-convert-refs-to-an (s)
  "Convert spreadsheet references from to @7$28 to AB7.
Works for single references, but also for entire formulas and even the
full TBLFM line."
  (while (string-match "@\\([0-9]+\\)\\$\\([0-9]+\\)" s)
    (setq s (replace-match
	     (format "%s%d"
		     (org-number-to-letters
		      (string-to-number (match-string 2 s)))
		     (string-to-number (match-string 1 s)))
	     t t s)))
  (while (string-match "\\(^\\|[^0-9a-zA-Z]\\)\\$\\([0-9]+\\)" s)
    (setq s (replace-match (concat "\\1"
				   (org-number-to-letters
				    (string-to-number (match-string 2 s))) "&")
			   t nil s)))
  s)

(defun org-letters-to-number (s)
  "Convert a base 26 number represented by letters into an integer.
For example:  AB -> 28."
  (let ((n 0))
    (setq s (upcase s))
    (while (> (length s) 0)
      (setq n (+ (* n 26) (string-to-char s) (- ?A) 1)
	    s (substring s 1)))
    n))

(defun org-number-to-letters (n)
  "Convert an integer into a base 26 number represented by letters.
For example:  28 -> AB."
  (let ((s ""))
    (while (> n 0)
      (setq s (concat (char-to-string (+ (mod (1- n) 26) ?A)) s)
	    n (/ (1- n) 26)))
    s))

(defun org-table-time-string-to-seconds (s)
  "Convert a time string into numerical duration in seconds.
S can be a string matching either -?HH:MM:SS or -?HH:MM.
If S is a string representing a number, keep this number."
  (if (equal s "")
      s
    (let (hour minus min sec res)
      (cond
       ((and (string-match "\\(-?\\)\\([0-9]+\\):\\([0-9]+\\):\\([0-9]+\\)" s))
	(setq minus (< 0 (length (match-string 1 s)))
	      hour (string-to-number (match-string 2 s))
	      min (string-to-number (match-string 3 s))
	      sec (string-to-number (match-string 4 s)))
	(if minus
	    (setq res (- (+ (* hour 3600) (* min 60) sec)))
	  (setq res (+ (* hour 3600) (* min 60) sec))))
       ((and (not (string-match org-ts-regexp-both s))
	     (string-match "\\(-?\\)\\([0-9]+\\):\\([0-9]+\\)" s))
	(setq minus (< 0 (length (match-string 1 s)))
	      hour (string-to-number (match-string 2 s))
	      min (string-to-number (match-string 3 s)))
	(if minus
	    (setq res (- (+ (* hour 3600) (* min 60))))
	  (setq res (+ (* hour 3600) (* min 60)))))
       (t (setq res (string-to-number s))))
      (number-to-string res))))

(defun org-table-time-seconds-to-string (secs &optional output-format)
  "Convert a number of seconds to a time string.
If OUTPUT-FORMAT is non-nil, return a number of days, hours,
minutes or seconds."
  (let* ((secs0 (abs secs))
	 (res
	  (cond ((eq output-format 'days)
		 (format "%.3f" (/ (float secs0) 86400)))
		((eq output-format 'hours)
		 (format "%.2f" (/ (float secs0) 3600)))
		((eq output-format 'minutes)
		 (format "%.1f" (/ (float secs0) 60)))
		((eq output-format 'seconds)
		 (format "%d" secs0))
		((eq output-format 'hh:mm)
		 ;; Ignore seconds
		 (substring (format-seconds
			     (if org-table-duration-hour-zero-padding
				 "%.2h:%.2m:%.2s" "%h:%.2m:%.2s")
			     secs0)
			    0 -3))
		(t (format-seconds
		    (if org-table-duration-hour-zero-padding
			"%.2h:%.2m:%.2s" "%h:%.2m:%.2s")
		    secs0)))))
    (if (< secs 0) (concat "-" res) res)))

(defun org-table-fedit-convert-buffer (function)
  "Convert all references in this buffer, using FUNCTION."
  (let ((origin (copy-marker (line-beginning-position))))
    (goto-char (point-min))
    (while (not (eobp))
      (insert (funcall function (buffer-substring (point) (line-end-position))))
      (delete-region (point) (line-end-position))
      (forward-line))
    (goto-char origin)
    (set-marker origin nil)))

(defun org-table-fedit-toggle-ref-type ()
  "Convert all references in the buffer from B3 to @3$2 and back."
  (interactive)
  (setq-local org-table-buffer-is-an (not org-table-buffer-is-an))
  (org-table-fedit-convert-buffer
   (if org-table-buffer-is-an
       'org-table-convert-refs-to-an 'org-table-convert-refs-to-rc))
  (message "Reference type switched to %s"
	   (if org-table-buffer-is-an "A1 etc" "@row$column")))

(defun org-table-fedit-ref-up ()
  "Shift the reference at point one row/hline up."
  (interactive)
  (org-table-fedit-shift-reference 'up))

(defun org-table-fedit-ref-down ()
  "Shift the reference at point one row/hline down."
  (interactive)
  (org-table-fedit-shift-reference 'down))

(defun org-table-fedit-ref-left ()
  "Shift the reference at point one field to the left."
  (interactive)
  (org-table-fedit-shift-reference 'left))

(defun org-table-fedit-ref-right ()
  "Shift the reference at point one field to the right."
  (interactive)
  (org-table-fedit-shift-reference 'right))

(defun org-table--rematch-and-replace (n &optional decr hline)
  "Re-match the group N, and replace it with the shifted reference."
  (or (match-end n) (user-error "Cannot shift reference in this direction"))
  (goto-char (match-beginning n))
  (and (looking-at (regexp-quote (match-string n)))
       (replace-match (org-table-shift-refpart (match-string 0) decr hline)
		      t t)))

(defun org-table-fedit-shift-reference (dir)
  (cond
   ((org-in-regexp "\\(\\<[a-zA-Z]\\)&")
    (if (memq dir '(left right))
	(org-table--rematch-and-replace 1 (eq dir 'left))
      (user-error "Cannot shift reference in this direction")))
   ((org-in-regexp "\\(\\<[a-zA-Z]\\{1,2\\}\\)\\([0-9]+\\)")
    ;; A B3-like reference
    (if (memq dir '(up down))
	(org-table--rematch-and-replace 2 (eq dir 'up))
      (org-table--rematch-and-replace 1 (eq dir 'left))))
   ((org-in-regexp
     "\\(@\\|\\.\\.\\)\\([-+]?\\(I+\\>\\|[0-9]+\\)\\)\\(\\$\\([-+]?[0-9]+\\)\\)?")
    ;; An internal reference
    (if (memq dir '(up down))
	(org-table--rematch-and-replace 2 (eq dir 'up) (match-end 3))
      (org-table--rematch-and-replace 5 (eq dir 'left))))))

(defun org-table-shift-refpart (ref &optional decr hline)
  "Shift a reference part REF.
If DECR is set, decrease the references row/column, else increase.
If HLINE is set, this may be a hline reference, it certainly is not
a translation reference."
  (save-match-data
    (let* ((sign (string-match "^[-+]" ref)) n)

      (if sign (setq sign (substring ref 0 1) ref (substring ref 1)))
      (cond
       ((and hline (string-match "^I+" ref))
	(setq n (string-to-number (concat sign (number-to-string (length ref)))))
	(setq n (+ n (if decr -1 1)))
	(if (= n 0) (setq n (+ n (if decr -1 1))))
	(if sign
	    (setq sign (if (< n 0) "-" "+") n (abs n))
	  (setq n (max 1 n)))
	(concat sign (make-string n ?I)))

       ((string-match "^[0-9]+" ref)
	(setq n (string-to-number (concat sign ref)))
	(setq n (+ n (if decr -1 1)))
	(if sign
	    (concat (if (< n 0) "-" "+") (number-to-string (abs n)))
	  (number-to-string (max 1 n))))

       ((string-match "^[a-zA-Z]+" ref)
	(org-number-to-letters
	 (max 1 (+ (org-letters-to-number ref) (if decr -1 1)))))

       (t (user-error "Cannot shift reference"))))))

(defun org-table-fedit-toggle-coordinates ()
  "Toggle the display of coordinates in the referenced table."
  (interactive)
  (let ((pos (marker-position org-pos)))
    (with-current-buffer (marker-buffer org-pos)
      (save-excursion
	(goto-char pos)
	(org-table-toggle-coordinate-overlays)))))

(defun org-table-fedit-finish (&optional arg)
  "Parse the buffer for formula definitions and install them.
With prefix ARG, apply the new formulas to the table."
  (interactive "P")
  (org-table-remove-rectangle-highlight)
  (when org-table-use-standard-references
    (org-table-fedit-convert-buffer 'org-table-convert-refs-to-rc)
    (setq org-table-buffer-is-an nil))
  (let ((pos org-pos)
	(sel-win org-selected-window)
	(source org-table--fedit-source)
	eql)
    (goto-char (point-min))
    (while (re-search-forward
	    "^\\(@[-+I<>0-9.$@]+\\|@?[0-9]+\\|\\$\\([a-zA-Z0-9]+\\|[<>]+\\)\\) *= *\\(.*\\(\n[ \t]+.*$\\)*\\)"
	    nil t)
      (let ((var (match-string 1))
	    (form (org-trim (match-string 3))))
	(unless (equal form "")
	  (while (string-match "[ \t]*\n[ \t]*" form)
	    (setq form (replace-match " " t t form)))
	  (when (assoc var eql)
	    (user-error "Double formulas for %s" var))
	  (push (cons var form) eql))))
    (set-window-configuration org-window-configuration)
    (select-window sel-win)
    (goto-char source)
    (org-table-store-formulas eql)
    (set-marker pos nil)
    (set-marker source nil)
    (kill-buffer "*Edit Formulas*")
    (if arg
	(org-table-recalculate 'all)
      (message "New formulas installed - press C-u C-c C-c to apply."))))

(defun org-table-fedit-abort ()
  "Abort editing formulas, without installing the changes."
  (interactive)
  (org-table-remove-rectangle-highlight)
  (let ((pos org-pos) (sel-win org-selected-window))
    (set-window-configuration org-window-configuration)
    (select-window sel-win)
    (goto-char pos)
    (move-marker pos nil)
    (message "Formula editing aborted without installing changes")))

(defun org-table-fedit-lisp-indent ()
  "Pretty-print and re-indent Lisp expressions in the Formula Editor."
  (interactive)
  (let ((pos (point)) beg end ind)
    (beginning-of-line 1)
    (cond
     ((looking-at "[ \t]")
      (goto-char pos)
      (call-interactively 'lisp-indent-line))
     ((looking-at "[$&@0-9a-zA-Z]+ *= *[^ \t\n']") (goto-char pos))
     ((not (fboundp 'pp-buffer))
      (user-error "Cannot pretty-print.  Command `pp-buffer' is not available"))
     ((looking-at "[$&@0-9a-zA-Z]+ *= *'(")
      (goto-char (- (match-end 0) 2))
      (setq beg (point))
      (setq ind (make-string (current-column) ?\ ))
      (condition-case nil (forward-sexp 1)
	(error
	 (user-error "Cannot pretty-print Lisp expression: Unbalanced parenthesis")))
      (setq end (point))
      (save-restriction
	(narrow-to-region beg end)
	(if (eq last-command this-command)
	    (progn
	      (goto-char (point-min))
	      (setq this-command nil)
	      (while (re-search-forward "[ \t]*\n[ \t]*" nil t)
		(replace-match " ")))
	  (pp-buffer)
	  (untabify (point-min) (point-max))
	  (goto-char (1+ (point-min)))
	  (while (re-search-forward "^." nil t)
	    (beginning-of-line 1)
	    (insert ind))
	  (goto-char (point-max))
	  (org-delete-backward-char 1)))
      (goto-char beg))
     (t nil))))

(defun org-table-fedit-line-up ()
  "Move cursor one line up in the window showing the table."
  (interactive)
  (org-table-fedit-move 'previous-line))

(defun org-table-fedit-line-down ()
  "Move cursor one line down in the window showing the table."
  (interactive)
  (org-table-fedit-move 'next-line))

(defun org-table-fedit-move (command)
  "Move the cursor in the window showing the table.
Use COMMAND to do the motion, repeat if necessary to end up in a data line."
  (let ((org-table-allow-automatic-line-recalculation nil)
	(pos org-pos) (win (selected-window)) p)
    (select-window (get-buffer-window (marker-buffer org-pos)))
    (setq p (point))
    (call-interactively command)
    (while (and (org-at-table-p)
		(org-at-table-hline-p))
      (call-interactively command))
    (or (org-at-table-p) (goto-char p))
    (move-marker pos (point))
    (select-window win)))

(defun org-table-fedit-scroll (N)
  (interactive "p")
  (let ((other-window-scroll-buffer (marker-buffer org-pos)))
    (scroll-other-window N)))

(defun org-table-fedit-scroll-down (N)
  (interactive "p")
  (org-table-fedit-scroll (- N)))

(defun org-table-add-rectangle-overlay (beg end &optional face)
  "Add a new overlay."
  (let ((ov (make-overlay beg end)))
    (overlay-put ov 'face (or face 'secondary-selection))
    (push ov org-table-rectangle-overlays)))

(defun org-table-highlight-rectangle (&optional beg end face)
  "Highlight rectangular region in a table.
When buffer positions BEG and END are provided, use them to
delimit the region to highlight.  Otherwise, refer to point.  Use
FACE, when non-nil, for the highlight."
  (let* ((beg (or beg (point)))
	 (end (or end (point)))
	 (b (min beg end))
	 (e (max beg end))
	 (start-coordinates
	  (save-excursion
	    (goto-char b)
	    (cons (line-beginning-position) (org-table-current-column))))
	 (end-coordinates
	  (save-excursion
	    (goto-char e)
	    (cons (line-beginning-position) (org-table-current-column)))))
    (when (boundp 'org-show-positions)
      (setq org-show-positions (cons b (cons e org-show-positions))))
    (goto-char (car start-coordinates))
    (let ((column-start (min (cdr start-coordinates) (cdr end-coordinates)))
	  (column-end (max (cdr start-coordinates) (cdr end-coordinates)))
	  (last-row (car end-coordinates)))
      (while (<= (point) last-row)
	(when (looking-at org-table-dataline-regexp)
	  (org-table-goto-column column-start)
	  (skip-chars-backward "^|\n")
	  (let ((p (point)))
	    (org-table-goto-column column-end)
	    (skip-chars-forward "^|\n")
	    (org-table-add-rectangle-overlay p (point) face)))
	(forward-line)))
    (goto-char (car start-coordinates)))
  (add-hook 'before-change-functions #'org-table-remove-rectangle-highlight))

(defun org-table-remove-rectangle-highlight (&rest _ignore)
  "Remove the rectangle overlays."
  (unless org-inhibit-highlight-removal
    (remove-hook 'before-change-functions 'org-table-remove-rectangle-highlight)
    (mapc 'delete-overlay org-table-rectangle-overlays)
    (setq org-table-rectangle-overlays nil)))

(defvar-local org-table-coordinate-overlays nil
  "Collects the coordinate grid overlays, so that they can be removed.")

(defun org-table-overlay-coordinates ()
  "Add overlays to the table at point, to show row/column coordinates."
  (interactive)
  (mapc 'delete-overlay org-table-coordinate-overlays)
  (setq org-table-coordinate-overlays nil)
  (save-excursion
    (let ((id 0) (ih 0) hline eol str ov)
      (goto-char (org-table-begin))
      (while (org-at-table-p)
	(setq eol (point-at-eol))
	(setq ov (make-overlay (point-at-bol) (1+ (point-at-bol))))
	(push ov org-table-coordinate-overlays)
	(setq hline (looking-at org-table-hline-regexp))
	(setq str (if hline (format "I*%-2d" (setq ih (1+ ih)))
		    (format "%4d" (setq id (1+ id)))))
	(org-overlay-before-string ov str 'org-special-keyword 'evaporate)
	(when hline
	  (let ((ic 0))
	    (while (re-search-forward "[+|]\\(-+\\)" eol t)
	      (cl-incf ic)
	      (let* ((beg (1+ (match-beginning 0)))
		     (s1 (format "$%d" ic))
		     (s2 (org-number-to-letters ic))
		     (str (if (eq t org-table-use-standard-references) s2 s1))
		     (ov (make-overlay beg (+ beg (length str)))))
		(push ov org-table-coordinate-overlays)
		(org-overlay-display ov str 'org-special-keyword 'evaporate)))))
	(forward-line)))))

;;;###autoload
(defun org-table-toggle-coordinate-overlays ()
  "Toggle the display of Row/Column numbers in tables."
  (interactive)
  (if (not (org-at-table-p))
      (user-error "Not on a table")
    (setq org-table-overlay-coordinates (not org-table-overlay-coordinates))
    (when (and (org-at-table-p) org-table-overlay-coordinates)
      (org-table-align))
    (unless org-table-overlay-coordinates
      (mapc 'delete-overlay org-table-coordinate-overlays)
      (setq org-table-coordinate-overlays nil))
    (message "Tables Row/Column numbers display turned %s"
	     (if org-table-overlay-coordinates "on" "off"))))

;;;###autoload
(defun org-table-toggle-formula-debugger ()
  "Toggle the formula debugger in tables."
  (interactive)
  (setq org-table-formula-debug (not org-table-formula-debug))
  (message "Formula debugging has been turned %s"
	   (if org-table-formula-debug "on" "off")))


;;; Columns Shrinking

(defun org-table--shrunk-field ()
  "Non-nil if current field is narrowed.
When non-nil, return the overlay narrowing the field."
  (cl-some (lambda (o)
	     (and (eq 'table-column-hide (overlay-get o 'org-overlay-type))
		  o))
	   (overlays-at (save-excursion
			  (skip-chars-forward (if (org-at-table-hline-p) "^+|"
						"^|")
					      (line-end-position))
			  (1- (point))))))

(defun org-table--list-shrunk-columns ()
  "List currently shrunk columns in table at point."
  (save-excursion
    ;; We really check shrunk columns in current row only.  It could
    ;; be wrong if all rows do not contain the same number of columns
    ;; (i.e. the table is not properly aligned).  As a consequence,
    ;; some columns may not be shrunk again upon aligning the table.
    ;;
    ;; For example, in the following table, cursor is on first row and
    ;; "<>" indicates a shrunk column.
    ;;
    ;; | |
    ;; | | <> |
    ;;
    ;; Aligning table from the first row will not shrink again the
    ;; second row, which was not visible initially.
    ;;
    ;; However, fixing it requires to check every row, which may be
    ;; slow on large tables.  Moreover, the hindrance of this
    ;; pathological case is very limited.
    (beginning-of-line)
    (search-forward "|")
    (let ((separator (if (org-at-table-hline-p) "+" "|"))
	  (column 1)
	  (shrunk (and (org-table--shrunk-field) (list 1)))
	  (end (line-end-position)))
      (while (search-forward separator end t)
	(cl-incf column)
	(when (org-table--shrunk-field) (push column shrunk)))
      (nreverse shrunk))))

(defun org-table--make-shrinking-overlay (start end display field &optional pre)
  "Create an overlay to shrink text between START and END.

Use string DISPLAY instead of the real text between the two
buffer positions.  FIELD is the real contents of the field, as
a string, or nil.  It is meant to be displayed upon moving the
mouse onto the overlay.

When optional argument PRE is non-nil, assume the overlay is
located at the beginning of the field, and prepend
`org-table-separator-space' to it.  Otherwise, concatenate
`org-table-shrunk-column-indicator' at its end.

Return the overlay."
  (let ((show-before-edit
	 (lambda (o &rest _)
	   ;; Removing one overlay removes all other overlays in the
	   ;; same column.
	   (mapc #'delete-overlay
		 (cdr (overlay-get o 'org-table-column-overlays)))))
	(o (make-overlay start end)))
    (overlay-put o 'insert-behind-hooks (list show-before-edit))
    (overlay-put o 'insert-in-front-hooks (list show-before-edit))
    (overlay-put o 'modification-hooks (list show-before-edit))
    (overlay-put o 'org-overlay-type 'table-column-hide)
    (when (stringp field) (overlay-put o 'help-echo field))
    ;; Make sure overlays stays on top of table coordinates overlays.
    ;; See `org-table-overlay-coordinates'.
    (overlay-put o 'priority 1)
    (let ((d (if pre (concat org-table-separator-space display)
	       (concat display org-table-shrunk-column-indicator))))
      (org-overlay-display o d 'org-table t))
    o))

(defun org-table--shrink-field (width align start end contents)
  "Shrink a table field to a specified width.

WIDTH is an integer representing the number of characters to
display, in addition to `org-table-shrunk-column-indicator'.
ALIGN is the alignment of the current column, as either \"l\",
\"c\" or \"r\".  START and END are, respectively, the beginning
and ending positions of the field.  CONTENTS is its trimmed
contents, as a string, or `hline' for table rules.

Real field is hidden under one or two overlays.  They have the
following properties:

  `org-overlay-type'

    Set to `table-column-hide'.  Used to identify overlays
    responsible for shrinking columns in a table.

  `org-table-column-overlays'

    It is a list with the pattern (siblings . COLUMN-OVERLAYS)
    where COLUMN-OVERLAYS is the list of all overlays hiding the
    same column.

Whenever the text behind or next to the overlay is modified, all
the overlays in the column are deleted, effectively displaying
the column again.

Return a list of overlays hiding the field, or nil if field is
already hidden."
  (cond
   ((= start end) nil)			;no field to narrow
   ((org-table--shrunk-field) nil)	;already shrunk
   ((= 0 width)				;shrink to one character
    (list (org-table--make-shrinking-overlay
	   start end "" (if (eq 'hline contents) "" contents))))
   ((eq contents 'hline)
    (list (org-table--make-shrinking-overlay
	   start end (make-string (1+ width) ?-) "")))
   ((equal contents "")			;no contents to hide
    (list
     (let ((w (org-string-width (buffer-substring start end)))
	   ;; We really want WIDTH + 2 whitespace, to include blanks
	   ;; around fields.
	   (full (+ 2 width)))
       (if (<= w full)
	   (org-table--make-shrinking-overlay
	    (1- end) end (make-string (- full w) ?\s) "")
	 (org-table--make-shrinking-overlay (- end (- w full) 1) end "" "")))))
   (t
    ;; If the field is not empty, display exactly WIDTH characters.
    ;; It can mean to partly hide the field, or extend it with virtual
    ;; blanks.  To that effect, we use one or two overlays.  The
    ;; first, optional, one may add or hide white spaces before the
    ;; contents of the field.  The other, mandatory, one cuts the
    ;; field or displays white spaces at the end of the field.  It
    ;; also always displays `org-table-shrunk-column-indicator'.
    (let* ((lead (org-with-point-at start (skip-chars-forward " ")))
	   (trail (org-with-point-at end (abs (skip-chars-backward " "))))
	   (contents-width (org-string-width
			    (buffer-substring (+ start lead) (- end trail)))))
      (cond
       ;; Contents are too large to fit in WIDTH character.  Limit, if
       ;; possible, blanks at the beginning of the field to a single
       ;; white space, and cut the field at an appropriate location.
       ((<= width contents-width)
	(let ((pre
	       (and (> lead 0)
		    (org-table--make-shrinking-overlay
		     start (+ start lead) "" contents t)))
	      (post
	       (org-table--make-shrinking-overlay
		;; Find cut location so that WIDTH characters are
		;; visible using dichotomy.
		(let* ((begin (+ start lead))
		       (lower begin)
		       (upper (1- end))
		       ;; Compensate the absence of leading space,
		       ;; thus preserving alignment.
		       (width (if (= lead 0) (1+ width) width)))
		  (catch :exit
		    (while (> (- upper lower) 1)
		      (let ((mean (+ (ash lower -1)
				     (ash upper -1)
				     (logand lower upper 1))))
			(pcase (org-string-width (buffer-substring begin mean))
			  ((pred (= width)) (throw :exit mean))
			  ((pred (< width)) (setq upper mean))
			  (_ (setq lower mean)))))
		    upper))
		end "" contents)))
	  (if pre (list pre post) (list post))))
       ;; Contents fit it WIDTH characters.  First compute number of
       ;; white spaces needed on each side of contents, then expand or
       ;; compact blanks on each side of the field in order to
       ;; preserve width and obey to alignment constraints.
       (t
	(let* ((required (- width contents-width))
	       (before
		(pcase align
		  ;; Compensate the absence of leading space, thus
		  ;; preserving alignment.
		  ((guard (= lead 0)) -1)
		  ("l" 0)
		  ("r" required)
		  ("c" (/ required 2))))
	       (after (- required before))
	       (pre
		(pcase (1- lead)
		  ((or (guard (= lead 0)) (pred (= before))) nil)
		  ((pred (< before))
		   (org-table--make-shrinking-overlay
		    start (+ start (- lead before)) "" contents t))
		  (_
		   (org-table--make-shrinking-overlay
		    start (1+ start)
		    (make-string (- before (1- lead)) ?\s)
		    contents t))))
	       (post
		(pcase (1- trail)
		  ((pred (= after))
		   (org-table--make-shrinking-overlay (1- end) end "" contents))
		  ((pred (< after))
		   (org-table--make-shrinking-overlay
		    (+ after (- end trail)) end "" contents))
		  (_
		   (org-table--make-shrinking-overlay
		    (1- end) end
		    (make-string (- after (1- trail)) ?\s)
		    contents)))))
	  (if pre (list pre post) (list post)))))))))

(defun org-table--read-column-selection (select max)
  "Read column selection select as a list of numbers.

SELECT is a string containing column ranges, separated by white
space characters, see `org-table-hide-column' for details.  MAX
is the maximum column number.

Return value is a sorted list of numbers.  Ignore any number
outside of the [1;MAX] range."
  (catch :all
    (sort
     (delete-dups
      (cl-mapcan
       (lambda (s)
	 (cond
	  ((member s '("-" "1-")) (throw :all (number-sequence 1 max)))
	  ((string-match-p "\\`[0-9]+\\'" s)
	   (let ((n (string-to-number s)))
	     (and (> n 0) (<= n max) (list n))))
	  ((string-match "\\`\\([0-9]+\\)?-\\([0-9]+\\)?\\'" s)
	   (let ((n (match-string 1 s))
		 (m (match-string 2 s)))
	     (number-sequence (if n (max 1 (string-to-number n))
				1)
			      (if m (min max (string-to-number m))
				max))))
	  (t nil)))			;invalid specification
       (split-string select)))
     #'<)))

(defun org-table--shrink-columns (columns beg end)
  "Shrink COLUMNS in a table.
COLUMNS is a sorted list of column numbers.  BEG and END are,
respectively, the beginning position and the end position of the
table."
  (org-with-wide-buffer
   (org-font-lock-ensure beg end)
   (dolist (c columns)
     (goto-char beg)
     (let ((align nil)
	   (width nil)
	   (fields nil))
       (while (< (point) end)
	 (catch :continue
	   (let* ((hline? (org-at-table-hline-p))
		  (separator (if hline? "+" "|")))
	     ;; Move to COLUMN.
	     (search-forward "|")
	     (or (= c 1)		;already there
		 (search-forward separator (line-end-position) t (1- c))
		 (throw :continue nil)) ;skip invalid columns
	     ;; Extract boundaries and contents from current field.
	     ;; Also set the column's width if we encounter a width
	     ;; cookie for the first time.
	     (let* ((start (point))
		    (end (progn
			   (skip-chars-forward (concat "^|" separator)
					       (line-end-position))
			   (point)))
		    (contents (if hline? 'hline
				(org-trim (buffer-substring start end)))))
	       (push (list start end contents) fields)
	       (when (and (not hline?)
			  (string-match "\\`<\\([lrc]\\)?\\([0-9]+\\)>\\'"
					contents))
		 (unless align (setq align (match-string 1 contents)))
		 (unless width
		   (setq width (string-to-number (match-string 2 contents))))))))
	 (forward-line))
       ;; Link overlays for current field to the other overlays in the
       ;; same column.
       (let ((chain (list 'siblings)))
	 (dolist (field fields)
	   (dolist (new (apply #'org-table--shrink-field
			       (or width 0) (or align "l") field))
	     (push new (cdr chain))
	     (overlay-put new 'org-table-column-overlays chain))))))))

;;;###autoload
(defun org-table-toggle-column-width (&optional arg)
  "Shrink or expand current column in an Org table.

If a width cookie specifies a width W for the column, the first
W visible characters are displayed.  Otherwise, the column is
shrunk to a single character.

When point is before the first column or after the last one, ask
for the columns to shrink or expand, as a list of ranges.
A column range can be one of the following patterns:

  N    column N only
  N-M  every column between N and M (both inclusive)
  N-   every column between N (inclusive) and the last column
  -M   every column between the first one and M (inclusive)
  -    every column

When optional argument ARG is a string, use it as white space
separated list of column ranges.

When called with `\\[universal-argument]' prefix, call \
`org-table-shrink', i.e.,
shrink columns with a width cookie and expand the others.

When called with `\\[universal-argument] \\[universal-argument]' \
prefix, expand all columns."
  (interactive "P")
  (unless (org-at-table-p) (user-error "Not in a table"))
  (let* ((begin (org-table-begin))
	 (end (org-table-end))
	 ;; Compute an upper bound for the number of columns.
	 ;; Nonexistent columns are ignored anyway.
	 (max-columns (/ (- (line-end-position) (line-beginning-position)) 2))
	 (shrunk (org-table--list-shrunk-columns))
	 (columns
	  (pcase arg
	    (`nil
	     (if (save-excursion
		   (skip-chars-backward "^|" (line-beginning-position))
		   (or (bolp) (looking-at-p "[ \t]*$")))
		 ;; Point is either before first column or past last
		 ;; one.  Ask for columns to operate on.
		 (org-table--read-column-selection
		  (read-string "Column ranges (e.g. 2-4 6-): ")
		  max-columns)
	       (list (org-table-current-column))))
	    ((pred stringp) (org-table--read-column-selection arg max-columns))
	    ((or `(4) `(16)) nil)
	    (_ (user-error "Invalid argument: %S" arg)))))
    (pcase arg
      (`(4) (org-table-shrink begin end))
      (`(16) (org-table-expand begin end))
      (_
       (org-table-expand begin end)
       (org-table--shrink-columns
	(cl-set-exclusive-or columns shrunk) begin end)))))

;;;###autoload
(defun org-table-shrink (&optional begin end)
  "Shrink all columns with a width cookie in the table at point.

Columns without a width cookie are expanded.

Optional arguments BEGIN and END, when non-nil, specify the
beginning and end position of the current table."
  (interactive)
  (unless (or begin (org-at-table-p)) (user-error "Not at a table"))
  (org-with-wide-buffer
   (let ((begin (or begin (org-table-begin)))
	 (end (or end (org-table-end)))
	 (regexp "|[ \t]*<[lrc]?[0-9]+>[ \t]*\\(|\\|$\\)")
	 (columns))
     (goto-char begin)
     (while (re-search-forward regexp end t)
       (goto-char (match-beginning 1))
       (cl-pushnew (org-table-current-column) columns))
     (org-table-expand begin end)
     ;; Make sure invisible characters in the table are at the right
     ;; place since column widths take them into account.
     (org-font-lock-ensure begin end)
     (org-table--shrink-columns (sort columns #'<) begin end))))

;;;###autoload
(defun org-table-expand (&optional begin end)
  "Expand all columns in the table at point.
Optional arguments BEGIN and END, when non-nil, specify the
beginning and end position of the current table."
  (interactive)
  (unless (or begin (org-at-table-p)) (user-error "Not at a table"))
  (org-with-wide-buffer
   (let ((begin (or begin (org-table-begin)))
	 (end (or end (org-table-end))))
     (remove-overlays begin end 'org-overlay-type 'table-column-hide))))


;;; Generic Tools

;;;###autoload
(defun org-table-map-tables (f &optional quietly)
  "Apply function F to the start of all tables in the buffer."
  (org-with-point-at 1
    (while (re-search-forward org-table-line-regexp nil t)
      (let ((table (org-element-lineage (org-element-at-point) '(table) t)))
	(when table
	  (unless quietly
	    (message "Mapping tables: %d%%"
		     (floor (* 100.0 (point)) (buffer-size))))
	  (goto-char (org-element-property :post-affiliated table))
	  (let ((end (copy-marker (org-element-property :end table))))
	    (unwind-protect
		(progn (funcall f) (goto-char end))
	      (set-marker end nil)))))))
  (unless quietly (message "Mapping tables: done")))

;;;###autoload
(defun org-table-export (&optional file format)
  "Export table to a file, with configurable format.
Such a file can be imported into usual spreadsheet programs.

FILE can be the output file name.  If not given, it will be taken
from a TABLE_EXPORT_FILE property in the current entry or higher
up in the hierarchy, or the user will be prompted for a file
name.  FORMAT can be an export format, of the same kind as it
used when `-mode' sends a table in a different format.

The command suggests a format depending on TABLE_EXPORT_FORMAT,
whether it is set locally or up in the hierarchy, then on the
extension of the given file name, and finally on the variable
`org-table-export-default-format'."
  (interactive)
  (unless (org-at-table-p) (user-error "No table at point"))
  (org-table-align)	       ; Make sure we have everything we need.
  (let ((file (or file (org-entry-get (point) "TABLE_EXPORT_FILE" t))))
    (unless file
      (setq file (read-file-name "Export table to: "))
      (unless (or (not (file-exists-p file))
		  (y-or-n-p (format "Overwrite file %s? " file)))
	(user-error "File not written")))
    (when (file-directory-p file)
      (user-error "This is a directory path, not a file"))
    (when (and (buffer-file-name (buffer-base-buffer))
	       (file-equal-p
		(file-truename file)
		(file-truename (buffer-file-name (buffer-base-buffer)))))
      (user-error "Please specify a file name that is different from current"))
    (let ((fileext (concat (file-name-extension file) "$"))
	  (format (or format (org-entry-get (point) "TABLE_EXPORT_FORMAT" t))))
      (unless format
	(let* ((formats '("orgtbl-to-tsv" "orgtbl-to-csv" "orgtbl-to-latex"
			  "orgtbl-to-html" "orgtbl-to-generic"
			  "orgtbl-to-texinfo" "orgtbl-to-orgtbl"
			  "orgtbl-to-unicode"))
	       (deffmt-readable
		 (replace-regexp-in-string
		  "\t" "\\t"
		  (replace-regexp-in-string
		   "\n" "\\n"
		   (or (car (delq nil
				  (mapcar
				   (lambda (f)
				     (and (string-match-p fileext f) f))
				   formats)))
		       org-table-export-default-format)
		   t t)
		  t t)))
	  (setq format
		(org-completing-read
		 "Format: " formats nil nil deffmt-readable))))
      (if (string-match "\\([^ \t\r\n]+\\)\\( +.*\\)?" format)
	  (let ((transform (intern (match-string 1 format)))
		(params (and (match-end 2)
			     (read (concat "(" (match-string 2 format) ")"))))
		(table (org-table-to-lisp)))
	    (unless (fboundp transform)
	      (user-error "No such transformation function %s" transform))
	    (let (buf)
	      (with-current-buffer (find-file-noselect file)
		(setq buf (current-buffer))
		(erase-buffer)
		(fundamental-mode)
		(insert (funcall transform table params) "\n")
		(save-buffer))
	      (kill-buffer buf))
	    (message "Export done."))
	(user-error "TABLE_EXPORT_FORMAT invalid")))))

;;;###autoload
(defun org-table--align-field (field width align)
  "Format FIELD according to column WIDTH and alignment ALIGN.
FIELD is a string.  WIDTH is a number.  ALIGN is either \"c\",
\"l\" or\"r\"."
  (let* ((spaces (- width (org-string-width field)))
	 (prefix (pcase align
		   ("l" "")
		   ("r" (make-string spaces ?\s))
		   ("c" (make-string (/ spaces 2) ?\s))))
	 (suffix (make-string (- spaces (length prefix)) ?\s)))
    (concat org-table-separator-space
	    prefix
	    field
	    suffix
	    org-table-separator-space)))

(defun org-table-align ()
  "Align the table at point by aligning all vertical bars."
  (interactive)
  (let ((beg (org-table-begin))
	(end (copy-marker (org-table-end))))
    (org-table-save-field
     ;; Make sure invisible characters in the table are at the right
     ;; place since column widths take them into account.
     (org-font-lock-ensure beg end)
     (move-marker org-table-aligned-begin-marker beg)
     (move-marker org-table-aligned-end-marker end)
     (goto-char beg)
     (org-table-with-shrunk-columns
      (let* ((table (org-table-to-lisp))
             (rows (remq 'hline table))
	     (widths nil)
	     (alignments nil)
	     (columns-number 1))
	(if (null rows)
	    ;; Table contains only horizontal rules.  Compute the
	    ;; number of columns anyway, and choose an arbitrary width
	    ;; and alignment.
	    (let ((end (line-end-position)))
	      (save-excursion
		(while (search-forward "+" end t)
		  (cl-incf columns-number)))
	      (setq widths (make-list columns-number 1))
	      (setq alignments (make-list columns-number "l")))
	  ;; Compute alignment and width for each column.
	  (setq columns-number (apply #'max (mapcar #'length rows)))
	  (dotimes (i columns-number)
	    (let ((max-width 1)
		  (fixed-align? nil)
		  (numbers 0)
		  (non-empty 0))
	      (dolist (row rows)
		(let ((cell (or (nth i row) "")))
		  (setq max-width (max max-width (org-string-width cell)))
		  (cond (fixed-align? nil)
			((equal cell "") nil)
			((string-match "\\`<\\([lrc]\\)[0-9]*>\\'" cell)
			 (setq fixed-align? (match-string 1 cell)))
			(t
			 (cl-incf non-empty)
			 (when (string-match-p org-table-number-regexp cell)
			   (cl-incf numbers))))))
	      (push max-width widths)
	      (push (cond
		     (fixed-align?)
		     ((>= numbers (* org-table-number-fraction non-empty)) "r")
		     (t "l"))
		    alignments)))
	  (setq widths (nreverse widths))
	  (setq alignments (nreverse alignments)))
	;; Store alignment of this table, for later editing of single
	;; fields.
	(setq org-table-last-alignment alignments)
	(setq org-table-last-column-widths widths)
	;; Build new table rows.  Only replace rows that actually
	;; changed.
	(let ((rule (and (memq 'hline table)
			 (mapconcat (lambda (w) (make-string (+ 2 w) ?-))
				    widths
				    "+")))
              (indent (progn (looking-at "[ \t]*|") (match-string 0))))
	  (dolist (row table)
	    (let ((previous (buffer-substring (point) (line-end-position)))
		  (new
                   (concat indent
		           (if (eq row 'hline) rule
		             (let* ((offset (- columns-number (length row)))
			            (fields (if (= 0 offset) row
                                              ;; Add missing fields.
				              (append row
						      (make-list offset "")))))
			       (mapconcat #'identity
				          (cl-mapcar #'org-table--align-field
					             fields
					             widths
					             alignments)
				          "|")))
		           "|")))
	      (if (equal new previous)
		  (forward-line)
		(insert new "\n")
		(delete-region (point) (line-beginning-position 2))))))
	(set-marker end nil)
	(when org-table-overlay-coordinates (org-table-overlay-coordinates))
	(setq org-table-may-need-update nil))))))

;;;###autoload
(defun org-table-justify-field-maybe (&optional new)
  "Justify the current field, text to left, number to right.
Optional argument NEW may specify text to replace the current field content."
  (cond
   ((and (not new) org-table-may-need-update)) ; Realignment will happen anyway
   ((org-at-table-hline-p))
   ((and (not new)
	 (or (not (eq (marker-buffer org-table-aligned-begin-marker)
		      (current-buffer)))
	     (< (point) org-table-aligned-begin-marker)
	     (>= (point) org-table-aligned-end-marker)))
    ;; This is not the same table, force a full re-align.
    (setq org-table-may-need-update t))
   (t
    ;; Realign the current field, based on previous full realign.
    (let ((pos (point))
	  (col (org-table-current-column)))
      (when (> col 0)
	(skip-chars-backward "^|")
	(if (not (looking-at " *\\(?:\\([^|\n]*?\\) *\\(|\\)\\|\\([^|\n]+?\\) *\\($\\)\\)"))
	    (setq org-table-may-need-update t)
	  (let* ((align (nth (1- col) org-table-last-alignment))
		 (width (nth (1- col) org-table-last-column-widths))
		 (cell (match-string 0))
		 (field (match-string 1))
		 (properly-closed? (/= (match-beginning 2) (match-end 2)))
		 (new-cell
		  (save-match-data
		    (cond (org-table-may-need-update
			   (format " %s |" (or new field)))
			  ((not properly-closed?)
			   (setq org-table-may-need-update t)
			   (format " %s |" (or new field)))
			  ((not new)
			   (concat (org-table--align-field field width align)
				   "|"))
			  ((and width (<= (org-string-width new) width))
			   (concat (org-table--align-field new width align)
				   "|"))
			  (t
			   (setq org-table-may-need-update t)
			   (format " %s |" new))))))
	    (unless (equal new-cell cell)
	      (let (org-table-may-need-update)
		(replace-match new-cell t t)))
	    (goto-char pos))))))))

;;;###autoload
(defun org-table-sort-lines
    (&optional with-case sorting-type getkey-func compare-func interactive?)
  "Sort table lines according to the column at point.

The position of point indicates the column to be used for
sorting, and the range of lines is the range between the nearest
horizontal separator lines, or the entire table of no such lines
exist.  If point is before the first column, you will be prompted
for the sorting column.  If there is an active region, the mark
specifies the first line and the sorting column, while point
should be in the last line to be included into the sorting.

The command then prompts for the sorting type which can be
alphabetically, numerically, or by time (as given in a time stamp
in the field, or as a HH:MM value).  Sorting in reverse order is
also possible.

With prefix argument WITH-CASE, alphabetic sorting will be case-sensitive
if the locale allows for it.

If SORTING-TYPE is specified when this function is called from a Lisp
program, no prompting will take place.  SORTING-TYPE must be a character,
any of (?a ?A ?n ?N ?t ?T ?f ?F) where the capital letters indicate that
sorting should be done in reverse order.

If the SORTING-TYPE is ?f or ?F, then GETKEY-FUNC specifies
a function to be called to extract the key.  It must return a value
that is compatible with COMPARE-FUNC, the function used to compare
entries.

A non-nil value for INTERACTIVE? is used to signal that this
function is being called interactively."
  (interactive (list current-prefix-arg nil nil nil t))
  (when (org-region-active-p) (goto-char (region-beginning)))
  ;; Point must be either within a field or before a data line.
  (save-excursion
    (skip-chars-backward " \t")
    (when (bolp) (search-forward "|" (line-end-position) t))
    (org-table-check-inside-data-field))
  ;; Set appropriate case sensitivity and column used for sorting.
  (let ((column (let ((c (org-table-current-column)))
		  (cond ((> c 0) c)
			(interactive?
			 (read-number "Use column N for sorting: "))
			(t 1))))
	(sorting-type
	 (or sorting-type
	     (read-char-exclusive "Sort Table: [a]lphabetic, [n]umeric, \
\[t]ime, [f]unc.  A/N/T/F means reversed: ")))
	(start (org-table-begin))
	(end (org-table-end)))
    (save-restriction
      ;; Narrow buffer to appropriate sorting area.
      (if (org-region-active-p)
	  (progn (goto-char (region-beginning))
		 (narrow-to-region
		  (point)
		  (save-excursion (goto-char (region-end))
				  (line-beginning-position 2))))
	(narrow-to-region
	 (save-excursion
	   (if (re-search-backward org-table-hline-regexp start t)
	       (line-beginning-position 2)
	     start))
	 (if (save-excursion (re-search-forward org-table-hline-regexp end t))
	     (match-beginning 0)
	   end)))
      ;; Determine arguments for `sort-subr'.  Also record original
      ;; position.  `org-table-save-field' cannot help here since
      ;; sorting is too much destructive.
      (let* ((coordinates
	      (cons (count-lines (point-min) (line-beginning-position))
		    (current-column)))
	     (extract-key-from-field
	      ;; Function to be called on the contents of the field
	      ;; used for sorting in the current row.
	      (cl-case sorting-type
		((?n ?N) #'string-to-number)
		((?a ?A) #'org-sort-remove-invisible)
		((?t ?T)
		 (lambda (f)
		   (cond ((string-match org-ts-regexp-both f)
			  (float-time
			   (org-time-string-to-time (match-string 0 f))))
			 ((org-duration-p f) (org-duration-to-minutes f))
			 ((string-match "\\<[0-9]+:[0-9]\\{2\\}\\>" f)
			  (org-duration-to-minutes (match-string 0 f)))
			 (t 0))))
		((?f ?F)
		 (or getkey-func
		     (and interactive?
			  (org-read-function "Function for extracting keys: "))
		     (error "Missing key extractor to sort rows")))
		(t (user-error "Invalid sorting type `%c'" sorting-type))))
	     (predicate
	      (cl-case sorting-type
		((?n ?N ?t ?T) #'<)
		((?a ?A) (if with-case #'org-string-collate-lessp
			   (lambda (s1 s2) (org-string-collate-lessp s1 s2 nil t))))
		((?f ?F)
		 (or compare-func
		     (and interactive?
			  (org-read-function
			   "Function for comparing keys (empty for default \
`sort-subr' predicate): "
			   'allow-empty))))))
	     (shrunk-columns (remq column (org-table--list-shrunk-columns))))
	(goto-char (point-min))
	(sort-subr (memq sorting-type '(?A ?N ?T ?F))
		   (lambda ()
		     (forward-line)
		     (while (and (not (eobp))
				 (not (looking-at org-table-dataline-regexp)))
		       (forward-line)))
		   #'end-of-line
		   (lambda ()
		     (funcall extract-key-from-field
			      (org-trim (org-table-get-field column))))
		   nil
		   predicate)
	;; Hide all columns but the one being sorted.
	(org-table--shrink-columns shrunk-columns start end)
	;; Move back to initial field.
	(forward-line (car coordinates))
	(move-to-column (cdr coordinates))))))

(defun org-table-transpose-table-at-point ()
  "Transpose Org table at point and eliminate hlines.
So a table like

| 1 | 2 | 4 | 5 |
|---+---+---+---|
| a | b | c | d |
| e | f | g | h |

will be transposed as

| 1 | a | e |
| 2 | b | f |
| 4 | c | g |
| 5 | d | h |

Note that horizontal lines disappear."
  (interactive)
  (let* ((table (delete 'hline (org-table-to-lisp)))
	 (dline_old (org-table-current-line))
	 (col_old (org-table-current-column))
	 (contents (mapcar (lambda (_)
			     (let ((tp table))
			       (mapcar
				(lambda (_)
				  (prog1
				      (pop (car tp))
				    (setq tp (cdr tp))))
				table)))
			   (car table))))
    (goto-char (org-table-begin))
    (re-search-forward "|")
    (backward-char)
    (delete-region (point) (org-table-end))
    (insert (mapconcat
	     (lambda(x)
	       (concat "| " (mapconcat 'identity x " | " ) "  |\n" ))
	     contents ""))
    (org-table-goto-line col_old)
    (org-table-goto-column dline_old))
  (org-table-align))

;;;###autoload
(defun org-table-wrap-region (arg)
  "Wrap several fields in a column like a paragraph.
This is useful if you'd like to spread the contents of a field over several
lines, in order to keep the table compact.

If there is an active region, and both point and mark are in the same column,
the text in the column is wrapped to minimum width for the given number of
lines.  Generally, this makes the table more compact.  A prefix ARG may be
used to change the number of desired lines.  For example, \
`C-2 \\[org-table-wrap-region]'
formats the selected text to two lines.  If the region was longer than two
lines, the remaining lines remain empty.  A negative prefix argument reduces
the current number of lines by that amount.  The wrapped text is pasted back
into the table.  If you formatted it to more lines than it was before, fields
further down in the table get overwritten - so you might need to make space in
the table first.

If there is no region, the current field is split at the cursor position and
the text fragment to the right of the cursor is prepended to the field one
line down.

If there is no region, but you specify a prefix ARG, the current field gets
blank, and the content is appended to the field above."
  (interactive "P")
  (org-table-check-inside-data-field)
  (if (org-region-active-p)
      ;; There is a region: fill as a paragraph.
      (let ((start (region-beginning)))
        (save-restriction
          (narrow-to-region
           (save-excursion (goto-char start) (move-beginning-of-line 1))
           (save-excursion (org-forward-paragraph) (point)))
          (org-table-cut-region (region-beginning) (region-end))
	  (when (> (length (car org-table-clip)) 1)
	    (user-error "Region must be limited to single column"))
	  (let ((nlines (cond ((not arg) (length org-table-clip))
			      ((< arg 1) (+ (length org-table-clip) arg))
			      (t arg))))
	    (setq org-table-clip
		  (mapcar #'list
			  (org-wrap (mapconcat #'car org-table-clip " ")
				    nil
				    nlines))))
	  (goto-char start)
	  (org-table-paste-rectangle))
        (org-table-align))
    ;; No region, split the current field at point.
    (unless (org-get-alist-option org-M-RET-may-split-line 'table)
      (skip-chars-forward "^\r\n|"))
    (cond
     (arg				; Combine with field above.
      (let ((s (org-table-blank-field))
	    (col (org-table-current-column)))
	(forward-line -1)
	(while (org-at-table-hline-p) (forward-line -1))
	(org-table-goto-column col)
	(skip-chars-forward "^|")
	(skip-chars-backward " ")
	(insert " " (org-trim s))
	(org-table-align)))
     ((looking-at "\\([^|]+\\)|")	; Split field.
      (let ((s (match-string 1)))
	(replace-match " |")
	(goto-char (match-beginning 0))
	(org-table-next-row)
	(insert (org-trim s) " ")
	(org-table-align)))
     (t (org-table-next-row)))))

(defun org-table--number-for-summing (s)
  (let (n)
    (if (string-match "^ *|? *" s)
	(setq s (replace-match "" nil nil s)))
    (if (string-match " *|? *$" s)
	(setq s (replace-match "" nil nil s)))
    (setq n (string-to-number s))
    (cond
     ((and (string-match "0" s)
	   (string-match "\\`[-+ \t0.edED]+\\'" s)) 0)
     ((string-match "\\`[ \t]+\\'" s) nil)
     ((string-match "\\`\\([0-9]+\\):\\([0-9]+\\)\\(:\\([0-9]+\\)\\)?\\'" s)
      (let ((h (string-to-number (or (match-string 1 s) "0")))
	    (m (string-to-number (or (match-string 2 s) "0")))
	    (s (string-to-number (or (match-string 4 s) "0"))))
	(if (boundp 'org-timecnt) (setq org-timecnt (1+ org-timecnt)))
	(* 1.0 (+ h (/ m 60.0) (/ s 3600.0)))))
     ((equal n 0) nil)
     (t n))))

;;;###autoload
(defun org-table-sum (&optional beg end nlast)
  "Sum numbers in region of current table column.
The result will be displayed in the echo area, and will be available
as kill to be inserted with \\[yank].

If there is an active region, it is interpreted as a rectangle and all
numbers in that rectangle will be summed.  If there is no active
region and point is located in a table column, sum all numbers in that
column.

If at least one number looks like a time HH:MM or HH:MM:SS, all other
numbers are assumed to be times as well (in decimal hours) and the
numbers are added as such.

If NLAST is a number, only the NLAST fields will actually be summed."
  (interactive)
  (save-excursion
    (let (col (org-timecnt 0) diff h m s org-table-clip)
      (cond
       ((and beg end))			; beg and end given explicitly
       ((org-region-active-p)
	(setq beg (region-beginning) end (region-end)))
       (t
	(setq col (org-table-current-column))
	(goto-char (org-table-begin))
	(unless (re-search-forward "^[ \t]*|[^-]" nil t)
	  (user-error "No table data"))
	(org-table-goto-column col)
	(setq beg (point))
	(goto-char (org-table-end))
	(unless (re-search-backward "^[ \t]*|[^-]" nil t)
	  (user-error "No table data"))
	(org-table-goto-column col)
	(setq end (point))))
      (let* ((items (apply 'append (org-table-copy-region beg end)))
	     (items1 (cond ((not nlast) items)
			   ((>= nlast (length items)) items)
			   (t (setq items (reverse items))
			      (setcdr (nthcdr (1- nlast) items) nil)
			      (nreverse items))))
	     (numbers (delq nil (mapcar #'org-table--number-for-summing
					items1)))
	     (res (apply '+ numbers))
	     (sres (if (= org-timecnt 0)
		       (number-to-string res)
		     (setq diff (* 3600 res)
			   h (floor diff 3600) diff (mod diff 3600)
			   m (floor diff 60) diff (mod diff 60)
			   s diff)
		     (format "%.0f:%02.0f:%02.0f" h m s))))
	(kill-new sres)
	(when (called-interactively-p 'interactive)
	  (message (substitute-command-keys
		    (format "Sum of %d items: %-20s     \
\(\\[yank] will insert result into buffer)"
			    (length numbers)
			    sres))))
	sres))))

;;;###autoload
(defun org-table-analyze ()
  "Analyze table at point and store results.

This function sets up the following dynamically scoped variables:

 `org-table-column-name-regexp',
 `org-table-column-names',
 `org-table-current-begin-pos',
 `org-table-current-line-types',
 `org-table-current-ncol',
 `org-table-dlines',
 `org-table-hlines',
 `org-table-local-parameters',
 `org-table-named-field-locations'."
  (let ((beg (org-table-begin))
	(end (org-table-end)))
    (save-excursion
      (goto-char beg)
      ;; Extract column names.
      (setq org-table-column-names nil)
      (when (save-excursion
	      (re-search-forward "^[ \t]*| *! *\\(|.*\\)" end t))
	(let ((c 1))
	  (dolist (name (org-split-string (match-string 1) " *| *"))
	    (cl-incf c)
	    (when (string-match "\\`[a-zA-Z][_a-zA-Z0-9]*\\'" name)
	      (push (cons name (number-to-string c)) org-table-column-names)))))
      (setq org-table-column-names (nreverse org-table-column-names))
      (setq org-table-column-name-regexp
	    (format "\\$\\(%s\\)\\>"
		    (regexp-opt (mapcar #'car org-table-column-names) t)))
      ;; Extract local parameters.
      (setq org-table-local-parameters nil)
      (save-excursion
	(while (re-search-forward "^[ \t]*| *\\$ *\\(|.*\\)" end t)
	  (dolist (field (org-split-string (match-string 1) " *| *"))
	    (when (string-match
		   "\\`\\([a-zA-Z][_a-zA-Z0-9]*\\|%\\) *= *\\(.*\\)" field)
	      (push (cons (match-string 1 field) (match-string 2 field))
		    org-table-local-parameters)))))
      ;; Update named fields locations.  We minimize `count-lines'
      ;; processing by storing last known number of lines in LAST.
      (setq org-table-named-field-locations nil)
      (save-excursion
	(let ((last (cons (point) 0)))
	  (while (re-search-forward "^[ \t]*| *\\([_^]\\) *\\(|.*\\)" end t)
	    (let ((c (match-string 1))
		  (fields (org-split-string (match-string 2) " *| *")))
	      (save-excursion
		(forward-line (if (equal c "_") 1 -1))
		(let ((fields1
		       (and (looking-at "^[ \t]*|[^|]*\\(|.*\\)")
			    (org-split-string (match-string 1) " *| *")))
		      (line (cl-incf (cdr last) (count-lines (car last) (point))))
		      (col 1))
		  (setcar last (point))	; Update last known position.
		  (while (and fields fields1)
		    (let ((field (pop fields))
			  (v (pop fields1)))
		      (cl-incf col)
		      (when (and (stringp field)
				 (stringp v)
				 (string-match "\\`[a-zA-Z][_a-zA-Z0-9]*\\'"
					       field))
			(push (cons field v) org-table-local-parameters)
			(push (list field line col)
			      org-table-named-field-locations))))))))))
      ;; Re-use existing markers when possible.
      (if (markerp org-table-current-begin-pos)
	  (move-marker org-table-current-begin-pos (point))
	(setq org-table-current-begin-pos (point-marker)))
      ;; Analyze the line types.
      (let ((l 0) hlines dlines types)
	(while (looking-at "[ \t]*|\\(-\\)?")
	  (push (if (match-end 1) 'hline 'dline) types)
	  (if (match-end 1) (push l hlines) (push l dlines))
	  (forward-line)
	  (cl-incf l))
	(push 'hline types) ; Add an imaginary extra hline to the end.
	(setq org-table-current-line-types (apply #'vector (nreverse types)))
	(setq org-table-dlines (apply #'vector (cons nil (nreverse dlines))))
	(setq org-table-hlines (apply #'vector (cons nil (nreverse hlines)))))
      ;; Get the number of columns from the first data line in table.
      (goto-char beg)
      (forward-line (aref org-table-dlines 1))
      (setq org-table-current-ncol
	    (length (org-split-string
		     (buffer-substring (line-beginning-position) (line-end-position))
		     "[ \t]*|[ \t]*"))))))

(defun org-table--force-dataline ()
  "Move point to the closest data line in a table.
Raise an error if the table contains no data line.  Preserve
column when moving point."
  (unless (org-match-line org-table-dataline-regexp)
    (let* ((re org-table-dataline-regexp)
	   (column (current-column))
	   (p1 (save-excursion (re-search-forward re (org-table-end) t)))
	   (p2 (save-excursion (re-search-backward re (org-table-begin) t))))
      (cond ((and p1 p2)
	     (goto-char (if (< (abs (- p1 (point))) (abs (- p2 (point))))
			    p1
			  p2)))
	    ((or p1 p2) (goto-char (or p1 p2)))
	    (t (user-error "No table data line around here")))
      (org-move-to-column column))))

(defun org-table-show-reference (&optional local)
  "Show the location/value of the $ expression at point.
When LOCAL is non-nil, show references for the table at point."
  (interactive)
  (org-table-remove-rectangle-highlight)
  (when local (org-table-analyze))
  (catch 'exit
    (let ((pos (if local (point) org-pos))
	  (face2 'highlight)
	  (org-inhibit-highlight-removal t)
	  (win (selected-window))
	  (org-show-positions nil)
	  var name e what match dest)
      (setq what (cond
		  ((org-in-regexp "^@[0-9]+[ \t=]")
		   (setq match (concat (substring (match-string 0) 0 -1)
				       "$1.."
				       (substring (match-string 0) 0 -1)
				       "$100"))
		   'range)
		  ((or (org-in-regexp org-table-range-regexp2)
		       (org-in-regexp org-table-translate-regexp)
		       (org-in-regexp org-table-range-regexp))
		   (setq match
			 (save-match-data
			   (org-table-convert-refs-to-rc (match-string 0))))
		   'range)
		  ((org-in-regexp "\\$[a-zA-Z][a-zA-Z0-9]*") 'name)
		  ((org-in-regexp "\\$[0-9]+") 'column)
		  ((not local) nil)
		  (t (user-error "No reference at point")))
	    match (and what (or match (match-string 0))))
      (when (and  match (not (equal (match-beginning 0) (point-at-bol))))
	(org-table-add-rectangle-overlay (match-beginning 0) (match-end 0)
					 'secondary-selection))
      (add-hook 'before-change-functions
		#'org-table-remove-rectangle-highlight)
      (when (eq what 'name) (setq var (substring match 1)))
      (when (eq what 'range)
	(unless (eq (string-to-char match) ?@) (setq match (concat "@" match)))
	(setq match (org-table-formula-substitute-names match)))
      (unless local
	(save-excursion
	  (end-of-line)
	  (re-search-backward "^\\S-" nil t)
	  (beginning-of-line)
	  (when (looking-at "\\(\\$[0-9a-zA-Z]+\\|@[0-9]+\\$[0-9]+\\|[a-zA-Z]+\
\\([0-9]+\\|&\\)\\) *=")
	    (setq dest
		  (save-match-data
		    (org-table-convert-refs-to-rc (match-string 1))))
	    (org-table-add-rectangle-overlay
	     (match-beginning 1) (match-end 1) face2))))
      (if (and (markerp pos) (marker-buffer pos))
	  (if (get-buffer-window (marker-buffer pos))
	      (select-window (get-buffer-window (marker-buffer pos)))
	    (org-switch-to-buffer-other-window (get-buffer-window
						(marker-buffer pos)))))
      (goto-char pos)
      (org-table--force-dataline)
      (let ((table-start
	     (if local org-table-current-begin-pos (org-table-begin))))
	(when dest
	  (setq name (substring dest 1))
	  (cond
	   ((string-match-p "\\`\\$[a-zA-Z][a-zA-Z0-9]*" dest)
	    (org-table-goto-field dest))
	   ((string-match-p "\\`@\\([1-9][0-9]*\\)\\$\\([1-9][0-9]*\\)\\'"
			    dest)
	    (org-table-goto-field dest))
	   (t (org-table-goto-column (string-to-number name))))
	  (move-marker pos (point))
	  (org-table-highlight-rectangle nil nil face2))
	(cond
	 ((equal dest match))
	 ((not match))
	 ((eq what 'range)
	  (ignore-errors (org-table-get-range match table-start nil 'highlight)))
	 ((setq e (assoc var org-table-named-field-locations))
	  (org-table-goto-field var)
	  (org-table-highlight-rectangle)
	  (message "Named field, column %d of line %d" (nth 2 e) (nth 1 e)))
	 ((setq e (assoc var org-table-column-names))
	  (org-table-goto-column (string-to-number (cdr e)))
	  (org-table-highlight-rectangle)
	  (goto-char table-start)
	  (if (re-search-forward (concat "^[ \t]*| *! *.*?| *\\(" var "\\) *|")
				 (org-table-end) t)
	      (progn
		(goto-char (match-beginning 1))
		(org-table-highlight-rectangle)
		(message "Named column (column %s)" (cdr e)))
	    (user-error "Column name not found")))
	 ((eq what 'column)
	  ;; Column number.
	  (org-table-goto-column (string-to-number (substring match 1)))
	  (org-table-highlight-rectangle)
	  (message "Column %s" (substring match 1)))
	 ((setq e (assoc var org-table-local-parameters))
	  (goto-char table-start)
	  (if (re-search-forward (concat "^[ \t]*| *\\$ *.*?| *\\(" var "=\\)") nil t)
	      (progn
		(goto-char (match-beginning 1))
		(org-table-highlight-rectangle)
		(message "Local parameter."))
	    (user-error "Parameter not found")))
	 ((not var) (user-error "No reference at point"))
	 ((setq e (assoc var org-table-formula-constants-local))
	  (message "Local Constant: $%s=%s in #+CONSTANTS line."
		   var (cdr e)))
	 ((setq e (assoc var org-table-formula-constants))
	  (message "Constant: $%s=%s in `org-table-formula-constants'."
		   var (cdr e)))
	 ((setq e (and (fboundp 'constants-get) (constants-get var)))
	  (message "Constant: $%s=%s, from `constants.el'%s."
		   var e (format " (%s units)" constants-unit-system)))
	 (t (user-error "Undefined name $%s" var)))
	(goto-char pos)
	(when (and org-show-positions
		   (not (memq this-command '(org-table-fedit-scroll
					     org-table-fedit-scroll-down))))
	  (push pos org-show-positions)
	  (push table-start org-show-positions)
	  (let ((min (apply 'min org-show-positions))
		(max (apply 'max org-show-positions)))
	    (set-window-start (selected-window) min)
	    (goto-char max)
	    (or (pos-visible-in-window-p max)
		(set-window-start (selected-window) max)))))
      (select-window win))))


;;; The Orgtbl minor mode

;; Define a minor mode which can be used in other modes in order to
;; integrate the Org table editor.

;; This is really a hack, because the Org table editor uses several
;; keys which normally belong to the major mode, for example the TAB
;; and RET keys.  Here is how it works: The minor mode defines all the
;; keys necessary to operate the table editor, but wraps the commands
;; into a function which tests if the cursor is currently inside
;; a table.  If that is the case, the table editor command is
;; executed.  However, when any of those keys is used outside a table,
;; the function uses `key-binding' to look up if the key has an
;; associated command in another currently active keymap (minor modes,
;; major mode, global), and executes that command.  There might be
;; problems if any of the keys used by the table editor is otherwise
;; used as a prefix key.

;; Another challenge is that the key binding for TAB can be tab or \C-i,
;; likewise the binding for RET can be return or \C-m.  Orgtbl-mode
;; addresses this by checking explicitly for both bindings.

;; The optimized version (see variable `orgtbl-optimized') takes over
;; all keys which are bound to `self-insert-command' in the *global map*.
;; Some modes bind other commands to simple characters, for example
;; AUCTeX binds the double quote to `Tex-insert-quote'.  With orgtbl-mode
;; active, this binding is ignored inside tables and replaced with a
;; modified self-insert.

(defvar orgtbl-mode-map (make-keymap)
  "Keymap for `orgtbl-mode'.")

(defvar org-old-auto-fill-inhibit-regexp nil
  "Local variable used by `orgtbl-mode'.")

(defconst orgtbl-line-start-regexp
  "[ \t]*\\(|\\|#\\+\\(tblfm\\|orgtbl\\|tblname\\):\\)"
  "Matches a line belonging to an orgtbl.")

(defconst orgtbl-extra-font-lock-keywords
  (list (list (concat "^" orgtbl-line-start-regexp ".*")
	      0 (quote 'org-table) 'prepend))
  "Extra `font-lock-keywords' to be added when `orgtbl-mode' is active.")

;;;###autoload
(defun turn-on-orgtbl ()
  "Unconditionally turn on `orgtbl-mode'."
  (require 'org-table)
  (orgtbl-mode 1))

;; Install it as a minor mode.
(put 'orgtbl-mode :included t)
(put 'orgtbl-mode :menu-tag "Org Table Mode")

(easy-menu-define orgtbl-mode-menu orgtbl-mode-map "OrgTbl menu."
  '("OrgTbl"
    ["Create or convert" org-table-create-or-convert-from-region
     :active (not (org-at-table-p)) :keys "C-c |" ]
    "--"
    ["Align" org-ctrl-c-ctrl-c :active (org-at-table-p) :keys "C-c C-c"]
    ["Next Field" org-cycle :active (org-at-table-p) :keys "TAB"]
    ["Previous Field" org-shifttab :active (org-at-table-p) :keys "S-TAB"]
    ["Next Row" org-return :active (org-at-table-p) :keys "RET"]
    "--"
    ["Blank Field" org-table-blank-field :active (org-at-table-p) :keys "C-c SPC"]
    ["Edit Field" org-table-edit-field :active (org-at-table-p) :keys "C-c ` "]
    ["Copy Field from Above"
     org-table-copy-down :active (org-at-table-p) :keys "S-RET"]
    "--"
    ("Column"
     ["Move Column Left" org-metaleft :active (org-at-table-p) :keys "M-<left>"]
     ["Move Column Right" org-metaright :active (org-at-table-p) :keys "M-<right>"]
     ["Delete Column" org-shiftmetaleft :active (org-at-table-p) :keys "M-S-<left>"]
     ["Insert Column" org-shiftmetaright :active (org-at-table-p) :keys "M-S-<right>"])
    ("Row"
     ["Move Row Up" org-metaup :active (org-at-table-p) :keys "M-<up>"]
     ["Move Row Down" org-metadown :active (org-at-table-p) :keys "M-<down>"]
     ["Delete Row" org-shiftmetaup :active (org-at-table-p) :keys "M-S-<up>"]
     ["Insert Row" org-shiftmetadown :active (org-at-table-p) :keys "M-S-<down>"]
     ["Sort lines in region" org-table-sort-lines :active (org-at-table-p) :keys "C-c ^"]
     "--"
     ["Insert Hline" org-table-insert-hline :active (org-at-table-p) :keys "C-c -"])
    ("Rectangle"
     ["Copy Rectangle" org-copy-special :active (org-at-table-p)]
     ["Cut Rectangle" org-cut-special :active (org-at-table-p)]
     ["Paste Rectangle" org-paste-special :active (org-at-table-p)]
     ["Fill Rectangle" org-table-wrap-region :active (org-at-table-p)])
    "--"
    ("Radio tables"
     ["Insert table template" orgtbl-insert-radio-table
      (cl-assoc-if #'derived-mode-p orgtbl-radio-table-templates)]
     ["Comment/uncomment table" orgtbl-toggle-comment t])
    "--"
    ["Set Column Formula" org-table-eval-formula :active (org-at-table-p) :keys "C-c ="]
    ["Set Field Formula" (org-table-eval-formula '(4)) :active (org-at-table-p) :keys "C-u C-c ="]
    ["Edit Formulas" org-table-edit-formulas :active (org-at-table-p) :keys "C-c '"]
    ["Recalculate line" org-table-recalculate :active (org-at-table-p) :keys "C-c *"]
    ["Recalculate all" (org-table-recalculate '(4)) :active (org-at-table-p) :keys "C-u C-c *"]
    ["Iterate all" (org-table-recalculate '(16)) :active (org-at-table-p) :keys "C-u C-u C-c *"]
    ["Toggle Recalculate Mark" org-table-rotate-recalc-marks :active (org-at-table-p) :keys "C-c #"]
    ["Sum Column/Rectangle" org-table-sum
     :active (or (org-at-table-p) (org-region-active-p)) :keys "C-c +"]
    ["Which Column?" org-table-current-column :active (org-at-table-p) :keys "C-c ?"]
    ["Debug Formulas"
     org-table-toggle-formula-debugger :active (org-at-table-p)
     :keys "C-c {"
     :style toggle :selected org-table-formula-debug]
    ["Show Col/Row Numbers"
     org-table-toggle-coordinate-overlays :active (org-at-table-p)
     :keys "C-c }"
     :style toggle :selected org-table-overlay-coordinates]
    "--"
    ("Plot"
     ["Ascii plot" orgtbl-ascii-plot :active (org-at-table-p) :keys "C-c \" a"]
     ["Gnuplot" org-plot/gnuplot :active (org-at-table-p) :keys "C-c \" g"])))

;;;###autoload
(define-minor-mode orgtbl-mode
  "The Org mode table editor as a minor mode for use in other modes."
  :lighter " OrgTbl"
  (org-load-modules-maybe)
  (cond
   ((derived-mode-p 'org-mode)
    ;; Exit without error, in case some hook functions calls this by
    ;; accident in Org mode.
    (message "Orgtbl mode is not useful in Org mode, command ignored"))
   (orgtbl-mode
    (and (orgtbl-setup) (defun orgtbl-setup () nil)) ;; FIXME: Yuck!?!
    ;; Make sure we are first in minor-mode-map-alist
    (let ((c (assq 'orgtbl-mode minor-mode-map-alist)))
      ;; FIXME: maybe it should use emulation-mode-map-alists?
      (and c (setq minor-mode-map-alist
                   (cons c (delq c minor-mode-map-alist)))))
    (setq-local org-table-may-need-update t)
    (add-hook 'before-change-functions 'org-before-change-function
	      nil 'local)
    (setq-local org-old-auto-fill-inhibit-regexp
		auto-fill-inhibit-regexp)
    (setq-local auto-fill-inhibit-regexp
		(if auto-fill-inhibit-regexp
		    (concat orgtbl-line-start-regexp "\\|"
			    auto-fill-inhibit-regexp)
		  orgtbl-line-start-regexp))
    (when (fboundp 'font-lock-add-keywords)
      (font-lock-add-keywords nil orgtbl-extra-font-lock-keywords)
      (org-restart-font-lock)))
   (t
    (setq auto-fill-inhibit-regexp org-old-auto-fill-inhibit-regexp)
    (remove-hook 'before-change-functions 'org-before-change-function t)
    (when (fboundp 'font-lock-remove-keywords)
      (font-lock-remove-keywords nil orgtbl-extra-font-lock-keywords)
      (org-restart-font-lock))
    (force-mode-line-update 'all))))

(defun orgtbl-make-binding (fun n &rest keys)
  "Create a function for binding in the table minor mode.
FUN is the command to call inside a table.  N is used to create a unique
command name.  KEYS are keys that should be checked in for a command
to execute outside of tables."
  (eval
   (list 'defun
	 (intern (concat "orgtbl-hijacker-command-" (number-to-string n)))
	 '(arg)
	 (concat "In tables, run `" (symbol-name fun) "'.\n"
		 "Outside of tables, run the binding of `"
		 (mapconcat #'key-description keys "' or `")
		 "'.")
	 '(interactive "p")
	 (list 'if
	       '(org-at-table-p)
	       (list 'call-interactively (list 'quote fun))
	       (list 'let '(orgtbl-mode)
		     (list 'call-interactively
			   (append '(or)
				   (mapcar (lambda (k)
					     (list 'key-binding k))
					   keys)
				   '('orgtbl-error))))))))

(defun orgtbl-error ()
  "Error when there is no default binding for a table key."
  (interactive)
  (user-error "This key has no function outside tables"))

(defun orgtbl-setup ()
  "Setup orgtbl keymaps."
  (let ((nfunc 0)
	(bindings
	 '(([(meta shift left)]  org-table-delete-column)
	   ([(meta left)]	 org-table-move-column-left)
	   ([(meta right)]       org-table-move-column-right)
	   ([(meta shift right)] org-table-insert-column)
	   ([(meta shift up)]    org-table-kill-row)
	   ([(meta shift down)]  org-table-insert-row)
	   ([(meta up)]		 org-table-move-row-up)
	   ([(meta down)]	 org-table-move-row-down)
	   ("\C-c\C-w"		 org-table-cut-region)
	   ("\C-c\M-w"		 org-table-copy-region)
	   ("\C-c\C-y"		 org-table-paste-rectangle)
	   ("\C-c\C-w"           org-table-wrap-region)
	   ("\C-c-"		 org-table-insert-hline)
	   ("\C-c}"		 org-table-toggle-coordinate-overlays)
	   ("\C-c{"		 org-table-toggle-formula-debugger)
	   ("\C-m"		 org-table-next-row)
	   ([(shift return)]	 org-table-copy-down)
	   ("\C-c?"		 org-table-field-info)
	   ("\C-c "		 org-table-blank-field)
	   ("\C-c+"		 org-table-sum)
	   ("\C-c="		 org-table-eval-formula)
	   ("\C-c'"		 org-table-edit-formulas)
	   ("\C-c`"		 org-table-edit-field)
	   ("\C-c*"		 org-table-recalculate)
	   ("\C-c^"		 org-table-sort-lines)
	   ("\M-a"		 org-table-beginning-of-field)
	   ("\M-e"		 org-table-end-of-field)
	   ([(control ?#)]       org-table-rotate-recalc-marks)))
	elt key fun cmd)
    (while (setq elt (pop bindings))
      (setq nfunc (1+ nfunc))
      (setq key (org-key (car elt))
	    fun (nth 1 elt)
	    cmd (orgtbl-make-binding fun nfunc key))
      (org-defkey orgtbl-mode-map key cmd))

    ;; Special treatment needed for TAB, RET and DEL
    (org-defkey orgtbl-mode-map [(return)]
		(orgtbl-make-binding 'orgtbl-ret 100 [(return)] "\C-m"))
    (org-defkey orgtbl-mode-map "\C-m"
		(orgtbl-make-binding 'orgtbl-ret 101 "\C-m" [(return)]))
    (org-defkey orgtbl-mode-map [(tab)]
		(orgtbl-make-binding 'orgtbl-tab 102 [(tab)] "\C-i"))
    (org-defkey orgtbl-mode-map "\C-i"
		(orgtbl-make-binding 'orgtbl-tab 103 "\C-i" [(tab)]))
    (org-defkey orgtbl-mode-map [(shift tab)]
		(orgtbl-make-binding 'org-table-previous-field 104
				     [(shift tab)] [(tab)] "\C-i"))
    (org-defkey orgtbl-mode-map [backspace]
		(orgtbl-make-binding 'org-delete-backward-char 109
				     [backspace] (kbd "DEL")))

    (org-defkey orgtbl-mode-map [S-iso-lefttab]
		(orgtbl-make-binding 'org-table-previous-field 107
				     [S-iso-lefttab] [backtab] [(shift tab)]
				     [(tab)] "\C-i"))

    (org-defkey orgtbl-mode-map [backtab]
		(orgtbl-make-binding 'org-table-previous-field 108
				     [backtab] [S-iso-lefttab] [(shift tab)]
				     [(tab)] "\C-i"))

    (org-defkey orgtbl-mode-map "\M-\C-m"
		(orgtbl-make-binding 'org-table-wrap-region 105
				     "\M-\C-m" [(meta return)]))
    (org-defkey orgtbl-mode-map [(meta return)]
		(orgtbl-make-binding 'org-table-wrap-region 106
				     [(meta return)] "\M-\C-m"))

    (org-defkey orgtbl-mode-map "\C-c\C-c" 'orgtbl-ctrl-c-ctrl-c)
    (org-defkey orgtbl-mode-map "\C-c|" 'orgtbl-create-or-convert-from-region)

    (when orgtbl-optimized
      ;; If the user wants maximum table support, we need to hijack
      ;; some standard editing functions
      (org-remap orgtbl-mode-map
		 'self-insert-command 'orgtbl-self-insert-command
		 'delete-char 'org-delete-char
		 'delete-backward-char 'org-delete-backward-char)
      (org-defkey orgtbl-mode-map "|" 'org-force-self-insert))
    t))

(defun orgtbl-ctrl-c-ctrl-c (arg)
  "If the cursor is inside a table, realign the table.
If it is a table to be sent away to a receiver, do it.
With prefix arg, also recompute table."
  (interactive "P")
  (let ((case-fold-search t) (pos (point)) action)
    (save-excursion
      (beginning-of-line 1)
      (setq action (cond
		    ((looking-at "[ \t]*#\\+ORGTBL:.*\n[ \t]*|") (match-end 0))
		    ((looking-at "[ \t]*|") pos)
		    ((looking-at "[ \t]*#\\+tblfm:") 'recalc))))
    (cond
     ((integerp action)
      (goto-char action)
      (org-table-maybe-eval-formula)
      (if arg
	  (call-interactively 'org-table-recalculate)
	(org-table-maybe-recalculate-line))
      (call-interactively 'org-table-align)
      (when (orgtbl-send-table 'maybe)
	(run-hooks 'orgtbl-after-send-table-hook)))
     ((eq action 'recalc)
      (save-excursion
	(beginning-of-line 1)
	(skip-chars-backward " \r\n\t")
	(if (org-at-table-p)
	    (org-call-with-arg 'org-table-recalculate t))))
     (t (let (orgtbl-mode)
	  (call-interactively (key-binding "\C-c\C-c")))))))

(defun orgtbl-create-or-convert-from-region (_arg)
  "Create table or convert region to table, if no conflicting binding.
This installs the table binding `C-c |', but only if there is no
conflicting binding to this key outside `orgtbl-mode'."
  (interactive "P")
  (let* (orgtbl-mode (cmd (key-binding "\C-c|")))
    (if cmd
	(call-interactively cmd)
      (call-interactively 'org-table-create-or-convert-from-region))))

(defun orgtbl-tab (arg)
  "Justification and field motion for `orgtbl-mode'."
  (interactive "P")
  (if arg (org-table-edit-field t)
    (org-table-justify-field-maybe)
    (org-table-next-field)))

(defun orgtbl-ret ()
  "Justification and field motion for `orgtbl-mode'."
  (interactive)
  (if (bobp)
      (newline)
    (org-table-justify-field-maybe)
    (org-table-next-row)))

(defun orgtbl-self-insert-command (N)
  "Like `self-insert-command', use overwrite-mode for whitespace in tables.
If the cursor is in a table looking at whitespace, the whitespace is
overwritten, and the table is not marked as requiring realignment."
  (interactive "p")
  (if (and (org-at-table-p)
	   (or
	    (and org-table-auto-blank-field
		 (member last-command
			 '(orgtbl-hijacker-command-100
			   orgtbl-hijacker-command-101
			   orgtbl-hijacker-command-102
			   orgtbl-hijacker-command-103
			   orgtbl-hijacker-command-104
			   orgtbl-hijacker-command-105
			   yas/expand))
		 (org-table-blank-field))
	    t)
	   (eq N 1)
	   (looking-at "[^|\n]* \\( \\)|"))
      (let (org-table-may-need-update)
	(delete-region (match-beginning 1) (match-end 1))
	(self-insert-command N))
    (setq org-table-may-need-update t)
    (let* (orgtbl-mode
	   a
	   (cmd (or (key-binding
		     (or (and (listp function-key-map)
			      (setq a (assoc last-input-event function-key-map))
			      (cdr a))
			 (vector last-input-event)))
		    'self-insert-command)))
      (call-interactively cmd)
      (if (and org-self-insert-cluster-for-undo
	       (eq cmd 'self-insert-command))
	  (if (not (eq last-command 'orgtbl-self-insert-command))
	      (setq org-self-insert-command-undo-counter 1)
	    (if (>= org-self-insert-command-undo-counter 20)
		(setq org-self-insert-command-undo-counter 1)
	      (and (> org-self-insert-command-undo-counter 0)
		   buffer-undo-list
		   (not (cadr buffer-undo-list)) ; remove nil entry
		   (setcdr buffer-undo-list (cddr buffer-undo-list)))
	      (setq org-self-insert-command-undo-counter
		    (1+ org-self-insert-command-undo-counter))))))))

;;;###autoload
(defvar orgtbl-exp-regexp "^\\([-+]?[0-9][0-9.]*\\)[eE]\\([-+]?[0-9]+\\)$"
  "Regular expression matching exponentials as produced by calc.")

(defun orgtbl-gather-send-defs ()
  "Gather a plist of :name, :transform, :params for each destination before
a radio table."
  (save-excursion
    (goto-char (org-table-begin))
    (let (rtn)
      (beginning-of-line 0)
      (while (looking-at "[ \t]*#\\+ORGTBL[: \t][ \t]*SEND[ \t]+\\([^ \t\r\n]+\\)[ \t]+\\([^ \t\r\n]+\\)\\([ \t]+.*\\)?")
	(let ((name (org-no-properties (match-string 1)))
	      (transform (intern (match-string 2)))
	      (params (if (match-end 3)
			  (read (concat "(" (match-string 3) ")")))))
	  (push (list :name name :transform transform :params params)
		rtn)
	  (beginning-of-line 0)))
      rtn)))

(defun orgtbl-send-replace-tbl (name text)
  "Find and replace table NAME with TEXT."
  (save-excursion
    (goto-char (point-min))
    (let* ((location-flag nil)
	   (name (regexp-quote name))
	   (begin-re (format "BEGIN +RECEIVE +ORGTBL +%s\\([ \t]\\|$\\)" name))
	   (end-re (format "END +RECEIVE +ORGTBL +%s\\([ \t]\\|$\\)" name)))
      (while (re-search-forward begin-re nil t)
	(unless location-flag (setq location-flag t))
	(let ((beg (line-beginning-position 2)))
	  (unless (re-search-forward end-re nil t)
	    (user-error "Cannot find end of receiver location at %d" beg))
	  (beginning-of-line)
	  (delete-region beg (point))
	  (insert text "\n")))
      (unless location-flag
	(user-error "No valid receiver location found in the buffer")))))

;;;###autoload
(defun org-table-to-lisp (&optional txt)
  "Convert the table at point to a Lisp structure.

The structure will be a list.  Each item is either the symbol `hline'
for a horizontal separator line, or a list of field values as strings.
The table is taken from the parameter TXT, or from the buffer at point."
  (if txt
      (with-temp-buffer
        (insert txt)
        (goto-char (point-min))
        (org-table-to-lisp))
    (save-excursion
      (goto-char (org-table-begin))
      (let ((table nil))
        (while (re-search-forward "\\=[ \t]*|" nil t)
	  (let ((row nil))
	    (if (looking-at "-")
		(push 'hline table)
	      (while (not (progn (skip-chars-forward " \t") (eolp)))
		(push (buffer-substring
		       (point)
		       (progn (re-search-forward "[ \t]*\\(|\\|$\\)")
			      (match-beginning 0)))
		      row))
	      (push (nreverse row) table)))
	  (forward-line))
        (nreverse table)))))

(defun org-table-collapse-header (table &optional separator max-header-lines)
<<<<<<< HEAD
  "Collapse the lines before \\='hline into a single header.
=======
  "Collapse the lines before `hline' into a single header.
>>>>>>> 9d29de23

The given TABLE is a list of lists as returned by `org-table-to-lisp'.
The leading lines before the first `hline' symbol are considered
forming the table header.  This function collapses all leading header
lines into a single header line, followed by the `hline' symbol, and
the rest of the TABLE.  Header cells are glued together with a space,
or the given SEPARATOR."
  (while (eq (car table) 'hline) (pop table))
  (let* ((separator (or separator " "))
	 (max-header-lines (or max-header-lines 4))
	 (trailer table)
	 (header-lines (cl-loop for line in table
				until (eq 'hline line)
				collect (pop trailer))))
    (if (and trailer (<= (length header-lines) max-header-lines))
	(cons (apply #'cl-mapcar
		     (lambda (&rest x)
		       (org-trim
			(mapconcat #'identity x separator)))
		     header-lines)
	      trailer)
      table)))

(defun orgtbl-send-table (&optional maybe)
  "Send a transformed version of table at point to the receiver position.
With argument MAYBE, fail quietly if no transformation is defined
for this table."
  (interactive)
  (catch 'exit
    (unless (org-at-table-p) (user-error "Not at a table"))
    ;; when non-interactive, we assume align has just happened.
    (when (called-interactively-p 'any) (org-table-align))
    (let ((dests (orgtbl-gather-send-defs))
	  (table (org-table-to-lisp))
	  (ntbl 0))
      (unless dests
	(if maybe (throw 'exit nil)
	  (user-error "Don't know how to transform this table")))
      (dolist (dest dests)
	(let ((name (plist-get dest :name))
	      (transform (plist-get dest :transform))
	      (params (plist-get dest :params)))
	  (unless (fboundp transform)
	    (user-error "No such transformation function %s" transform))
	  (orgtbl-send-replace-tbl name (funcall transform table params)))
	(cl-incf ntbl))
      (message "Table converted and installed at %d receiver location%s"
	       ntbl (if (> ntbl 1) "s" ""))
      (and (> ntbl 0) ntbl))))

(defun org-remove-by-index (list indices &optional i0)
  "Remove the elements in LIST with indices in INDICES.
First element has index 0, or I0 if given."
  (if (not indices)
      list
    (if (integerp indices) (setq indices (list indices)))
    (setq i0 (1- (or i0 0)))
    (delq :rm (mapcar (lambda (x)
			(setq i0 (1+ i0))
			(if (memq i0 indices) :rm x))
		      list))))

(defun orgtbl-toggle-comment ()
  "Comment or uncomment the orgtbl at point."
  (interactive)
  (let* ((case-fold-search t)
	 (re1 (concat "^" (regexp-quote comment-start) orgtbl-line-start-regexp))
	 (re2 (concat "^" orgtbl-line-start-regexp))
	 (commented (save-excursion (beginning-of-line 1)
				    (cond ((looking-at re1) t)
					  ((looking-at re2) nil)
					  (t (user-error "Not at an org table")))))
	 (re (if commented re1 re2))
	 beg end)
    (save-excursion
      (beginning-of-line 1)
      (while (looking-at re) (beginning-of-line 0))
      (beginning-of-line 2)
      (setq beg (point))
      (while (looking-at re) (beginning-of-line 2))
      (setq end (point)))
    (comment-region beg end (if commented '(4) nil))))

(defun orgtbl-insert-radio-table ()
  "Insert a radio table template appropriate for this major mode."
  (interactive)
  (let* ((e (cl-assoc-if #'derived-mode-p orgtbl-radio-table-templates))
	 (txt (nth 1 e))
	 name pos)
    (unless e (user-error "No radio table setup defined for %s" major-mode))
    (setq name (read-string "Table name: "))
    (while (string-match "%n" txt)
      (setq txt (replace-match name t t txt)))
    (or (bolp) (insert "\n"))
    (setq pos (point))
    (insert txt)
    (goto-char pos)))

;;;###autoload
(defun orgtbl-to-generic (table params)
  "Convert the `orgtbl-mode' TABLE to some other format.

This generic routine can be used for many standard cases.

TABLE is a list, each entry either the symbol `hline' for
a horizontal separator line, or a list of fields for that
line.  PARAMS is a property list of parameters that can
influence the conversion.

Valid parameters are:

:backend, :raw

  Export back-end used as a basis to transcode elements of the
  table, when no specific parameter applies to it.  It is also
  used to translate cells contents.  You can prevent this by
  setting :raw property to a non-nil value.

:splice

  When non-nil, only convert rows, not the table itself.  This is
  equivalent to setting to the empty string both :tstart
  and :tend, which see.

:skip

  When set to an integer N, skip the first N lines of the table.
  Horizontal separation lines do count for this parameter!

:skipcols

  List of columns that should be skipped.  If the table has
  a column with calculation marks, that column is automatically
  discarded beforehand.

:hline

  String to be inserted on horizontal separation lines.  May be
  nil to ignore these lines altogether.

:sep

  Separator between two fields, as a string.

Each in the following group may be either a string or a function
of no arguments returning a string:

:tstart, :tend

  Strings to start and end the table.  Ignored when :splice is t.

:lstart, :lend

  Strings to start and end a new table line.

:llstart, :llend

  Strings to start and end the last table line.  Default,
  respectively, to :lstart and :lend.

Each in the following group may be a string or a function of one
argument (either the cells in the current row, as a list of
strings, or the current cell) returning a string:

:lfmt

  Format string for an entire row, with enough %s to capture all
  fields.  When non-nil, :lstart, :lend, and :sep are ignored.

:llfmt

  Format for the entire last line, defaults to :lfmt.

:fmt

  A format to be used to wrap the field, should contain %s for
  the original field value.  For example, to wrap everything in
  dollars, you could use :fmt \"$%s$\".  This may also be
  a property list with column numbers and format strings, or
  functions, e.g.,

    (:fmt (2 \"$%s$\" 4 (lambda (c) (format \"$%s$\" c))))

:hlstart :hllstart :hlend :hllend :hsep :hlfmt :hllfmt :hfmt

 Same as above, specific for the header lines in the table.
 All lines before the first hline are treated as header.  If
 any of these is not present, the data line value is used.

This may be either a string or a function of two arguments:

:efmt

  Use this format to print numbers with exponential.  The format
  should have %s twice for inserting mantissa and exponent, for
  example \"%s\\\\times10^{%s}\".  This may also be a property
  list with column numbers and format strings or functions.
  :fmt will still be applied after :efmt."
  ;; Make sure `org-export-create-backend' is available.
  (require 'ox)
  (let* ((backend (plist-get params :backend))
	 (custom-backend
	  ;; Build a custom back-end according to PARAMS.  Before
	  ;; defining a translator, check if there is anything to do.
	  ;; When there isn't, let BACKEND handle the element.
	  (org-export-create-backend
	   :parent (or backend 'org)
	   :transcoders
	   `((table . ,(org-table--to-generic-table params))
	     (table-row . ,(org-table--to-generic-row params))
	     (table-cell . ,(org-table--to-generic-cell params))
	     ;; Macros are not going to be expanded.  However, no
	     ;; regular back-end has a transcoder for them.  We
	     ;; provide one so they are not ignored, but displayed
	     ;; as-is instead.
	     (macro . (lambda (m c i) (org-element-macro-interpreter m nil))))))
	 data info)
    ;; Store TABLE as Org syntax in DATA.  Tolerate non-string cells.
    ;; Initialize communication channel in INFO.
    (with-temp-buffer
      (let ((org-inhibit-startup t)) (org-mode))
      (let ((standard-output (current-buffer))
	    (org-element-use-cache nil))
	(dolist (e table)
	  (cond ((eq e 'hline) (princ "|--\n"))
		((consp e)
		 (princ "| ") (dolist (c e) (princ c) (princ " |"))
		 (princ "\n")))))
      ;; Add back-end specific filters, but not user-defined ones.  In
      ;; particular, make sure to call parse-tree filters on the
      ;; table.
      (setq info
	    (let ((org-export-filters-alist nil))
	      (org-export-install-filters
	       (org-combine-plists
		(org-export-get-environment backend nil params)
		`(:back-end ,(org-export-get-backend backend))))))
      (setq data
	    (org-export-filter-apply-functions
	     (plist-get info :filter-parse-tree)
	     (org-element-map (org-element-parse-buffer) 'table
	       #'identity nil t)
	     info)))
    (when (and backend (symbolp backend) (not (org-export-get-backend backend)))
      (user-error "Unknown :backend value"))
    (when (or (not backend) (plist-get info :raw)) (require 'ox-org))
    ;; Handle :skip parameter.
    (let ((skip (plist-get info :skip)))
      (when skip
	(unless (wholenump skip) (user-error "Wrong :skip value"))
	(let ((n 0))
	  (org-element-map data 'table-row
	    (lambda (row)
	      (if (>= n skip) t
		(org-element-extract-element row)
		(cl-incf n)
		nil))
	    nil t))))
    ;; Handle :skipcols parameter.
    (let ((skipcols (plist-get info :skipcols)))
      (when skipcols
	(unless (consp skipcols) (user-error "Wrong :skipcols value"))
	(org-element-map data 'table
	  (lambda (table)
	    (let ((specialp (org-export-table-has-special-column-p table)))
	      (dolist (row (org-element-contents table))
		(when (eq (org-element-property :type row) 'standard)
		  (let ((c 1))
		    (dolist (cell (nthcdr (if specialp 1 0)
					  (org-element-contents row)))
		      (when (memq c skipcols)
			(org-element-extract-element cell))
		      (cl-incf c))))))))))
    ;; Since we are going to export using a low-level mechanism,
    ;; ignore special column and special rows manually.
    (let ((special? (org-export-table-has-special-column-p data))
	  ignore)
      (org-element-map data (if special? '(table-cell table-row) 'table-row)
	(lambda (datum)
	  (when (if (eq (org-element-type datum) 'table-row)
		    (org-export-table-row-is-special-p datum nil)
		  (org-export-first-sibling-p datum nil))
	    (push datum ignore))))
      (setq info (plist-put info :ignore-list ignore)))
    ;; We use a low-level mechanism to export DATA so as to skip all
    ;; usual pre-processing and post-processing, i.e., hooks, Babel
    ;; code evaluation, include keywords and macro expansion.  Only
    ;; back-end specific filters are retained.
    (let ((output (org-export-data-with-backend data custom-backend info)))
      ;; Remove final newline.
      (if (org-string-nw-p output) (substring-no-properties output 0 -1) ""))))

(defun org-table--generic-apply (value name &optional with-cons &rest args)
  (cond ((null value) nil)
        ((functionp value) `(funcall ',value ,@args))
        ((stringp value)
	 (cond ((consp (car args)) `(apply #'format ,value ,@args))
	       (args `(format ,value ,@args))
	       (t value)))
	((and with-cons (consp value))
	 `(let ((val (cadr (memq column ',value))))
	    (cond ((null val) contents)
		  ((stringp val) (format val ,@args))
		  ((functionp val) (funcall val ,@args))
		  (t (user-error "Wrong %s value" ,name)))))
        (t (user-error "Wrong %s value" name))))

(defun org-table--to-generic-table (params)
  "Return custom table transcoder according to PARAMS.
PARAMS is a plist.  See `orgtbl-to-generic' for more
information."
  (let ((backend (plist-get params :backend))
	(splice (plist-get params :splice))
	(tstart (plist-get params :tstart))
	(tend (plist-get params :tend)))
    `(lambda (table contents info)
       (concat
	,(and tstart (not splice)
	      `(concat ,(org-table--generic-apply tstart ":tstart") "\n"))
	,(if (or (not backend) tstart tend splice) 'contents
	   `(org-export-with-backend ',backend table contents info))
	,(org-table--generic-apply (and (not splice) tend) ":tend")))))

(defun org-table--to-generic-row (params)
  "Return custom table row transcoder according to PARAMS.
PARAMS is a plist.  See `orgtbl-to-generic' for more
information."
  (let* ((backend (plist-get params :backend))
	 (lstart (plist-get params :lstart))
	 (llstart (plist-get params :llstart))
	 (hlstart (plist-get params :hlstart))
	 (hllstart (plist-get params :hllstart))
	 (lend (plist-get params :lend))
	 (llend (plist-get params :llend))
	 (hlend (plist-get params :hlend))
	 (hllend (plist-get params :hllend))
	 (lfmt (plist-get params :lfmt))
	 (llfmt (plist-get params :llfmt))
	 (hlfmt (plist-get params :hlfmt))
	 (hllfmt (plist-get params :hllfmt)))
    `(lambda (row contents info)
       (if (eq (org-element-property :type row) 'rule)
	   ,(cond
	     ((plist-member params :hline)
	      (org-table--generic-apply (plist-get params :hline) ":hline"))
	     (backend `(org-export-with-backend ',backend row nil info)))
	 (let ((headerp ,(and (or hlfmt hlstart hlend)
			      '(org-export-table-row-in-header-p row info)))
	       (last-header-p
		,(and (or hllfmt hllstart hllend)
		      '(org-export-table-row-ends-header-p row info)))
	       (lastp (not (org-export-get-next-element row info))))
	   (when contents
	     ;; Check if we can apply `:lfmt', `:llfmt', `:hlfmt', or
	     ;; `:hllfmt' to CONTENTS.  Otherwise, fallback on
	     ;; `:lstart', `:lend' and their relatives.
	     ,(let ((cells
		     '(org-element-map row 'table-cell
			(lambda (cell)
			  ;; Export all cells, without separators.
			  ;;
			  ;; Use `org-export-data-with-backend'
			  ;; instead of `org-export-data' to eschew
			  ;; cached values, which
			  ;; ignore :orgtbl-ignore-sep parameter.
			  (org-export-data-with-backend
			   cell
			   (plist-get info :back-end)
			   (org-combine-plists info '(:orgtbl-ignore-sep t))))
			info)))
		`(cond
		  ,(and hllfmt
			`(last-header-p ,(org-table--generic-apply
					  hllfmt ":hllfmt" nil cells)))
		  ,(and hlfmt
			`(headerp ,(org-table--generic-apply
				    hlfmt ":hlfmt" nil cells)))
		  ,(and llfmt
			`(lastp ,(org-table--generic-apply
				  llfmt ":llfmt" nil cells)))
		  (t
		   ,(if lfmt (org-table--generic-apply lfmt ":lfmt" nil cells)
		      `(concat
			(cond
			 ,(and
			   (or hllstart hllend)
			   `(last-header-p
			     (concat
			      ,(org-table--generic-apply hllstart ":hllstart")
			      contents
			      ,(org-table--generic-apply hllend ":hllend"))))
			 ,(and
			   (or hlstart hlend)
			   `(headerp
			     (concat
			      ,(org-table--generic-apply hlstart ":hlstart")
			      contents
			      ,(org-table--generic-apply hlend ":hlend"))))
			 ,(and
			   (or llstart llend)
			   `(lastp
			     (concat
			      ,(org-table--generic-apply llstart ":llstart")
			      contents
			      ,(org-table--generic-apply llend ":llend"))))
			 (t
			  ,(cond
			    ((or lstart lend)
			     `(concat
			       ,(org-table--generic-apply lstart ":lstart")
			       contents
			       ,(org-table--generic-apply lend ":lend")))
			    (backend
			     `(org-export-with-backend
			       ',backend row contents info))
			    (t 'contents)))))))))))))))

(defun org-table--to-generic-cell (params)
  "Return custom table cell transcoder according to PARAMS.
PARAMS is a plist.  See `orgtbl-to-generic' for more
information."
  (let* ((backend (plist-get params :backend))
	 (efmt (plist-get params :efmt))
	 (fmt (plist-get params :fmt))
	 (hfmt (plist-get params :hfmt))
	 (sep (plist-get params :sep))
	 (hsep (plist-get params :hsep)))
    `(lambda (cell contents info)
       ;; Make sure that contents are exported as Org data when :raw
       ;; parameter is non-nil.
       ,(when (and backend (plist-get params :raw))
	  `(setq contents
		 ;; Since we don't know what are the pseudo object
		 ;; types defined in backend, we cannot pass them to
		 ;; `org-element-interpret-data'.  As a consequence,
		 ;; they will be treated as pseudo elements, and will
		 ;; have newlines appended instead of spaces.
		 ;; Therefore, we must make sure :post-blank value is
		 ;; really turned into spaces.
		 (replace-regexp-in-string
		  "\n" " "
		  (org-trim
		   (org-element-interpret-data
		    (org-element-contents cell))))))

       (let ((headerp ,(and (or hfmt hsep)
			    '(org-export-table-row-in-header-p
			      (org-export-get-parent-element cell) info)))
	     (column
	      ;; Call costly `org-export-table-cell-address' only if
	      ;; absolutely necessary, i.e., if one
	      ;; of :fmt :efmt :hfmt has a "plist type" value.
	      ,(and (cl-some (lambda (v) (integerp (car-safe v)))
			     (list efmt hfmt fmt))
		    '(1+ (cdr (org-export-table-cell-address cell info))))))
	 (when contents
	   ;; Check if we can apply `:efmt' on CONTENTS.
	   ,(when efmt
	      `(when (string-match orgtbl-exp-regexp contents)
		 (let ((mantissa (match-string 1 contents))
		       (exponent (match-string 2 contents)))
		   (setq contents ,(org-table--generic-apply
				    efmt ":efmt" t 'mantissa 'exponent)))))
	   ;; Check if we can apply FMT (or HFMT) on CONTENTS.
	   (cond
	    ,(and hfmt `(headerp (setq contents ,(org-table--generic-apply
						  hfmt ":hfmt" t 'contents))))
	    ,(and fmt `(t (setq contents ,(org-table--generic-apply
					   fmt ":fmt" t 'contents))))))
	 ;; If a separator is provided, use it instead of BACKEND's.
	 ;; Separators are ignored when LFMT (or equivalent) is
	 ;; provided.
	 ,(cond
	   ((or hsep sep)
	    `(if (or ,(and (not sep) '(not headerp))
		     (plist-get info :orgtbl-ignore-sep)
		     (not (org-export-get-next-element cell info)))
		 ,(if (not backend) 'contents
		    `(org-export-with-backend ',backend cell contents info))
	       (concat contents
		       ,(if (and sep hsep) `(if headerp ,hsep ,sep)
			  (or hsep sep)))))
	   (backend `(org-export-with-backend ',backend cell contents info))
	   (t 'contents))))))

;;;###autoload
(defun orgtbl-to-tsv (table params)
  "Convert the `orgtbl-mode' TABLE to TAB separated material."
  (orgtbl-to-generic table (org-combine-plists '(:sep "\t") params)))

;;;###autoload
(defun orgtbl-to-csv (table params)
  "Convert the `orgtbl-mode' TABLE to CSV material.
This does take care of the proper quoting of fields with comma or quotes."
  (orgtbl-to-generic table
		     (org-combine-plists '(:sep "," :fmt org-quote-csv-field)
					 params)))

;;;###autoload
(defun orgtbl-to-latex (table params)
  "Convert the `orgtbl-mode' TABLE to LaTeX.

TABLE is a list, each entry either the symbol `hline' for
a horizontal separator line, or a list of fields for that line.
PARAMS is a property list of parameters that can influence the
conversion.  All parameters from `orgtbl-to-generic' are
supported.  It is also possible to use the following ones:

:booktabs

  When non-nil, use formal \"booktabs\" style.

:environment

  Specify environment to use, as a string.  If you use
  \"longtable\", you may also want to specify :language property,
  as a string, to get proper continuation strings."
  (require 'ox-latex)
  (orgtbl-to-generic
   table
   (org-combine-plists
    ;; Provide sane default values.
    (list :backend 'latex
	  :latex-default-table-mode 'table
	  :latex-tables-centered nil
	  :latex-tables-booktabs (plist-get params :booktabs)
	  :latex-table-scientific-notation nil
	  :latex-default-table-environment
	  (or (plist-get params :environment) "tabular"))
    params)))

;;;###autoload
(defun orgtbl-to-html (table params)
  "Convert the `orgtbl-mode' TABLE to HTML.

TABLE is a list, each entry either the symbol `hline' for
a horizontal separator line, or a list of fields for that line.
PARAMS is a property list of parameters that can influence the
conversion.  All parameters from `orgtbl-to-generic' are
supported.  It is also possible to use the following one:

:attributes

  Attributes and values, as a plist, which will be used in
  <table> tag."
  (require 'ox-html)
  (orgtbl-to-generic
   table
   (org-combine-plists
    ;; Provide sane default values.
    (list :backend 'html
	  :html-table-data-tags '("<td%s>" . "</td>")
	  :html-table-use-header-tags-for-first-column nil
	  :html-table-align-individual-fields t
	  :html-table-row-tags '("<tr>" . "</tr>")
	  :html-table-attributes
	  (if (plist-member params :attributes)
	      (plist-get params :attributes)
	    '(:border "2" :cellspacing "0" :cellpadding "6" :rules "groups"
		      :frame "hsides")))
    params)))

;;;###autoload
(defun orgtbl-to-texinfo (table params)
  "Convert the `orgtbl-mode' TABLE to Texinfo.

TABLE is a list, each entry either the symbol `hline' for
a horizontal separator line, or a list of fields for that line.
PARAMS is a property list of parameters that can influence the
conversion.  All parameters from `orgtbl-to-generic' are
supported.  It is also possible to use the following one:

:columns

  Column widths, as a string.  When providing column fractions,
  \"@columnfractions\" command can be omitted."
  (require 'ox-texinfo)
  (let ((output
	 (orgtbl-to-generic
	  table
	  (org-combine-plists
	   (list :backend 'texinfo
		 :texinfo-tables-verbatim nil
		 :texinfo-table-scientific-notation nil)
	   params)))
	(columns (let ((w (plist-get params :columns)))
		   (cond ((not w) nil)
			 ((string-match-p "{\\|@columnfractions " w) w)
			 (t (concat "@columnfractions " w))))))
    (if (not columns) output
      (replace-regexp-in-string
       "@multitable \\(.*\\)" columns output t nil 1))))

;;;###autoload
(defun orgtbl-to-orgtbl (table params)
  "Convert the `orgtbl-mode' TABLE into another orgtbl-mode table.

TABLE is a list, each entry either the symbol `hline' for
a horizontal separator line, or a list of fields for that line.
PARAMS is a property list of parameters that can influence the
conversion.  All parameters from `orgtbl-to-generic' are
supported.

Useful when slicing one table into many.  The :hline, :sep,
:lstart, and :lend provide orgtbl framing.  :tstart and :tend can
be set to provide ORGTBL directives for the generated table."
  (require 'ox-org)
  (orgtbl-to-generic table (org-combine-plists params (list :backend 'org))))

(defun orgtbl-to-table.el (table params)
  "Convert the `orgtbl-mode' TABLE into a table.el table.
TABLE is a list, each entry either the symbol `hline' for
a horizontal separator line, or a list of fields for that line.
PARAMS is a property list of parameters that can influence the
conversion.  All parameters from `orgtbl-to-generic' are
supported."
  (with-temp-buffer
    (insert (orgtbl-to-orgtbl table params))
    (org-table-align)
    (replace-regexp-in-string
     "-|" "-+"
     (replace-regexp-in-string "|-" "+-" (buffer-substring 1 (buffer-size))))))

(defun orgtbl-to-unicode (table params)
  "Convert the `orgtbl-mode' TABLE into a table with unicode characters.

TABLE is a list, each entry either the symbol `hline' for
a horizontal separator line, or a list of fields for that line.
PARAMS is a property list of parameters that can influence the
conversion.  All parameters from `orgtbl-to-generic' are
supported.  It is also possible to use the following ones:

:ascii-art

  When non-nil, use \"ascii-art-to-unicode\" package to translate
  the table.  You can download it here:
  https://gnuvola.org/software/j/aa2u/ascii-art-to-unicode.el.

:narrow

  When non-nil, narrow columns width than provided width cookie,
  using \"=>\" as an ellipsis, just like in an Org mode buffer."
  (require 'ox-ascii)
  (orgtbl-to-generic
   table
   (org-combine-plists
    (list :backend 'ascii
	  :ascii-charset 'utf-8
	  :ascii-table-widen-columns (not (plist-get params :narrow))
	  :ascii-table-use-ascii-art (plist-get params :ascii-art))
    params)))

;; Put the cursor in a column containing numerical values
;; of an Org table,
;; type C-c " a
;; A new column is added with a bar plot.
;; When the table is refreshed (C-u C-c *),
;; the plot is updated to reflect the new values.

(defun orgtbl-ascii-draw (value min max &optional width characters)
  "Draw an ascii bar in a table.
VALUE is the value to plot, it determines the width of the bar to draw.
MIN is the value that will be displayed as empty (zero width bar).
MAX is the value that will draw a bar filling all the WIDTH.
WIDTH is the span in characters from MIN to MAX.
CHARACTERS is a string that will compose the bar, with shades of grey
from pure white to pure black.  It defaults to a 10 characters string
of regular ascii characters."
  (let* ((width      (ceiling (or width 12)))
	 (characters (or characters " .:;c!lhVHW"))
	 (len        (1- (length characters)))
	 (value      (float (if (numberp value)
				value (string-to-number value))))
	 (relative   (/ (- value min) (- max min)))
	 (steps      (round (* relative width len))))
    (cond ((< steps             0) "too small")
	  ((> steps (* width len)) "too large")
	  (t (let* ((int-division (/ steps len))
		    (remainder    (- steps (* int-division len))))
	       (concat (make-string int-division (elt characters len))
		       (string (elt characters remainder))))))))

;;;###autoload
(defun orgtbl-ascii-plot (&optional ask)
  "Draw an ASCII bar plot in a column.

With cursor in a column containing numerical values, this function
will draw a plot in a new column.

ASK, if given, is a numeric prefix to override the default 12
characters width of the plot.  ASK may also be the `\\[universal-argument]' \
prefix,
which will prompt for the width."
  (interactive "P")
  (let ((col (org-table-current-column))
	(min  1e999)		 ; 1e999 will be converted to infinity
	(max -1e999)		 ; which is the desired result
	(table (org-table-to-lisp))
	(length
	 (cond ((consp ask)
		(read-number "Length of column " 12))
	       ((numberp ask) ask)
	       (t 12))))
    ;; Skip any hline a the top of table.
    (while (eq (car table) 'hline) (pop table))
    ;; Skip table header if any.
    (dolist (x (or (cdr (memq 'hline table)) table))
      (when (consp x)
	(setq x (nth (1- col) x))
	(when (string-match
	       "^[-+]?\\([0-9]*[.]\\)?[0-9]*\\([eE][+-]?[0-9]+\\)?$"
	       x)
	  (setq x (string-to-number x))
	  (when (> min x) (setq min x))
	  (when (< max x) (setq max x)))))
    (org-table-insert-column)
    (org-table-move-column-right)
    (org-table-store-formulas
     (cons
      (cons
       (concat "$" (number-to-string (1+ col)))
       (format "'(%s $%s %s %s %s)"
	       "orgtbl-ascii-draw" col min max length))
      (org-table-get-stored-formulas)))
    (org-table-recalculate t)))

;; Example of extension: unicode characters
;; Here are two examples of different styles.

;; Unicode block characters are used to give a smooth effect.
;; See https://en.wikipedia.org/wiki/Block_Elements
;; Use one of those drawing functions
;; - orgtbl-ascii-draw   (the default ascii)
;; - orgtbl-uc-draw-grid (unicode with a grid effect)
;; - orgtbl-uc-draw-cont (smooth unicode)

;; This is best viewed with the "DejaVu Sans Mono" font
;; (use M-x set-frame-font).

(defun orgtbl-uc-draw-grid (value min max &optional width)
  "Draw a bar in a table using block unicode characters.
It is a variant of `orgtbl-ascii-draw' with Unicode block
characters, for a smooth display.  Bars appear as grids (to the
extent the font allows)."
  ;; https://en.wikipedia.org/wiki/Block_Elements
  ;; best viewed with the "DejaVu Sans Mono" font.
  (orgtbl-ascii-draw value min max width
		     " \u258F\u258E\u258D\u258C\u258B\u258A\u2589"))

(defun orgtbl-uc-draw-cont (value min max &optional width)
  "Draw a bar in a table using block unicode characters.
It is a variant of `orgtbl-ascii-draw' with Unicode block
characters, for a smooth display.  Bars are solid (to the extent
the font allows)."
  (orgtbl-ascii-draw value min max width
		     " \u258F\u258E\u258D\u258C\u258B\u258A\u2589\u2588"))

(defun org-table-get-remote-range (name-or-id form)
  "Get a field value or a list of values in a range from table at ID.

NAME-OR-ID may be the name of a table in the current file as set
by a \"#+NAME:\" directive.  The first table following this line
will then be used.  Alternatively, it may be an ID referring to
any entry, also in a different file.  In this case, the first
table in that entry will be referenced.
FORM is a field or range descriptor like \"@2$3\" or \"B3\" or
\"@I$2..@II$2\".  All the references must be absolute, not relative.

The return value is either a single string for a single field, or a
list of the fields in the rectangle."
  (save-match-data
    (let ((case-fold-search t) (id-loc nil)
	  ;; Protect a bunch of variables from being overwritten by
	  ;; the context of the remote table.
	  org-table-column-names org-table-column-name-regexp
	  org-table-local-parameters org-table-named-field-locations
	  org-table-current-line-types
	  org-table-current-begin-pos org-table-dlines
	  org-table-current-ncol
	  org-table-hlines
	  org-table-last-column-widths
	  org-table-last-alignment
	  buffer loc)
      (setq form (org-table-convert-refs-to-rc form))
      (org-with-wide-buffer
       (goto-char (point-min))
       (if (re-search-forward
	    (concat "^[ \t]*#\\+\\(tbl\\)?name:[ \t]*"
		    (regexp-quote name-or-id) "[ \t]*$")
	    nil t)
	   (setq buffer (current-buffer) loc (match-beginning 0))
	 (setq id-loc (org-id-find name-or-id 'marker))
	 (unless (and id-loc (markerp id-loc))
	   (user-error "Can't find remote table \"%s\"" name-or-id))
	 (setq buffer (marker-buffer id-loc)
	       loc (marker-position id-loc))
	 (move-marker id-loc nil))
       (with-current-buffer buffer
	 (org-with-wide-buffer
	  (goto-char loc)
	  (forward-char 1)
	  (unless (and (re-search-forward "^\\(\\*+ \\)\\|^[ \t]*|" nil t)
		       (not (match-beginning 1)))
	    (user-error "Cannot find a table at NAME or ID %s" name-or-id))
	  (org-table-analyze)
	  (setq form (org-table-formula-substitute-names
		      (org-table-formula-handle-first/last-rc form)))
	  (if (and (string-match org-table-range-regexp form)
		   (> (length (match-string 0 form)) 1))
	      (org-table-get-range
	       (match-string 0 form) org-table-current-begin-pos 1)
	    form)))))))

(defun org-table-remote-reference-indirection (form)
  "Return formula with table remote references substituted by indirection.
For example \"remote($1, @>$2)\" => \"remote(year_2013, @>$1)\".
This indirection works only with the format @ROW$COLUMN.  The
format \"B3\" is not supported because it can not be
distinguished from a plain table name or ID."
  (let ((regexp
	 ;; Same as in `org-table-eval-formula'.
	 (concat "\\<remote([ \t]*\\("
		 ;; Allow "$1", "@<", "$-1", "@<<$1" etc.
		 "[@$][^ \t,]+"
		 "\\)[ \t]*,[ \t]*\\([^\n)]+\\))")))
    (replace-regexp-in-string
     regexp
     (lambda (m)
       (save-match-data
	 (let ((eq (org-table-formula-handle-first/last-rc (match-string 1 m))))
	   (org-table-get-range
	    (if (string-match-p "\\`\\$[0-9]+\\'" eq)
		(concat "@0" eq)
	      eq)))))
     form t t 1)))

(defmacro org-define-lookup-function (mode)
  (let ((mode-str (symbol-name mode))
	(first-p (eq mode 'first))
	(all-p (eq mode 'all)))
    (let ((plural-str (if all-p "s" "")))
      `(defun ,(intern (format "org-lookup-%s" mode-str)) (val s-list r-list &optional predicate)
	 ,(format "Find %s occurrence%s of VAL in S-LIST; return corresponding element%s of R-LIST.
If R-LIST is nil, return matching element%s of S-LIST.
If PREDICATE is not nil, use it instead of `equal' to match VAL.
Matching is done by (PREDICATE VAL S), where S is an element of S-LIST.
This function is generated by a call to the macro `org-define-lookup-function'."
		  mode-str plural-str plural-str plural-str)
	 (let ,(let ((lvars '((p (or predicate 'equal))
			      (sl s-list)
			      (rl (or r-list s-list))
			      (ret nil))))
		 (if first-p (cons '(match-p nil) lvars) lvars))
	   (while ,(if first-p '(and (not match-p) sl) 'sl)
	     (when (funcall p val (car sl))
	       ,(when first-p '(setq match-p t))
	       (let ((rval (car rl)))
		 (setq ret ,(if all-p '(append ret (list rval)) 'rval))))
	     (setq sl (cdr sl) rl (cdr rl)))
	   ret)))))

(org-define-lookup-function first)
(org-define-lookup-function last)
(org-define-lookup-function all)

(provide 'org-table)

;; Local variables:
;; generated-autoload-file: "org-loaddefs.el"
;; End:

;;; org-table.el ends here<|MERGE_RESOLUTION|>--- conflicted
+++ resolved
@@ -5478,11 +5478,7 @@
         (nreverse table)))))
 
 (defun org-table-collapse-header (table &optional separator max-header-lines)
-<<<<<<< HEAD
-  "Collapse the lines before \\='hline into a single header.
-=======
   "Collapse the lines before `hline' into a single header.
->>>>>>> 9d29de23
 
 The given TABLE is a list of lists as returned by `org-table-to-lisp'.
 The leading lines before the first `hline' symbol are considered
