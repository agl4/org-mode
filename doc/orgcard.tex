% Reference Card for Org Mode
<<<<<<< HEAD
\def\orgversionnumber{8.2}
\def\versionyear{2014}          % latest update
\input emacsver.tex
=======
\def\orgversionnumber{9.0.4}
\def\versionyear{2017}          % latest update
\def\year{2017}                 % latest copyright year
>>>>>>> 90f87cb9

%**start of header
\newcount\columnsperpage
\newcount\letterpaper

% This file can be printed with 1, 2, or 3 columns per page (see below).
% Specify how many you want here.
\columnsperpage=3

% PDF output layout.  0 for A4, 1 for letter (US), a `l' is added for
% a landscape layout.
\input pdflayout.sty
\pdflayout=(0l)

% Nothing else needs to be changed below this line.
% Copyright (C) 1987, 1993, 1996-1997, 2001-2017 Free Software
% Foundation, Inc.

% This document is free software: you can redistribute it and/or modify
% it under the terms of the GNU General Public License as published by
% the Free Software Foundation, either version 3 of the License, or
% (at your option) any later version.

% As a special additional permission, you may distribute reference cards
% printed, or formatted for printing, with the notice "Released under
% the terms of the GNU General Public License version 3 or later"
% instead of the usual distributed-under-the-GNU-GPL notice, and without
% a copy of the GPL itself.

% This document is distributed in the hope that it will be useful,
% but WITHOUT ANY WARRANTY; without even the implied warranty of
% MERCHANTABILITY or FITNESS FOR A PARTICULAR PURPOSE.  See the
% GNU General Public License for more details.

% You should have received a copy of the GNU General Public License
% along with GNU Emacs.  If not, see <http://www.gnu.org/licenses/>.

% This file is intended to be processed by plain TeX (TeX82).
%
% The final reference card has six columns, three on each side.
% This file can be used to produce it in any of three ways:
% 1 column per page
%    produces six separate pages, each of which needs to be reduced to 80%.
%    This gives the best resolution.
% 2 columns per page
%    produces three already-reduced pages.
%    You will still need to cut and paste.
% 3 columns per page
%    produces two pages which must be printed sideways to make a
%    ready-to-use 8.5 x 11 inch reference card.
%    For this you need a dvi device driver that can print sideways.
% Which mode to use is controlled by setting \columnsperpage above.
%
% To compile and print this document:
% tex refcard.tex
% dvips -t landscape refcard.dvi
%
% Author:
%  Stephen Gildea
%  Internet: gildea@stop.mail-abuse.org
%
% Thanks to Paul Rubin, Bob Chassell, Len Tower, and Richard Mlynarik
% for their many good ideas.

\def\shortcopyrightnotice{\vskip 1ex plus 2 fill
  \centerline{\small \copyright\ \year\ Free Software Foundation, Inc.
  Permissions on back.  v\orgversionnumber}}

\def\copyrightnotice{
\vskip 1ex plus 100 fill\begingroup\small
\centerline{Copyright \copyright\ \year\ Free Software Foundation, Inc.}
\centerline{v\orgversionnumber{} for Org-Mode \orgversionnumber{}, \versionyear}
\centerline{Author: Philip Rooke}
\centerline{based on refcard design and format by Stephen Gildea}

\centerline{Released under the terms of the GNU General Public License}
\centerline{version 3 or later.}

\centerline{For more Emacs documentation, and the \TeX{} source for this card, see}
\centerline{the Emacs distribution, or {\tt http://www.gnu.org/software/emacs}}

\endgroup}

% make \bye not \outer so that the \def\bye in the \else clause below
% can be scanned without complaint.
\def\bye{\par\vfill\supereject\end}

\newdimen\intercolumnskip	%horizontal space between columns
\newbox\columna			%boxes to hold columns already built
\newbox\columnb

\def\ncolumns{\the\columnsperpage}

\message{[\ncolumns\space
  column\if 1\ncolumns\else s\fi\space per page]}

\def\scaledmag#1{ scaled \magstep #1}

% This multi-way format was designed by Stephen Gildea October 1986.
% Note that the 1-column format is fontfamily-independent.
\if 1\ncolumns			%one-column format uses normal size
  \hsize 4in
  \vsize 10in
  \voffset -.7in
  \font\titlefont=\fontname\tenbf \scaledmag3
  \font\headingfont=\fontname\tenbf \scaledmag2
  \font\smallfont=\fontname\sevenrm
  \font\smallsy=\fontname\sevensy

  \footline{\hss\folio}
  \def\makefootline{\baselineskip10pt\hsize6.5in\line{\the\footline}}
\else				%2 or 3 columns uses prereduced size
  \if 1\the\letterpaper
     \hsize 3.2in
     \vsize 7.95in
     \hoffset -.75in
     \voffset -.745in
  \else
     \hsize 3.2in
     \vsize 7.65in
     \hoffset -.25in
     \voffset -.745in
  \fi
  \font\titlefont=cmbx10 \scaledmag2
  \font\headingfont=cmbx10 \scaledmag1
  \font\smallfont=cmr6
  \font\smallsy=cmsy6
  \font\eightrm=cmr8
  \font\eightbf=cmbx8
  \font\eightit=cmti8
  \font\eighttt=cmtt8
  \font\eightmi=cmmi8
  \font\eightsy=cmsy8
  \textfont0=\eightrm
  \textfont1=\eightmi
  \textfont2=\eightsy
  \def\rm{\eightrm}
  \def\bf{\eightbf}
  \def\it{\eightit}
  \def\tt{\eighttt}
  \if 1\the\letterpaper
     \normalbaselineskip=.8\normalbaselineskip
  \else
     \normalbaselineskip=.7\normalbaselineskip
  \fi
  \normallineskip=.8\normallineskip
  \normallineskiplimit=.8\normallineskiplimit
  \normalbaselines\rm		%make definitions take effect

  \if 2\ncolumns
    \let\maxcolumn=b
    \footline{\hss\rm\folio\hss}
    \def\makefootline{\vskip 2in \hsize=6.86in\line{\the\footline}}
  \else \if 3\ncolumns
    \let\maxcolumn=c
    \nopagenumbers
  \else
    \errhelp{You must set \columnsperpage equal to 1, 2, or 3.}
    \errmessage{Illegal number of columns per page}
  \fi\fi

  \intercolumnskip=.46in
  \def\abc{a}
  \output={%			%see The TeXbook page 257
      % This next line is useful when designing the layout.
      %\immediate\write16{Column \folio\abc\space starts with \firstmark}
      \if \maxcolumn\abc \multicolumnformat \global\def\abc{a}
      \else\if a\abc
	\global\setbox\columna\columnbox \global\def\abc{b}
        %% in case we never use \columnb (two-column mode)
        \global\setbox\columnb\hbox to -\intercolumnskip{}
      \else
	\global\setbox\columnb\columnbox \global\def\abc{c}\fi\fi}
  \def\multicolumnformat{\shipout\vbox{\makeheadline
      \hbox{\box\columna\hskip\intercolumnskip
        \box\columnb\hskip\intercolumnskip\columnbox}
      \makefootline}\advancepageno}
  \def\columnbox{\leftline{\pagebody}}

  \def\bye{\par\vfill\supereject
    \if a\abc \else\null\vfill\eject\fi
    \if a\abc \else\null\vfill\eject\fi
    \end}
\fi

% we won't be using math mode much, so redefine some of the characters
% we might want to talk about
%\catcode`\^=12
\catcode`\_=12

% we also need the tilde, for file names.
\catcode`\~=12

\chardef\\=`\\
\chardef\{=`\{
\chardef\}=`\}

\hyphenation{mini-buf-fer}

\parindent 0pt
\parskip 1ex plus .5ex minus .5ex

\def\small{\smallfont\textfont2=\smallsy\baselineskip=.8\baselineskip}

% newcolumn - force a new column.  Use sparingly, probably only for
% the first column of a page, which should have a title anyway.
\outer\def\newcolumn{\vfill\eject}

% title - page title.  Argument is title text.
\outer\def\title#1{{\titlefont\centerline{#1}}\vskip 1ex plus .5ex}

% section - new major section.  Argument is section name.
\outer\def\section#1{\par\filbreak
  \vskip 3ex plus 2ex minus 2ex {\headingfont #1}\mark{#1}%
  \vskip 2ex plus 1ex minus 1.5ex}

\newdimen\keyindent

% beginindentedkeys...endindentedkeys - key definitions will be
% indented, but running text, typically used as headings to group
% definitions, will not.
\def\beginindentedkeys{\keyindent=1em}
\def\endindentedkeys{\keyindent=0em}
\endindentedkeys

% paralign - begin paragraph containing an alignment.
% If an \halign is entered while in vertical mode, a parskip is never
% inserted.  Using \paralign instead of \halign solves this problem.
\def\paralign{\vskip\parskip\halign}

% \<...> - surrounds a variable name in a code example
\def\<#1>{{\it #1\/}}

% kbd - argument is characters typed literally.  Like the Texinfo command.
\def\kbd#1{{\tt#1}\null}	%\null so not an abbrev even if period follows

% beginexample...endexample - surrounds literal text, such a code example.
% typeset in a typewriter font with line breaks preserved
\def\beginexample{\par\leavevmode\begingroup
  \obeylines\obeyspaces\parskip0pt\tt}
{\obeyspaces\global\let =\ }
\def\endexample{\endgroup}

% key - definition of a key.
% \key{description of key}{key-name}
% prints the description left-justified, and the key-name in a \kbd
% form near the right margin.
\def\key#1#2{\leavevmode\hbox to \hsize{\vtop
  {\hsize=.75\hsize\rightskip=1em
  \hskip\keyindent\relax#1}\kbd{#2}\hfil}}

\newbox\metaxbox
\setbox\metaxbox\hbox{\kbd{M-x }}
\newdimen\metaxwidth
\metaxwidth=\wd\metaxbox

% metax - definition of a M-x command.
% \metax{description of command}{M-x command-name}
% Tries to justify the beginning of the command name at the same place
% as \key starts the key name.  (The "M-x " sticks out to the left.)
\def\metax#1#2{\leavevmode\hbox to \hsize{\hbox to .75\hsize
  {\hskip\keyindent\relax#1\hfil}%
  \hskip -\metaxwidth minus 1fil
  \kbd{#2}\hfil}}

% threecol - like "key" but with two key names.
% for example, one for doing the action backward, and one for forward.
\def\threecol#1#2#3{\hskip\keyindent\relax#1\hfil&\kbd{#2}\hfil\quad
  &\kbd{#3}\hfil\quad\cr}

\def\noteone{{\small \hfill [1]}}
\def\notetwo{{\small \hfill [2]}}


%**end of header


\title{Org-Mode Reference Card (1/2)}

\centerline{(for version \orgversionnumber)}

\section{Getting Started}
\metax{To read the on-line documentation try}{M-x org-info}

\section{Visibility Cycling}

\key{rotate current subtree between states}{TAB}
\key{rotate entire buffer between states}{S-TAB}
\key{restore property-dependent startup visibility}{C-u C-u TAB}
\metax{show the whole file, including drawers}{C-u C-u C-u TAB}
\key{reveal context around point}{C-c C-r}

\section{Motion}

\key{next/previous heading}{C-c C-n/p}
\key{next/previous heading, same level}{C-c C-f/b}
\key{backward to higher level heading}{C-c C-u}
\key{jump to another place in document}{C-c C-j}
\key{previous/next plain list item}{S-UP/DOWN\notetwo}

\section{Structure Editing}

\key{insert new heading/item at current level}{M-RET}
\key{insert new heading after subtree}{C-RET}
\key{insert new TODO entry/checkbox item}{M-S-RET}
\key{insert TODO entry/ckbx after subtree}{C-S-RET}
\key{turn (head)line into item, cycle item type}{C-c -}
\key{turn item/line into headline}{C-c *}
\key{promote/demote heading}{M-LEFT/RIGHT}
\metax{promote/demote current subtree}{M-S-LEFT/RIGHT}
\metax{move subtree/list item up/down}{M-UP/DOWN}
\metax{move the line at point up/down}{M-S-UP/DOWN}
\metax{sort subtree/region/plain-list}{C-c \^{}}
\metax{clone a subtree}{C-c C-x c}
\metax{copy visible parts of the region}{C-c C-x v}
\metax{kill/copy subtree}{C-c C-x C-w/M-w}
\metax{yank subtree}{C-c C-x C-y or C-y}
\metax{narrow buffer to subtree / widen}{C-x n s/w}

\section{Capture - Refile - Archiving}
\key{capture a new item (C-u C-u = goto last)}{C-c c \noteone}
\key{refile subtree (C-u C-u = goto last)}{C-c C-w}
\key{archive subtree using the default command}{C-c C-x C-a}
\key{move subtree to archive file}{C-c C-x C-s}
\key{toggle ARCHIVE tag / to ARCHIVE sibling}{C-c C-x a/A}
\key{force cycling of an ARCHIVEd tree}{C-TAB}

\section{Filtering and Sparse Trees}

\key{construct a sparse tree by various criteria}{C-c /}
\key{view TODO's in sparse tree}{C-c / t/T}
\key{global TODO list in agenda mode}{C-c a t \noteone}
\key{time sorted view of current org file}{C-c a L}

\section{Tables}

{\bf Creating a table}

%\metax{insert a new Org-mode table}{M-x org-table-create}
\metax{just start typing, e.g.}{|Name|Phone|Age RET |- TAB}
\key{convert region to table}{C-c |}
\key{... separator at least 3 spaces}{C-3 C-c |}

{\bf Commands available inside tables}

The following commands work when the cursor is {\it inside a table}.
Outside of tables, the same keys may have other functionality.

{\bf Re-aligning and field motion}

\key{re-align the table without moving the cursor}{C-c C-c}
\key{re-align the table, move to next field}{TAB}
\key{move to previous field}{S-TAB}
\key{re-align the table, move to next row}{RET}
\key{move to beginning/end of field}{M-a/e}

{\bf Row and column editing}

\key{move the current column left}{M-LEFT/RIGHT}
\key{kill the current column}{M-S-LEFT}
\key{insert new column to left of cursor position}{M-S-RIGHT}

\key{move the current row up/down}{M-UP/DOWN}
\key{kill the current row or horizontal line}{M-S-UP}
\key{insert new row above the current row}{M-S-DOWN}
\key{insert hline below (\kbd{C-u} : above) current row}{C-c -}
\key{insert hline and move to line below it}{C-c RET}
\key{sort lines in region}{C-c \^{}}

{\bf Regions}

\metax{cut/copy/paste rectangular region}{C-c C-x C-w/M-w/C-y}
%\key{copy rectangular region}{C-c C-x M-w}
%\key{paste rectangular region}{C-c C-x C-y}

{\bf Miscellaneous}

\key{to limit column width to \kbd{N} characters, use}{...| <N> |...}
\key{edit the current field in a separate window}{C-c `}
\key{make current field fully visible}{C-u TAB}
\metax{export as tab-separated file}{M-x org-table-export}
\metax{import tab-separated file}{M-x org-table-import}
\key{sum numbers in current column/rectangle}{C-c +}

{\bf Tables created with the \kbd{table.el} package}

\key{insert a new \kbd{table.el} table}{C-c ~}
\key{recognize existing table.el table}{C-c C-c}
\key{convert table (Org-mode $\leftrightarrow$ table.el)}{C-c ~}

{\bf Spreadsheet}

Formulas typed in field are executed by \kbd{TAB},
\kbd{RET} and \kbd{C-c C-c}.  \kbd{=} introduces a column
formula, \kbd{:=} a field formula.

\key{Example: Add Col1 and Col2}{|=\$1+\$2      |}
\key{... with printf format specification}{|=\$1+\$2;\%.2f|}
\key{... with constants from constants.el}{|=\$1/\$c/\$cm |}
\metax{sum from 2nd to 3rd hline}{|:=vsum(@II..@III)|}
\key{apply current column formula}{| = |}

\key{set and eval column formula}{C-c =}
\key{set and eval field formula}{C-u C-c =}
\key{re-apply all stored equations to current line}{C-c *}
\key{re-apply all stored equations to entire table}{C-u C-c *}
\key{iterate table to stability}{C-u C-u C-c *}
\key{rotate calculation mark through \# * ! \^ \_ \$}{C-\#}
\key{show line, column, formula reference}{C-c ?}
\key{toggle grid / debugger}{C-c \}/\{}

\newcolumn
{\it Formula Editor}

\key{edit formulas in separate buffer}{C-c '}
\key{exit and install new formulas}{C-c C-c}
\key{exit, install, and apply new formulas}{C-u C-c C-c}
\key{abort}{C-c C-q}
\key{toggle reference style}{C-c C-r}
\key{pretty-print Lisp formula}{TAB}
\key{complete Lisp symbol}{M-TAB}
\key{shift reference point}{S-cursor}
\key{shift test line for column references}{M-up/down}
\key{scroll the window showing the table}{M-S-up/down}
\key{toggle table coordinate grid}{C-c \}}

\section{Links}

\key{globally store link to the current location}{C-c l \noteone}
\key{insert a link (TAB completes stored links)}{C-c C-l}
\key{insert file link with file name completion}{C-u C-c C-l}
\key{edit (also hidden part of) link at point}{C-c C-l}

\key{open file links in emacs}{C-c C-o}
\key{...force open in emacs/other window}{C-u C-c C-o}
\key{open link at point}{mouse-1/2}
\key{...force open in emacs/other window}{mouse-3}
\key{record a position in mark ring}{C-c \%}
\key{jump back to last followed link(s)}{C-c \&}
\key{find next link}{C-c C-x C-n}
\key{find previous link}{C-c C-x C-p}
\key{edit code snippet of file at point}{C-c '}
\key{toggle inline display of linked images}{C-c C-x C-v}

\section{Working with Code (Babel)}

\key{execute code block at point}{C-c C-c}
\key{open results of code block at point}{C-c C-o}
\key{check code block at point for errors}{C-c C-v c}
\key{insert a header argument with completion}{C-c C-v j}
\key{view expanded body of code block at point}{C-c C-v v}
\key{view information about code block at point}{C-c C-v I}
\key{go to named code block}{C-c C-v g}
\key{go to named result}{C-c C-v r}
\key{go to the head of the current code block}{C-c C-v u}
\key{go to the next code block}{C-c C-v n}
\key{go to the previous code block}{C-c C-v p}
\key{demarcate a code block}{C-c C-v d}
\key{execute the next key sequence in the code edit buffer}{C-c C-v x}
\key{execute all code blocks in current buffer}{C-c C-v b}
\key{execute all code blocks in current subtree}{C-c C-v s}
\key{tangle code blocks in current file}{C-c C-v t}
\key{tangle code blocks in supplied file}{C-c C-v f}
\key{ingest all code blocks in supplied file into the Library of Babel}{C-c C-v i}
\key{switch to the session of the current code block}{C-c C-v z}
\key{load the current code block into a session}{C-c C-v l}
\key{view sha1 hash of the current code block}{C-c C-v a}

\section{Completion}

In-buffer completion completes TODO keywords at headline start, TeX
macros after ``{\tt \\}'', option keywords after ``{\tt \#-}'', TAGS
after  ``{\tt :}'', and dictionary words elsewhere.

\key{complete word at point}{M-TAB}


\newcolumn
\title{Org-Mode Reference Card (2/2)}

\centerline{(for version \orgversionnumber)}

\section{TODO Items and Checkboxes}

\key{rotate the state of the current item}{C-c C-t}
\metax{select next/previous state}{S-LEFT/RIGHT}
\metax{select next/previous set}{C-S-LEFT/RIGHT}
\key{toggle ORDERED property}{C-c C-x o}

\key{view TODO items in a sparse tree}{C-c / t}
\key{view 3rd TODO keyword's sparse tree}{C-3 C-c / t}
\key{set the priority of the current item}{C-c , [ABC]}
\key{remove priority cookie from current item}{C-c , SPC}
\key{raise/lower priority of current item}{S-UP/DOWN\notetwo}

\key{insert new checkbox item in plain list}{M-S-RET}
\key{toggle checkbox(es) in region/entry/at point}{C-c C-x C-b}
\key{toggle checkbox at point}{C-c C-c}
%\metax{checkbox statistics cookies: insert {\tt [/]} or {\tt [\%]}}{}
\key{update checkbox statistics (\kbd{C-u} : whole file)}{C-c \#}

\section{Tags}

\key{set tags for current heading}{C-c C-q}
\key{realign tags in all headings}{C-u C-c C-q}
\key{create sparse tree with matching tags}{C-c \\}
\key{globally (agenda) match tags at cursor}{C-c C-o}

\section{Properties and Column View}

\key{set property/effort}{C-c C-x p/e}
\key{special commands in property lines}{C-c C-c}
\key{next/previous allowed value}{S-left/right}
\key{turn on column view}{C-c C-x C-c}
\key{capture columns view in dynamic block}{C-c C-x i}

\key{quit column view}{q}
\key{show full value}{v}
\key{edit value}{e}
\metax{next/previous allowed value}{n/p or S-left/right}
\key{edit allowed values list}{a}
\key{make column wider/narrower}{> / <}
\key{move column left/right}{M-left/right}
\key{add new column}{M-S-right}
\key{Delete current column}{M-S-left}


\section{Timestamps}

\key{prompt for date and insert timestamp}{C-c .}
\key{like \kbd{C-c .} but insert date and time format}{C-u C-c .}
\key{like \kbd{C-c .} but make stamp inactive}{C-c !} % FIXME
\key{insert DEADLINE timestamp}{C-c C-d}
\key{insert SCHEDULED timestamp}{C-c C-s}
\key{create sparse tree with all deadlines due}{C-c / d}
\key{the time between 2 dates in a time range}{C-c C-y}
\metax{change timestamp at cursor $\pm 1$ day}{S-RIGHT/LEFT\notetwo}
\key{change year/month/day at cursor by $\pm 1$}{S-UP/DOWN\notetwo}
\key{access the calendar for the current date}{C-c >}
\key{insert timestamp matching date in calendar}{C-c <}
\key{access agenda for current date}{C-c C-o}
\key{select date while prompted}{mouse-1/RET}
%\key{... select date in calendar}{mouse-1/RET}
%\key{... scroll calendar back/forward one month}{< / >}
%\key{... forward/backward one day}{S-LEFT/RIGHT}
%\key{... forward/backward one week}{S-UP/DOWN}
%\key{... forward/backward one month}{M-S-LEFT/RIGHT}
\key{toggle custom format display for dates/times}{C-c C-x C-t}

\newcolumn

{\bf Clocking time}

\key{start clock on current item}{C-c C-x C-i}
\key{stop/cancel clock on current item}{C-c C-x C-o/x}
\key{display total subtree times}{C-c C-x C-d}
\key{remove displayed times}{C-c C-c}
\key{insert/update table with clock report}{C-c C-x C-r}

\section{Agenda Views}

\key{add/move current file to front of agenda}{C-c [}
\key{remove current file from your agenda}{C-c ]}
\key{cycle through agenda file list}{C-'}
\key{set/remove restriction lock}{C-c C-x </>}

\key{compile agenda for the current week}{C-c a a \noteone}
\key{compile global TODO list}{C-c a t \noteone}
\key{compile TODO list for specific keyword}{C-c a T \noteone}
\key{match tags, TODO kwds, properties}{C-c a m \noteone}
\key{match only in TODO entries}{C-c a M \noteone}
\key{find stuck projects}{C-c a \# \noteone}
\key{configure custom commands}{C-c a C \noteone}
%\key{configure stuck projects}{C-c a ! \noteone}
\key{agenda for date at cursor}{C-c C-o}

{\bf Commands available in an agenda buffer}

{\bf View Org file}

\key{show original location of item}{SPC/mouse-3}
%\key{... also available with}{mouse-3}
\key{show and recenter window}{L}
\key{goto original location in other window}{TAB/mouse-2}
%\key{... also available with}{mouse-2}
\key{goto original location, delete other windows}{RET}
\key{show subtree in indirect buffer, ded.\ frame}{C-c C-x b}
\key{toggle follow-mode}{F}

{\bf Change display}

\key{delete other windows}{o}
\key{view mode dispatcher}{v}
\key{switch to day/week/month/year/def view}{d w vm vy vSP}
\key{toggle diary entries / time grid / habits}{D / G / K}
\key{toggle entry text / clock report}{E / R}
\key{toggle display of logbook entries}{l / v l/L/c}
\key{toggle inclusion of archived trees/files}{v a/A}
\key{refresh agenda buffer with any changes}{r / g}
\key{filter with respect to a tag}{/}
\key{save all org-mode buffers}{s}
\key{display next/previous day,week,...}{f / b}
\key{goto today / some date (prompt)}{. / j}

{\bf Remote editing}

\key{digit argument}{0-9}
\key{change state of current TODO item}{t}
\key{kill item and source}{C-k}
\key{archive default}{\$ / a}
\key{refile the subtree}{C-c C-w}
\key{set/show tags of current headline}{: / T}
\key{set effort property (prefix=nth)}{e}
\key{set / compute priority of current item}{, / P}
\key{raise/lower priority of current item}{S-UP/DOWN\notetwo}
\key{run an attachment command}{C-c C-a}
\key{schedule/set deadline for this item}{C-c C-s/d}
\metax{change timestamp one day earlier/later}{S-LEFT/RIGHT\notetwo}
\key{change timestamp to today}{>}
\key{insert new entry into diary}{i}
\newcolumn
\key{start/stop/cancel the clock on current item}{I / O / X}
\key{jump to running clock entry}{J}
\key{mark / unmark / execute bulk action}{m / u / B}

{\bf Misc}

\key{follow one or offer all links in current entry}{C-c C-o}

{\bf Calendar commands}

\key{find agenda cursor date in calendar}{c}
\key{compute agenda for calendar cursor date}{c}
\key{show phases of the moon}{M}
\key{show sunrise/sunset times}{S}
\key{show holidays}{H}
\key{convert date to other calendars}{C}

{\bf Quit and Exit}

\key{quit agenda, remove agenda buffer}{q}
\key{exit agenda, remove all agenda buffers}{x}

\section{LaTeX and cdlatex-mode}

\key{preview LaTeX fragment}{C-c C-x C-l}
\key{expand abbreviation (cdlatex-mode)}{TAB}
\key{insert/modify math symbol (cdlatex-mode)}{` / '}
\key{insert citation using RefTeX}{C-c C-x [}

\section{Exporting and Publishing}

Exporting creates files with extensions {\it .txt\/} and {\it .html\/}
in the current directory.  Publishing puts the resulting file into
some other place.

\key{export/publish dispatcher}{C-c C-e}

\key{export visible part only}{C-c C-e v}
\key{insert template of export options}{C-c C-e t}
\key{toggle fixed width for entry or region}{C-c :}
\key{toggle pretty display of scripts, entities}{C-c C-x {\tt\char`\\}}

{\bf Comments: Text not being exported}

Lines starting with \kbd{\#} and subtrees starting with COMMENT are
never exported.

\key{toggle COMMENT keyword on entry}{C-c ;}

\section{Dynamic Blocks}

\key{update dynamic block at point}{C-c C-x C-u}
\metax{update all dynamic blocks}{C-u C-c C-x C-u}

\section{Notes}
[1] This is only a suggestion for a binding of this command.  Choose
your own key as shown under ACTIVATION.

[2] Keybinding affected by {\tt org-support-shift-select} and also
 {\tt org-replace-disputed-keys}.

\copyrightnotice

\bye

% Local variables:
% compile-command: "pdftex orgcard"
% End:<|MERGE_RESOLUTION|>--- conflicted
+++ resolved
@@ -1,13 +1,7 @@
 % Reference Card for Org Mode
-<<<<<<< HEAD
-\def\orgversionnumber{8.2}
-\def\versionyear{2014}          % latest update
-\input emacsver.tex
-=======
 \def\orgversionnumber{9.0.4}
 \def\versionyear{2017}          % latest update
-\def\year{2017}                 % latest copyright year
->>>>>>> 90f87cb9
+\input emacsver.tex
 
 %**start of header
 \newcount\columnsperpage
