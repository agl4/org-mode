--- conflicted
+++ resolved
@@ -1,11 +1,5 @@
 % Reference Card for Org Mode
-<<<<<<< HEAD
-\def\orgversionnumber{9.0.4}
-\def\versionyear{2017}          % latest update
-\input emacsver.tex
-=======
 \input org-version.tex
->>>>>>> a6840598
 
 %**start of header
 \newcount\columnsperpage
