--- conflicted
+++ resolved
@@ -230,27 +230,6 @@
 types of datetrees (e.g. for lunar calendars, academic calendars,
 retail 4-4-5 calendars, etc).
 
-<<<<<<< HEAD
-*** New font handling in LaTeX exports
-
-The packages imported to handle fonts when producing PDF documents
-through LaTeX when using ~lualatex~ or ~xelatex~ as your LaTeX compiler
-have changed:
-
-- The ~amsmath~ package has been replaced by ~unicode-math~:
-  ~unicode-math~ is a full replacement for ~amsmath~ and most users
-  will not need to change anything. However, there is a small chance
-  of smaller typographical differences or even broken exports due to
-  issues in ~unicode-math~.
-
-Additionally, a new way of controlling fonts when exporting to
-~lualatex~ has been added. An new entry (=[FONTSPEC]=) has been added
-to the LaTeX templates, which is replaced by a font specification
-block using the =fontspec= package which is created based on the new
-custom variable ~org-latex-fontspec-config~ when generating the
-LaTeX code. Read more [[#sec:lualatex-font-config][below]] in the description of this variable.
-
-=======
 *** Source blocks fall back to Fundamental mode
 
 Org now falls back to Fundamental mode for source blocks when the
@@ -259,7 +238,6 @@
 *** Graphviz Dot mode is used if available
 
 When editing Dot source blocks, Org now uses Graphviz Dot mode, if installed.
->>>>>>> 784838b4
 
 ** New and changed options
 
