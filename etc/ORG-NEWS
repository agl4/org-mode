--- conflicted
+++ resolved
@@ -374,7 +374,6 @@
 It can also be set to dynamically compute ~crm-separator~ so that the
 separator does not appear in completion candidates.
 
-<<<<<<< HEAD
 *** New option ~org-latex-fontspec-config~
 :PROPERTIES:
 :CUSTOM_ID: sec:lualatex-font-config
@@ -391,13 +390,11 @@
 
 This variable is aliased as ~org-latex-lualatex-font-config~ for very
 early adopters. It is advised to migrate and use the new name ASAP.
-=======
 *** New Option ~org-md-link-org-files-as-md~
 
 This option makes it possible to disable mapping of linked org files
 to markdown during export to Markdown. This is analogous to how
 ~org-html-link-org-files-as-html~ works in export to HTML.
->>>>>>> 7eafc194
 
 ** New functions and changes in function arguments
 
@@ -490,15 +487,6 @@
 
 will yield expected results rather than assigning literal ~nil~ as a child.
 
-<<<<<<< HEAD
-*** New function ~org-latex--get-doc-scripts~
-
-This function returns a list of all the char-scripts used in the
-current buffer as strings.
-
-Adapted from the [[https://list.orgmode.org/orgmode/878r9t7x7y.fsf@posteo.net/][discussion in the mailing list]] about fallbacks for
-non-latin scripts.
-
 *** New function ~org-latex-lualatex-fontspec-to-string~
 
 ~org-latex-lualatex-fontspec-to-string~ returns the font specification
@@ -512,7 +500,6 @@
 
 ~org-splice-latex-header~ now expects the fontspec as a string after
 the package list. This string will replace \[FSPEC] in the template.
-=======
 *** ~org-clock-get-clock-string~ now takes an optional ~max-length~ argument
 
 When a ~max-length~ is passed to ~org-clock-get-clock-string~, it will first
@@ -521,7 +508,6 @@
 accommodate even a single character of the headline, after accounting for spaces
 and the surrounding parentheses, it will omit the headline entirely and just
 show as much of the clock as fits under the limit.
->>>>>>> 7eafc194
 
 ** Removed or renamed functions and variables
 
